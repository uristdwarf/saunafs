# Usage: setup_local_empty_lizardfs out_var
#
# Configures and starts master, chunkserver and mounts
# If out_var provided an associative array with name $out_var
# is created and it contains information about the filestystem
setup_local_empty_lizardfs() {
	local use_ramdisk=${USE_RAMDISK:-}
	local use_loop=${USE_LOOP_DISKS:-}
	local number_of_chunkservers=${CHUNKSERVERS:-1}
	local number_of_mounts=${MOUNTS:-1}
	local disks_per_chunkserver=${DISK_PER_CHUNKSERVER:-1}
	local ip_address=$(get_ip_addr)
	local etcdir=$TEMP_DIR/mfs/etc
	local vardir=$TEMP_DIR/mfs/var
	local mntdir=$TEMP_DIR/mnt
	declare -gA lizardfs_info
	lizardfs_info[chunkserver_count]=$number_of_chunkservers

	# Prepare directories for LizardFS
	mkdir -p "$etcdir" "$vardir"

	# Start master
	run_master_server

	# Prepare the metalogger, so that any test can start it
	prepare_metalogger

	# Start chunkservers, but first check if he have enough disks
	if [[ ! $use_ramdisk ]]; then
		if [[ $use_loop ]]; then
			local disks=($LIZARDFS_LOOP_DISKS)
		else
			local disks=($LIZARDFS_DISKS)
		fi
		local disks_needed=$((number_of_chunkservers * disks_per_chunkserver))
		local disks_available=${#disks[@]}
		if (( disks_available < disks_needed )); then
			test_fail "Test needs $disks_needed disks"\
					"but only $disks_available (${disks[@]-}) are available"
		fi
	fi
	for ((csid=0 ; csid<number_of_chunkservers; ++csid)); do
		add_chunkserver $csid
	done

	# Mount the filesystem
	for ((mntid=0 ; mntid<number_of_mounts; ++mntid)); do
		add_mount $mntid
	done

	# Wait for chunkservers
	lizardfs_wait_for_all_ready_chunkservers

	# Return array containing information about the installation
	local out_var=$1
	unset "$out_var"
	declare -gA "$out_var" # Create global associative array, requires bash 4.2
	for key in "${!lizardfs_info[@]}"; do
		eval "$out_var['$key']='${lizardfs_info[$key]}'"
	done
}

create_mfsexports_cfg() {
	local additional=${MFSEXPORTS_EXTRA_OPTIONS-}
	if [[ $additional ]]; then
		additional=",$additional"
	fi
	echo "* / rw,alldirs,maproot=0$additional"
	echo "* . rw"
}

create_mfsmaster_cfg() {
	echo "WORKING_USER = $(id -nu)"
	echo "WORKING_GROUP = $(id -ng)"
	echo "EXPORTS_FILENAME = $etcdir/mfsexports.cfg"
	echo "DATA_PATH = $master_data_path"
	echo "MATOML_LISTEN_PORT = $matoml_port"
	echo "MATOCS_LISTEN_PORT = $matocs_port"
	echo "MATOCL_LISTEN_PORT = $matocl_port"
	echo "${MASTER_EXTRA_CONFIG-}" | tr '|' '\n'
}

lizardfs_master_daemon() {
	mfsmaster -c "${lizardfs_info[master_cfg]}" "$1" | cat
	return ${PIPESTATUS[0]}
}

lizardfs_metalogger_daemon() {
	mfsmetalogger -c "${lizardfs_info[metalogger_cfg]}" "$1" | cat
	return ${PIPESTATUS[0]}
}

run_master_server() {
	local matoml_port
	local matocl_port
	local matocs_port
	local master_data_path=$vardir/master

	get_next_port_number matoml_port
	get_next_port_number matocl_port
	get_next_port_number matocs_port
	mkdir "$master_data_path"
	echo -n 'MFSM NEW' > "$master_data_path/metadata.mfs"
	create_mfsexports_cfg > "$etcdir/mfsexports.cfg"
	create_mfsmaster_cfg > "$etcdir/mfsmaster.cfg"

	lizardfs_info[master_cfg]=$etcdir/mfsmaster.cfg
	lizardfs_info[master_data_path]=$master_data_path
	lizardfs_info[matoml]=$matoml_port
	lizardfs_info[matocl]=$matocl_port
	lizardfs_info[matocs]=$matocs_port

	lizardfs_master_daemon start
}

create_mfsmetalogger_cfg() {
	echo "WORKING_USER = $(id -nu)"
	echo "WORKING_GROUP = $(id -ng)"
	echo "DATA_PATH = ${lizardfs_info[master_data_path]}"
	echo "MASTER_HOST = $(get_ip_addr)"
	echo "MASTER_PORT = ${lizardfs_info[matoml]}"
	echo "${METALOGGER_EXTRA_CONFIG-}" | tr '|' '\n'
}

prepare_metalogger() {
	create_mfsmetalogger_cfg > "$etcdir/mfsmetalogger.cfg"
	lizardfs_info[metalogger_cfg]="$etcdir/mfsmetalogger.cfg"
}

create_mfshdd_cfg() {
	local n=$disks_per_chunkserver
	if [[ $use_ramdisk ]]; then
		local disk_number
		for disk_number in $(seq 1 $n); do
			local disk_dir=$RAMDISK_DIR/hdd_${chunkserver_id}_${disk_number}
			mkdir -pm 777 $disk_dir
			echo $disk_dir
		done
	else
		for d in "${disks[@]:$((n * chunkserver_id)):$n}"; do
			echo "$d"
		done
	fi
}

create_mfschunkserver_cfg() {
	echo "WORKING_USER = $(id -nu)"
	echo "WORKING_GROUP = $(id -ng)"
	echo "DATA_PATH = $chunkserver_data_path"
	echo "HDD_CONF_FILENAME = $hdd_cfg"
	echo "MASTER_HOST = $ip_address"
	echo "MASTER_PORT = ${lizardfs_info[matocs]}"
	echo "CSSERV_LISTEN_PORT = $csserv_port"
	echo "${CHUNKSERVER_EXTRA_CONFIG-}" | tr '|' '\n'
}

add_chunkserver() {
	local chunkserver_id=$1
	local csserv_port
	local chunkserver_data_path=$vardir/chunkserver_$chunkserver_id
	local hdd_cfg=$etcdir/mfshdd_$chunkserver_id.cfg
	local chunkserver_cfg=$etcdir/mfschunkserver_$chunkserver_id.cfg

	get_next_port_number csserv_port
	create_mfshdd_cfg > "$hdd_cfg"
	create_mfschunkserver_cfg > "$chunkserver_cfg"
	mkdir -p "$chunkserver_data_path"
	mfschunkserver -c "$chunkserver_cfg" start

	lizardfs_info[chunkserver${chunkserver_id}_port]=$csserv_port
	lizardfs_info[chunkserver${chunkserver_id}_config]=$chunkserver_cfg
	lizardfs_info[chunkserver${chunkserver_id}_hdd]=$hdd_cfg
}

create_mfsmount_cfg() {
	echo "mfsmaster=$ip_address"
	echo "mfsport=${lizardfs_info[matocl]}"
	echo "${MOUNT_EXTRA_CONFIG-}" | tr '|' '\n'
}

add_mount() {
	local mount_id=$1
	local mount_dir=$mntdir/mfs$mount_id
	local mount_cfg=$etcdir/mfsmount.cfg
	if ! [[ -f "$mount_cfg" ]]; then
		create_mfsmount_cfg > "$mount_cfg"
		lizardfs_info[mount_config]="$mount_cfg"
	fi
	mkdir -p "$mount_dir"
	lizardfs_info[mount${mount_id}]="$mount_dir"
	max_tries=30
	fuse_options=""
	for fuse_option in $(echo ${FUSE_EXTRA_CONFIG-} | tr '|' '\n'); do
		fuse_option_name=$(echo $fuse_option | cut -f1 -d'=')
		mfsmount --help |& grep " -o ${fuse_option_name}[ =]" > /dev/null \
				|| test_fail "Your libfuse doesn't support $fuse_option_name flag"
		fuse_options+="-o $fuse_option "
	done
	for try in $(seq 1 $max_tries); do
<<<<<<< HEAD
		mfsmount -o big_writes -c "$mount_cfg" "$mount_dir" && return 0
=======
		mfsmount -c "$mount_cfg" "$mount_dir" $fuse_options && return 0
>>>>>>> 0de630c2
		echo "Retrying in 1 second ($try/$max_tries)..."
		sleep 1
	done
	echo "Cannot mount in $mount_dir, exiting"
	exit 2
}

mfs_dir_info() {
	if (( $# != 2 )); then
		echo "Incorrect usage of mfs_dir_info with args $*";
		exit 2;
	fi;
	field=$1
	file=$2
	mfsdirinfo "$file" | grep -w "$field" | grep -o '[0-9]*'
}

find_first_chunkserver_with_chunks_matching() {
	local pattern=$1
	local count=${lizardfs_info[chunkserver_count]}
	local chunkserver
	for (( chunkserver=0 ; chunkserver < count ; ++chunkserver )); do
		local hdds=$(cat "${lizardfs_info[chunkserver${chunkserver}_hdd]}")
		if [[ $(find $hdds -name "$pattern") ]]; then
			echo $chunkserver
			return 0
		fi
	done
	return 1
}

# print absolute paths of all chunk files on all servers used in test, one per line
find_all_chunks() {
	local count=${lizardfs_info[chunkserver_count]}
	local chunkserver
	for (( chunkserver=0 ; chunkserver < count ; ++chunkserver )); do
		local hdds=$(sed -e 's|$|/chunks[A-F0-9][A-F0-9]/|' \
				"${lizardfs_info[chunkserver${chunkserver}_hdd]}")
		if (( $# > 0 )); then
			find $hdds -name "chunk*.mfs" -a "(" "$@" ")"
		else
			find $hdds -name "chunk*.mfs"
		fi
	done
}

# lizardfs_wait_for_ready_chunkservers <num> -- waits until <num> chunkservers are fully operational
lizardfs_wait_for_ready_chunkservers() {
	local chunkservers=$1
	local port=${lizardfs_info[matocl]}
	while (( $(lizardfs-probe ready-chunkservers-count localhost $port) != $chunkservers )); do
		sleep 0.1
	done
}

lizardfs_wait_for_all_ready_chunkservers() {
	lizardfs_wait_for_ready_chunkservers ${lizardfs_info[chunkserver_count]}
}<|MERGE_RESOLUTION|>--- conflicted
+++ resolved
@@ -197,11 +197,7 @@
 		fuse_options+="-o $fuse_option "
 	done
 	for try in $(seq 1 $max_tries); do
-<<<<<<< HEAD
-		mfsmount -o big_writes -c "$mount_cfg" "$mount_dir" && return 0
-=======
-		mfsmount -c "$mount_cfg" "$mount_dir" $fuse_options && return 0
->>>>>>> 0de630c2
+		mfsmount -o big_writes -c "$mount_cfg" "$mount_dir" $fuse_options && return 0
 		echo "Retrying in 1 second ($try/$max_tries)..."
 		sleep 1
 	done
