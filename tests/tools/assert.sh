# Assertion types:
# * expect_some_condition -- adds error to the test results, but continues the test
# * assert_some_condition -- adds error to the test results and immediately stops the test
# * assertlocal_some_condition -- adds error to the results and exits current subshell 
 
# (assert|assertlocal|expect)_program_installed <program>
assert_template_program_installed_() {
	local program=$1
	if ! is_program_installed "$program"; then
		$FAIL_FUNCTION "$program is not installed"
	fi
}

# (assert|assertlocal|expect)_files_equal <file1> <file2>
assert_template_files_equal_() {
	local file1=$1
	local file2=$2
	if ! cmp "$file1" "$file2"; then
		$FAIL_FUNCTION "Files $file1 and $file2 are different"
	fi
}

# (assert|assertlocal|expect)_less_or_equal <number1> <number2>
assert_template_less_or_equal_() {
	if (( $1 > $2 )); then
<<<<<<< HEAD
		$FAIL_FUNCTION "Expected: '$1' <= '$2'"
=======
		$FAIL_FUNCTION "Expected: $1 <= $2"
>>>>>>> 28bd9141
	fi
}

# (assert|assertlocal|expect)_equals <expected_string> <actual_string>
assert_template_equals_() {
	if [[ $1 != $2 ]]; then
<<<<<<< HEAD
		$FAIL_FUNCTION "Expected: '$1', got:'$2'"
=======
		$FAIL_FUNCTION "Expected: $1, got: $2"
	fi
}

# (assert|assertlocal|expect)_near <expected_number> <actual_number> <max_absolute_error>
assert_template_near_() {
	if ! (( $1 - $3 <= $2 && $2 <= $1 + $3 )); then
		$FAIL_FUNCTION "Expected: $1 +/- $3, got: $2"
>>>>>>> 28bd9141
	fi
}

# (assert|assertlocal|expect)_success <command> [<args>...]
assert_template_success_() {
	if ! "$@"; then
		$FAIL_FUNCTION "Command '$*' failed"
	fi
}

# This function returns a line from some source file of this test suite
test_absolute_path_=$(readlink -m .)
get_source_line() {
	local file=$1
	local line=$2
	( cd "$test_absolute_path_" ; sed -n "${line}s/^[[:blank:]]*//p" "$file" || true)
}

# Internal functions

create_error_message_() {
	local message=${MESSAGE:-}
	local call=$(get_source_line "$ASSERT_FILE" "$ASSERT_LINE")
	local assertion=$(grep -o "$ASSERT_NAME.*" <<< "$call" || true)
	if [[ $message ]]; then
		echo -n "$message: "
	fi
	if [[ $assertion ]]; then
		echo "Assertion '$assertion' failed"
	else
		echo "Assertion failed"
	fi
	echo "$*"
	echo "Location: $(basename "$ASSERT_FILE"):$ASSERT_LINE"
}

do_assert_failed_() {
	test_fail "$(create_error_message_ "$*")"
}

do_assertlocal_failed_() {
	test_add_failure "$(create_error_message_ "$*")"
	exit 1
}

do_expect_failed_() {
	test_add_failure "$(create_error_message_ "$*")"
}

# Create expect/assert functions for all templates defined above
for template in $(typeset -F | grep -o 'assert_template_.*_'); do
	for type in assert assertlocal expect; do
		function_name=$(echo $template | sed -re "s/assert_template_(.*)_/${type}_\1"/)
		context="ASSERT_NAME=$function_name ASSERT_FILE=\"\${BASH_SOURCE[1]}\" ASSERT_LINE=\${BASH_LINENO[0]}"
		body="export $context ; FAIL_FUNCTION=do_${type}_failed_ $template \"\$@\""
		eval "$function_name() { $body ; }"
	done
done
unset function_name context body<|MERGE_RESOLUTION|>--- conflicted
+++ resolved
@@ -23,20 +23,13 @@
 # (assert|assertlocal|expect)_less_or_equal <number1> <number2>
 assert_template_less_or_equal_() {
 	if (( $1 > $2 )); then
-<<<<<<< HEAD
-		$FAIL_FUNCTION "Expected: '$1' <= '$2'"
-=======
 		$FAIL_FUNCTION "Expected: $1 <= $2"
->>>>>>> 28bd9141
 	fi
 }
 
 # (assert|assertlocal|expect)_equals <expected_string> <actual_string>
 assert_template_equals_() {
 	if [[ $1 != $2 ]]; then
-<<<<<<< HEAD
-		$FAIL_FUNCTION "Expected: '$1', got:'$2'"
-=======
 		$FAIL_FUNCTION "Expected: $1, got: $2"
 	fi
 }
@@ -45,7 +38,6 @@
 assert_template_near_() {
 	if ! (( $1 - $3 <= $2 && $2 <= $1 + $3 )); then
 		$FAIL_FUNCTION "Expected: $1 +/- $3, got: $2"
->>>>>>> 28bd9141
 	fi
 }
 
