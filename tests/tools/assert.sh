--- conflicted
+++ resolved
@@ -48,20 +48,12 @@
 	fi
 }
 
-<<<<<<< HEAD
-# (assert|assertlocal|expect)_equal <expected> <actual>
-assert_template_equal_() {
-	if [[ $1 != $2 ]]; then
-		$FAIL_FUNCTION "Expected: '$1', got: '$2'"
-	fi
-=======
 # This function returns a line from some source file of this test suite
 test_absolute_path_=$(readlink -m .)
 get_source_line() {
 	local file=$1
 	local line=$2
 	( cd "$test_absolute_path_" ; sed -n "${line}s/^[[:blank:]]*//p" "$file" || true)
->>>>>>> 0896a2ba
 }
 
 # Internal functions
