timeout_set 120 seconds
rebalancing_timeout=90

<<<<<<< HEAD
# Returns information about number of chunks on each chunkserver, eg:
# 9 9 2 1 -- one chunk of one of the chunkservers, two on another, 9 on the last two chunkservers
get_rebalancing_status() {
	find_all_chunks ! -name '*_00000000.liz' \
			| sed -e 's|/chunks../chunk_[a-z0-9A-F_]*.liz||' \
			| sort \
			| uniq -c \
			| sort -rn \
			| awk '{printf("%d ", $1)}' \
			| sed -e 's/ $//'
}

CHUNKSERVERS=5 \
=======
CHUNKSERVERS=4 \
>>>>>>> bb89f49e
	USE_LOOP_DISKS=YES \
	MOUNT_EXTRA_CONFIG="mfscachemode=NEVER" \
	CHUNKSERVER_EXTRA_CONFIG="HDD_TEST_FREQ = 0|HDD_LEAVE_SPACE_DEFAULT = 0MiB" \
	MASTER_EXTRA_CONFIG="CHUNKS_LOOP_TIME = 1`
			`|CHUNKS_WRITE_REP_LIMIT = 1`
			`|CHUNKS_READ_REP_LIMIT = 2`
			`|REPLICATIONS_DELAY_INIT = 0`
			`|REPLICATIONS_DELAY_DISCONNECT = 0`
			`|ACCEPTABLE_DIFFERENCE = 0.0015" \
	setup_local_empty_lizardfs info

<<<<<<< HEAD
# Create some chunks on three out of five chunkservers
mfschunkserver -c "${info[chunkserver0_config]}" stop
mfschunkserver -c "${info[chunkserver1_config]}" stop
=======
# Create some chunks on two out of four chunkservers
lizardfs_chunkserver_daemon 0 stop
lizardfs_chunkserver_daemon 1 stop
lizardfs_wait_for_ready_chunkservers 2
>>>>>>> bb89f49e
cd "${info[mount0]}"
mkdir dir dirxor
mfssetgoal 2 dir
mfssetgoal xor2 dirxor
for i in {1..10}; do
	 # Each loop creates 2 standard chunks and 3 xor chunks, ~1 MB each
	( FILE_SIZE=1M expect_success file-generate "dir/file_$i" ) &
	( FILE_SIZE=2M expect_success file-generate "dirxor/file_$i" ) &
done
wait
lizardfs_chunkserver_daemon 0 start
lizardfs_chunkserver_daemon 1 start

echo "Waiting for rebalancing..."
expected_rebalancing_status="10 10 10 10 10"
status=
end_time=$((rebalancing_timeout + $(date +%s)))
while [[ $status != $expected_rebalancing_status ]] && (( $(date +%s) < end_time )); do
	sleep 1
	status=$(lizardfs_rebalancing_status | awk '{print $2}' | xargs echo)
	echo "Rebalancing status: $status"
done
MESSAGE="Chunks are not rebalanced properly" assert_equals "$expected_rebalancing_status" "$status"

<<<<<<< HEAD
for csid in {0..4}; do
	config=${info[chunkserver${csid}_config]}
	mfschunkserver -c "${config}" stop
	MESSAGE="Validating files without chunkserver $csid" expect_success file-validate dir/*
	MESSAGE="Validating files without chunkserver $csid" expect_success file-validate dirxor/*
	mfschunkserver -c "${config}" start
	lizardfs_wait_for_all_ready_chunkservers
=======
for csid in {0..3}; do
	lizardfs_chunkserver_daemon $csid stop
	MESSAGE="Validating files without chunkserver $csid" expect_success file-validate dir/*
	lizardfs_chunkserver_daemon $csid start
	lizardfs_wait_for_ready_chunkservers 4
>>>>>>> bb89f49e
done<|MERGE_RESOLUTION|>--- conflicted
+++ resolved
@@ -1,23 +1,7 @@
 timeout_set 120 seconds
 rebalancing_timeout=90
 
-<<<<<<< HEAD
-# Returns information about number of chunks on each chunkserver, eg:
-# 9 9 2 1 -- one chunk of one of the chunkservers, two on another, 9 on the last two chunkservers
-get_rebalancing_status() {
-	find_all_chunks ! -name '*_00000000.liz' \
-			| sed -e 's|/chunks../chunk_[a-z0-9A-F_]*.liz||' \
-			| sort \
-			| uniq -c \
-			| sort -rn \
-			| awk '{printf("%d ", $1)}' \
-			| sed -e 's/ $//'
-}
-
 CHUNKSERVERS=5 \
-=======
-CHUNKSERVERS=4 \
->>>>>>> bb89f49e
 	USE_LOOP_DISKS=YES \
 	MOUNT_EXTRA_CONFIG="mfscachemode=NEVER" \
 	CHUNKSERVER_EXTRA_CONFIG="HDD_TEST_FREQ = 0|HDD_LEAVE_SPACE_DEFAULT = 0MiB" \
@@ -29,16 +13,10 @@
 			`|ACCEPTABLE_DIFFERENCE = 0.0015" \
 	setup_local_empty_lizardfs info
 
-<<<<<<< HEAD
 # Create some chunks on three out of five chunkservers
-mfschunkserver -c "${info[chunkserver0_config]}" stop
-mfschunkserver -c "${info[chunkserver1_config]}" stop
-=======
-# Create some chunks on two out of four chunkservers
 lizardfs_chunkserver_daemon 0 stop
 lizardfs_chunkserver_daemon 1 stop
-lizardfs_wait_for_ready_chunkservers 2
->>>>>>> bb89f49e
+lizardfs_wait_for_ready_chunkservers 3
 cd "${info[mount0]}"
 mkdir dir dirxor
 mfssetgoal 2 dir
@@ -63,7 +41,6 @@
 done
 MESSAGE="Chunks are not rebalanced properly" assert_equals "$expected_rebalancing_status" "$status"
 
-<<<<<<< HEAD
 for csid in {0..4}; do
 	config=${info[chunkserver${csid}_config]}
 	mfschunkserver -c "${config}" stop
@@ -71,11 +48,4 @@
 	MESSAGE="Validating files without chunkserver $csid" expect_success file-validate dirxor/*
 	mfschunkserver -c "${config}" start
 	lizardfs_wait_for_all_ready_chunkservers
-=======
-for csid in {0..3}; do
-	lizardfs_chunkserver_daemon $csid stop
-	MESSAGE="Validating files without chunkserver $csid" expect_success file-validate dir/*
-	lizardfs_chunkserver_daemon $csid start
-	lizardfs_wait_for_ready_chunkservers 4
->>>>>>> bb89f49e
 done