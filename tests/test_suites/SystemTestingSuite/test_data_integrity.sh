--- conflicted
+++ resolved
@@ -5,12 +5,12 @@
 	setup_local_empty_lizardfs info
 
 cd ${info[mount0]}
-directories=""
+directories=()
 for goal in 1 2 xor2; do
 	dir="goal_$goal"
 	mkdir "$dir"
 	mfssetgoal "$goal" "$dir"
-	directories="$directories $dir"
+	directories+=("$dir")
 done
 
 test_worker() {
@@ -19,15 +19,10 @@
 	local seed=$(($(parse_si_suffix $min_size) + $(parse_si_suffix $max_size)))
 	pseudorandom_init $seed
 	while ! test_frozen; do
-<<<<<<< HEAD
-		local block_size=$(random 1024 128K)
-		local file_size=$(random $min_size $max_size)
-		local file="$(shuf -n1 -e $directories)/$(unique_file)"
-=======
 		local block_size=$(pseudorandom 1024 128K)
 		local file_size=$(pseudorandom $min_size $max_size)
-		local file=$(unique_file)
->>>>>>> 8af88aa0
+		local dirindex=$(pseudorandom 0 $((${#directories[@]} - 1)))
+		local file="${directories[dirindex]}/$(unique_file)"
 		echo FILE_SIZE=$file_size BLOCK_SIZE=$block_size file-generate "$file"
 		if FILE_SIZE=$file_size BLOCK_SIZE=$block_size file-generate "$file"; then
 			if ! file-validate "$file"; then
