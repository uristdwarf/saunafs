--- conflicted
+++ resolved
@@ -719,82 +719,6 @@
 		return -1;
 	}
 	close_master_conn(0);
-<<<<<<< HEAD
-	rptr = buff;
-	cmd = get32bit(&rptr);  // queryid
-	if (cmd!=0) {
-		printf("%s: master query: wrong answer (queryid)\n",fname);
-		free(buff);
-		return -1;
-	}
-	leng-=4;
-	if (leng==1) {
-		printf("%s: %s\n",fname,mfsstrerr(*rptr));
-		free(buff);
-		return -1;
-	} else if (leng%5!=2) {
-		printf("%s: master query: wrong answer (leng)\n",fname);
-		free(buff);
-		return -1;
-	} else if (mode==GMODE_NORMAL && leng!=7) {
-		printf("%s: master query: wrong answer (leng)\n",fname);
-		free(buff);
-		return -1;
-	}
-	if (mode==GMODE_NORMAL) {
-		fn = get8bit(&rptr);
-		dn = get8bit(&rptr);
-		goal = get8bit(&rptr);
-		cnt = get32bit(&rptr);
-		if ((fn!=0 || dn!=1) && (fn!=1 || dn!=0)) {
-			printf("%s: master query: wrong answer (fn,dn)\n",fname);
-			free(buff);
-			return -1;
-		}
-		if (cnt!=1) {
-			printf("%s: master query: wrong answer (cnt)\n",fname);
-			free(buff);
-			return -1;
-		}
-		if (goal::isOrdinaryGoal(goal)) {
-			printf("%s: %" PRIu8 "\n", fname, goal);
-		} else if (goal::isXorGoal(goal)) {
-			printf("%s: xor%" PRIu8 "\n", fname, goal::toXorLevel(goal));
-		} else {
-			printf("%s : unknown goal (0x%02" PRIX8 ")\n", fname, goal);
-		}
-	} else {
-		fn = get8bit(&rptr);
-		dn = get8bit(&rptr);
-		printf("%s:\n",fname);
-		for (i=0 ; i<fn ; i++) {
-			goal = get8bit(&rptr);
-			cnt = get32bit(&rptr);
-			if (goal::isOrdinaryGoal(goal)) {
-				printf(" files with goal        %" PRIu8 " :", goal);
-			} else if (goal::isXorGoal(goal)) {
-				printf(" files with goal     xor%" PRIu8 " :", goal::toXorLevel(goal));
-			} else {
-				printf(" files with unknown goal (0x%02" PRIX8 ") :", goal);
-			}
-			print_number(" ","\n",cnt,1,0,1);
-		}
-		for (i=0 ; i<dn ; i++) {
-			goal = get8bit(&rptr);
-			cnt = get32bit(&rptr);
-			if (goal::isOrdinaryGoal(goal)) {
-				printf(" directories with goal  %" PRIu8 " :", goal);
-			} else if (goal::isXorGoal(goal)) {
-				printf(" directories with goal xor%" PRIu8 " :", goal::toXorLevel(goal));
-			} else {
-				printf(" directories with unknown goal (0x%02" PRIX8 ") :", goal);
-			}
-			print_number(" ","\n",cnt,1,0,1);
-		}
-	}
-	free(buff);
-=======
->>>>>>> bb89f49e
 	return 0;
 }
 
@@ -1089,48 +1013,6 @@
 		return -1;
 	}
 	close_master_conn(0);
-<<<<<<< HEAD
-	rptr = buff;
-	cmd = get32bit(&rptr);  // queryid
-	if (cmd!=0) {
-		printf("%s: master query: wrong answer (queryid)\n",fname);
-		free(buff);
-		return -1;
-	}
-	leng-=4;
-	if (leng==1) {
-		printf("%s: %s\n",fname,mfsstrerr(*rptr));
-		free(buff);
-		return -1;
-	} else if (leng!=12 && leng!=16) {
-		printf("%s: master query: wrong answer (leng)\n",fname);
-		free(buff);
-		return -1;
-	}
-	changed = get32bit(&rptr);
-	notchanged = get32bit(&rptr);
-	notpermitted = get32bit(&rptr);
-	if ((mode&SMODE_RMASK)==0) {
-		if (changed || mode==SMODE_SET) {
-			if (goal::isOrdinaryGoal(goal)) {
-				printf("%s: %" PRIu8 "\n", fname, goal);
-			} else if (goal::isXorGoal(goal)) {
-				printf("%s: xor%" PRIu8 "\n", fname, goal::toXorLevel(goal));
-			} else {
-				printf("%s: unknown goal (0x%02" PRIX8 ")\n", fname, goal);
-			}
-		} else {
-			printf("%s: goal not changed\n", fname);
-		}
-	} else {
-		printf("%s:\n",fname);
-		print_number(" inodes with goal changed:      ","\n",changed,1,0,1);
-		print_number(" inodes with goal not changed:  ","\n",notchanged,1,0,1);
-		print_number(" inodes with permission denied: ","\n",notpermitted,1,0,1);
-	}
-	free(buff);
-=======
->>>>>>> bb89f49e
 	return 0;
 }
 
@@ -1300,7 +1182,6 @@
 	return memcmp(a,b,6);
 }
 
-<<<<<<< HEAD
 std::string chunkTypeToString(ChunkType type) {
 	if (type.isXorChunkType()) {
 		std::stringstream ss;
@@ -1314,14 +1195,6 @@
 	return "";
 }
 
-#ifdef USE_LEGACY_READ_MESSAGES
-const bool useLegacyReadMessages = true;
-#else
-const bool useLegacyReadMessages = false;
-#endif
-
-=======
->>>>>>> bb89f49e
 int file_info(const char *fileName) {
 	std::vector<uint8_t> buffer;
 	uint32_t chunkIndex, inode, chunkVersion, messageId = 0;
@@ -1335,16 +1208,7 @@
 	try {
 		do {
 			buffer.clear();
-<<<<<<< HEAD
-			if (useLegacyReadMessages) {
-				serializeMooseFsPacket(buffer, CLTOMA_FUSE_READ_CHUNK,
-						uint32_t(0), inode, chunkIndex);
-			} else {
-				cltoma::fuseReadChunk::serialize(buffer, 0, inode, chunkIndex);
-			}
-=======
 			cltoma::chunkInfo::serialize(buffer, 0, inode, chunkIndex);
->>>>>>> bb89f49e
 			if (tcpwrite(fd, buffer.data(), buffer.size()) != (int)buffer.size()) {
 				printf("%s [%" PRIu32 "]: master query: send error\n", fileName, chunkIndex);
 				close_master_conn(1);
@@ -1361,12 +1225,7 @@
 			PacketHeader header;
 			deserializePacketHeader(buffer, header);
 
-<<<<<<< HEAD
-			if ((useLegacyReadMessages && header.type != MATOCL_FUSE_READ_CHUNK) ||
-				(!useLegacyReadMessages && header.type != LIZ_MATOCL_FUSE_READ_CHUNK)) {
-=======
 			if (header.type != LIZ_MATOCL_CHUNK_INFO) {
->>>>>>> bb89f49e
 				printf("%s [%" PRIu32 "]: master query: wrong answer (type)\n",
 						fileName, chunkIndex);
 				close_master_conn(1);
@@ -1382,15 +1241,7 @@
 			}
 
 			PacketVersion version;
-<<<<<<< HEAD
-			if (useLegacyReadMessages) {
-				deserialize(buffer, messageId);
-			} else {
-				deserialize(buffer, version, messageId);
-			}
-=======
 			deserialize(buffer, version, messageId);
->>>>>>> bb89f49e
 
 			if (messageId != 0) {
 				printf("%s [%" PRIu32 "]: master query: wrong answer (queryid)\n",
@@ -1400,26 +1251,6 @@
 			}
 
 			uint8_t status = STATUS_OK;
-<<<<<<< HEAD
-			if (useLegacyReadMessages) {
-				uint32_t leng = header.length - 4;
-				if (leng == 1) {
-					deserialize(buffer, messageId, status);
-				} else if (leng < 20 || ((leng - 20) % 6) != 0) {
-					printf("%s [%" PRIu32 "]: master query: wrong answer (leng)\n",fileName,chunkIndex);
-					close_master_conn(1);
-					return -1;
-				}
-			} else {
-				if (version == matocl::fuseReadChunk::kStatusPacketVersion) {
-					matocl::fuseReadChunk::deserialize(buffer, status);
-				} else if (version != matocl::fuseReadChunk::kResponsePacketVersion) {
-					printf("%s [%" PRIu32 "]: master query: wrong answer (packet version)\n",
-							fileName, chunkIndex);
-					close_master_conn(1);
-					return -1;
-				}
-=======
 			if (version == matocl::chunkInfo::kStatusPacketVersion) {
 				matocl::chunkInfo::deserialize(buffer, messageId, status);
 			} else if (version != matocl::chunkInfo::kResponsePacketVersion) {
@@ -1427,7 +1258,6 @@
 						fileName, chunkIndex);
 				close_master_conn(1);
 				return -1;
->>>>>>> bb89f49e
 			}
 			if (status != STATUS_OK) {
 				printf("%s [%" PRIu32 "]: %s\n", fileName, chunkIndex, mfsstrerr(status));
@@ -1435,37 +1265,8 @@
 				return -1;
 			}
 
-<<<<<<< HEAD
-			std::vector<ChunkTypeWithAddress> copies;
-
-			if (useLegacyReadMessages) {
-				const uint8_t *rptr = buffer.data();
-				messageId = get32bit(&rptr);
-				fileLength = get64bit(&rptr);
-				chunkId = get64bit(&rptr);
-				chunkVersion = get32bit(&rptr);
-				if (fileLength > 0 && chunkId != 0 && chunkVersion != 0) {
-					const uint32_t count = (header.length - 24) / 6;
-					if (count > 0) {
-						qsort((void*) rptr, count, 6, ip_port_cmp);
-					}
-					for (uint32_t i = 0; i < count; i++) {
-						const uint32_t ip = get32bit(&rptr);
-						const uint16_t port = get16bit(&rptr);
-						NetworkAddress address(ip, port);
-						ChunkTypeWithAddress ctwa;
-						ctwa.address = address;
-						copies.push_back(ctwa);
-					}
-				}
-			} else {
-				matocl::fuseReadChunk::deserialize(buffer,
-					fileLength, chunkId, chunkVersion, copies);
-			}
-=======
 			std::vector<ChunkWithAddressAndLabel> copies;
 			matocl::chunkInfo::deserialize(buffer, messageId, fileLength, chunkId, chunkVersion, copies);
->>>>>>> bb89f49e
 
 			if (chunkIndex == 0) {
 				printf("%s:\n", fileName);
@@ -1481,15 +1282,10 @@
 					if (copies.size() > 0) {
 						std::sort(copies.begin(), copies.end());
 						for (size_t i = 0; i < copies.size(); i++) {
-<<<<<<< HEAD
-							printf("\t\tcopy %lu: %s%s\n", i + 1,
+							printf("\t\tcopy %lu: %s:%s%s\n", i + 1,
 									copies[i].address.toString().c_str(),
+									copies[i].label.c_str(),
 									chunkTypeToString(copies[i].chunkType).c_str());
-=======
-							printf("\t\tcopy %lu: %s:%s\n", i + 1,
-									copies[i].address.toString().c_str(),
-									copies[i].label.c_str());
->>>>>>> bb89f49e
 						}
 					} else {
 						printf("\t\tno valid copies !!!\n");
@@ -2021,21 +1817,12 @@
 			fprintf(stderr,"set objects goal (desired number of copies)\n\nusage: mfssetgoal <operation> name [name ...]\n");
 			print_numberformat_options();
 			print_recursive_option();
-<<<<<<< HEAD
 			fprintf(stderr, "<operation> is one of:\n");
-			fprintf(stderr, " GOAL+ - increase goal to given value, GOAL = %" PRIu8 "..%" PRIu8 "\n",
-					goal::kMinOrdinaryGoal, goal::kMaxOrdinaryGoal);
-			fprintf(stderr, " GOAL- - decrease goal to given value, GOAL = %" PRIu8 "..%" PRIu8 "\n",
-					goal::kMinOrdinaryGoal, goal::kMaxOrdinaryGoal);
-			fprintf(stderr, " GOAL - just set goal to given value, GOAL = %" PRIu8 "..%" PRIu8 "\n",
-					goal::kMinOrdinaryGoal, goal::kMaxOrdinaryGoal);
-			fprintf(stderr, " xorN - just set goal to xor with level N, N = %" PRIu8 "..%" PRIu8 "\n",
-					goal::kMinXorLevel, goal::kMaxXorLevel);
-=======
 			fprintf(stderr," GOAL+ - increase goal to given goal name\n");
 			fprintf(stderr," GOAL- - decrease goal to given goal name\n");
 			fprintf(stderr," GOAL - just set goal to given goal name\n");
->>>>>>> bb89f49e
+			fprintf(stderr, " xorN - just set goal to xor with level N, N = %" PRIu8 "..%" PRIu8 "\n",
+					goal::kMinXorLevel, goal::kMaxXorLevel);
 			break;
 		case MFSGETTRASHTIME:
 			fprintf(stderr,"get objects trashtime (how many seconds file should be left in trash)\n\nusage: mfsgettrashtime [-nhHr] name [name ...]\n");
@@ -2221,44 +2008,6 @@
 	}
 	close_master_conn(0);
 	return 0;
-}
-
-bool parseSetXorGoalParameter(const std::string& param, uint8_t& goal) {
-	if (param.length() < 4 || param.substr(0, 3) != "xor") {
-		return false;
-	}
-	std::string levelString = param.substr(3);
-	int level = atoi(levelString.c_str());
-	if (std::to_string(level) != levelString || level < goal::kMinXorLevel || level > goal::kMaxXorLevel) {
-		return false;
-	}
-	goal = goal::xorLevelToGoal(level);
-	return true;
-}
-
-bool parseSetOrdinaryGoalParameter(const std::string& param, uint8_t& goal, uint8_t& setMode) {
-	std::string operation = param;
-	setMode = SMODE_SET;
-	if (operation.back() == '+' || operation.back() == '-') {
-		setMode = (operation.back() == '+' ? SMODE_INCREASE : SMODE_DECREASE);
-		operation.resize(operation.size() - 1);
-	}
-	goal = atoi(operation.c_str());
-	if (std::to_string(goal) != operation || goal < goal::kMinOrdinaryGoal || goal > goal::kMaxOrdinaryGoal) {
-		return false;
-	}
-	return true;
-}
-
-bool parseSetGoalParameter(const std::string& param, uint8_t& goal, uint8_t& setMode) {
-	if (parseSetOrdinaryGoalParameter(param, goal, setMode)) {
-		return true;
-	}
-	if (parseSetXorGoalParameter(param, goal)) {
-		setMode = SMODE_SET;
-		return true;
-	}
-	return false;
 }
 
 int main(int argc,char **argv) {
@@ -2432,11 +2181,6 @@
 			usage(f);
 		}
 		if (f==MFSSETGOAL) {
-<<<<<<< HEAD
-			if (!parseSetGoalParameter(argv[0], goal, smode)) {
-				fprintf(stderr, "Wrong setgoal operation '%s'\n", argv[1]);
-				usage(f);
-=======
 			goal = argv[0];
 			if (!goal.empty() && goal.back() == '-') {
 				smode = SMODE_DECREASE;
@@ -2444,7 +2188,6 @@
 			} else if (!goal.empty() && goal.back() == '+') {
 				smode = SMODE_INCREASE;
 				goal.erase(goal.size() - 1);
->>>>>>> bb89f49e
 			}
 			argc--;
 			argv++;
