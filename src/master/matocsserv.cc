--- conflicted
+++ resolved
@@ -46,10 +46,7 @@
 #include "common/matocs_communication.h"
 #include "common/MFSCommunication.h"
 #include "common/mfserr.h"
-<<<<<<< HEAD
-=======
 #include "common/lizardfs_version.h"
->>>>>>> bb89f49e
 #include "common/packet.h"
 #include "common/random.h"
 #include "common/slogger.h"
@@ -104,19 +101,12 @@
 	Timer lastread,lastwrite;
 	InputPacket inputPacket;
 	std::list<OutputPacket> outputPackets;
-<<<<<<< HEAD
-
-=======
->>>>>>> bb89f49e
 	char *servstrip;                // human readable version of servip
 	uint32_t version;
 	uint32_t servip;                // ip to coonnect to
 	uint16_t servport;              // port to connect to
 	uint32_t timeout;               // communication timeout
-<<<<<<< HEAD
-=======
 	MediaLabel label;               // server label, empty if not set
->>>>>>> bb89f49e
 	uint64_t usedspace;             // used hdd space in bytes
 	uint64_t totalspace;            // total hdd space in bytes
 	uint32_t chunkscount;
@@ -133,11 +123,6 @@
 	matocsserventry *next;
 };
 
-<<<<<<< HEAD
-static const double kCarryThreshold = 1.;
-static uint64_t maxtotalspace;
-=======
->>>>>>> bb89f49e
 static matocsserventry *matocsservhead=NULL;
 static int lsock;
 static int32_t lsockpdescpos;
@@ -246,9 +231,8 @@
 #define REPHASHSIZE 256
 #define REPHASHFN(chid,ver) (((chid)^(ver)^((chid)>>8))%(REPHASHSIZE))
 
-<<<<<<< HEAD
 struct repsrc {
-	void *src;
+	matocsserventry *src;
 	repsrc *next;
 };
 
@@ -256,24 +240,10 @@
 	uint64_t chunkId;
 	uint32_t chunkVersion;
 	ChunkType chunkType;
-	void *destinationCs;
+	matocsserventry *destinationCs;
 	repsrc *repsrcHead;
 	repdst *next;
 };
-=======
-typedef struct _repsrc {
-	matocsserventry *src;
-	struct _repsrc *next;
-} repsrc;
-
-typedef struct _repdst {
-	uint64_t chunkid;
-	uint32_t version;
-	matocsserventry *dst;
-	repsrc *srchead;
-	struct _repdst *next;
-} repdst;
->>>>>>> bb89f49e
 
 static repdst* rephash[REPHASHSIZE];
 static repsrc *repsrcfreehead=NULL;
@@ -322,60 +292,26 @@
 	repdstfreehead=NULL;
 }
 
-<<<<<<< HEAD
 int matocsserv_replication_find(uint64_t chunkId, uint32_t chunkVersion,
-		ChunkType chunkType, void *dst) {
+		ChunkType chunkType, matocsserventry *dst) {
 	uint32_t hash = REPHASHFN(chunkId, chunkVersion);
 	for (repdst *replica = rephash[hash]; replica; replica = replica->next) {
 		if (replica->chunkId == chunkId
 				&& replica->chunkVersion == chunkVersion
 				&& replica->chunkType == chunkType
 				&& replica->destinationCs == dst) {
-=======
-int matocsserv_replication_find(uint64_t chunkid,uint32_t version,matocsserventry *dst) {
-	uint32_t hash = REPHASHFN(chunkid,version);
-	repdst *r;
-	for (r=rephash[hash] ; r ; r=r->next) {
-		if (r->chunkid==chunkid && r->version==version && r->dst==dst) {
->>>>>>> bb89f49e
 			return 1;
 		}
 	}
 	return 0;
 }
 
-<<<<<<< HEAD
 void matocsserv_replication_begin(uint64_t chunkId, uint32_t chunkVersion,
-		ChunkType chunkType, void *dst, uint8_t srccnt, void *const*src) {
+		ChunkType chunkType, matocsserventry *dst, uint8_t srccnt, matocsserventry* const *src) {
 	if (srccnt == 0) {
 		return;
-=======
-void matocsserv_replication_begin(uint64_t chunkid,uint32_t version,matocsserventry *dst,uint8_t srccnt,matocsserventry **src) {
-	uint32_t hash = REPHASHFN(chunkid,version);
-	uint8_t i;
-	repdst *r;
-	repsrc *rs;
-
-	if (srccnt>0) {
-		r = matocsserv_repdst_malloc();
-		r->chunkid = chunkid;
-		r->version = version;
-		r->dst = dst;
-		r->srchead = NULL;
-		r->next = rephash[hash];
-		rephash[hash] = r;
-		for (i=0 ; i<srccnt ; i++) {
-			rs = matocsserv_repsrc_malloc();
-			rs->src = src[i];
-			rs->next = r->srchead;
-			r->srchead = rs;
-			(src[i])->rrepcounter++;
-		}
-		dst->wrepcounter++;
->>>>>>> bb89f49e
-	}
-
-<<<<<<< HEAD
+	}
+
 	uint32_t hash = REPHASHFN(chunkId, chunkVersion);
 	repdst *replica;
 	repsrc *replicaSource;
@@ -399,7 +335,7 @@
 }
 
 void matocsserv_replication_end(uint64_t chunkId, uint32_t chunkVersion,
-		ChunkType chunkType, void *destination) {
+		ChunkType chunkType, matocsserventry *destination) {
 	uint32_t hash = REPHASHFN(chunkId, chunkVersion);
 	repdst *replica, **replicaPointer;
 	repsrc *replicaSource, *replicaSourceToDelete;
@@ -420,26 +356,6 @@
 			static_cast<matocsserventry *>(destination)->wrepcounter--;
 			*replicaPointer = replica->next;
 			matocsserv_repdst_free(replica);
-=======
-void matocsserv_replication_end(uint64_t chunkid,uint32_t version,matocsserventry *dst) {
-	uint32_t hash = REPHASHFN(chunkid,version);
-	repdst *r,**rp;
-	repsrc *rs,*rsdel;
-
-	rp = &(rephash[hash]);
-	while ((r=*rp)!=NULL) {
-		if (r->chunkid==chunkid && r->version==version && r->dst==dst) {
-			rs = r->srchead;
-			while (rs) {
-				rsdel = rs;
-				rs = rs->next;
-				rsdel->src->rrepcounter--;
-				matocsserv_repsrc_free(rsdel);
-			}
-			dst->wrepcounter--;
-			*rp = r->next;
-			matocsserv_repdst_free(r);
->>>>>>> bb89f49e
 		} else {
 			replicaPointer = &(replica->next);
 		}
@@ -466,17 +382,10 @@
 				*rp = r->next;
 				matocsserv_repdst_free(r);
 			} else {
-<<<<<<< HEAD
 				rsp = &(r->repsrcHead);
 				while ((rs = *rsp) != NULL) {
 					if (rs->src == srv) {
-						((matocsserventry *)(srv))->rrepcounter--;
-=======
-				rsp = &(r->srchead);
-				while ((rs=*rsp)!=NULL) {
-					if (rs->src==srv) {
 						srv->rrepcounter--;
->>>>>>> bb89f49e
 						*rsp = rs->next;
 						matocsserv_repsrc_free(rs);
 					} else {
@@ -568,82 +477,49 @@
 	return result;
 }
 
-<<<<<<< HEAD
-struct rservsort {
-	double selectionFrequency;
-	double carry;
-	matocsserventry *ptr;
-	bool operator<(const rservsort &r) const {
-		return carry < r.carry;
-	}
-};
-
 std::vector<std::pair<matocsserventry*, ChunkType>> matocsserv_getservers_for_new_chunk(
-		uint8_t desiredGoal) {
-	std::vector<std::pair<matocsserventry*, ChunkType>> ret;
-
-	matocsserventry *eptr;
-	if (maxtotalspace == 0) {
-		return ret;
-	}
-
-	std::vector<rservsort> availableServers;
-	for (eptr = matocsservhead; eptr && availableServers.size() < 65536; eptr = eptr->next) {
-		if (goal::isXorGoal(desiredGoal) && eptr->version < kFirstXorVersion) {
+			uint8_t goalId) {
+	static GoalMap<ChunkCreationHistory> history;
+	GetServersForNewChunk getter;
+	bool isXorGoal = goal::isXorGoal(goalId);
+	// Add servers with weights which are proportional to total space on each server.
+	for (matocsserventry* eptr = matocsservhead; eptr != nullptr ; eptr = eptr->next) {
+		if (isXorGoal && eptr->version < kFirstXorVersion) {
 			// can't store XOR chunks on chunkservers that don't support them
 			continue;
 		}
-		if (eptr->mode != KILL && eptr->totalspace > 0 && eptr->usedspace <= eptr->totalspace
-				&& (eptr->totalspace - eptr->usedspace) >= MFSCHUNKSIZE) {
-			rservsort serv;
-			serv.selectionFrequency = (double)eptr->totalspace / (double)maxtotalspace;
-			serv.carry = eptr->carry;
-			serv.ptr = eptr;
-			availableServers.push_back(serv);
-		}
-	}
-
-	// Check if it is possible to create requested chunk
-	uint32_t minServersDemanded;
-	uint32_t serversDemandedForSafe;
-	if (goal::isXorGoal(desiredGoal)) {
-		minServersDemanded = goal::toXorLevel(desiredGoal);
-		serversDemandedForSafe = minServersDemanded + 1;
-	} else {
-		sassert(goal::isOrdinaryGoal(desiredGoal));
-		serversDemandedForSafe = desiredGoal;
-		minServersDemanded = 1;
-	}
-
-	if (minServersDemanded > availableServers.size()) {
-		// Nothing can be done, chunk won't be created
-		return ret;
-	}
-	uint32_t chunksToBeCreated = std::min((uint32_t)availableServers.size(), serversDemandedForSafe);
-
-	// Choose servers to be used to store new chunks.
-	std::vector<rservsort> chosenServers;
-	std::set<size_t> chosenServersIds;
-	while (chosenServers.size() < chunksToBeCreated) {
-		for (size_t i = 0; i < availableServers.size(); i++) {
-			double carry = availableServers[i].carry + availableServers[i].selectionFrequency;
-			if ((chosenServersIds.count(i)) == 0 && (carry > kCarryThreshold)) {
-				chosenServers.push_back(availableServers[i]);
-				carry -= kCarryThreshold;
-				chosenServersIds.insert(i);
-=======
-std::vector<matocsserventry*> matocsserv_getservers_for_new_chunk(uint8_t goalId) {
-	static GoalMap<ChunkCreationHistory> history;
-	GetServersForNewChunk getter;
-	// Add servers with weights which are proportional to total space on each server.
-	for (matocsserventry* eptr = matocsservhead; eptr != nullptr ; eptr = eptr->next) {
 		if (eptr->mode != KILL && eptr->totalspace > 0 && eptr->usedspace <= eptr->totalspace
 				&& (eptr->totalspace - eptr->usedspace) >= MFSCHUNKSIZE) {
 			int64_t weight = eptr->totalspace / 1024U / 1024U; // weight = total space in MB
 			getter.addServer(eptr, &eptr->label, weight);
 		}
 	}
-	return getter.chooseServersForGoal(fs_get_goal_definition(goalId), history[goalId]);
+	std::vector<std::pair<matocsserventry*, ChunkType>> ret;
+	std::vector<ChunkType> chunkTypes;
+	auto servers = getter.chooseServersForGoal(
+			fs_get_goal_definition(goalId), history[goalId]);
+
+	if (isXorGoal) {
+		ChunkType::XorLevel level = goal::toXorLevel(goalId);
+		if (servers.size() < level) {
+			return ret; // do not create any parts if servers are missing
+		}
+		chunkTypes.reserve(level + 1);
+		chunkTypes.push_back(ChunkType::getXorParityChunkType(level));
+		for (int part = 1; part <= level; ++part) {
+			chunkTypes.push_back(ChunkType::getXorChunkType(level, part));
+		}
+		std::random_shuffle(chunkTypes.begin(), chunkTypes.end());
+		if (servers.size() == level) {
+			chunkTypes.pop_back();
+		}
+	} else {
+		chunkTypes.assign(servers.size(), ChunkType::getStandardChunkType());
+	}
+	for (uint32_t i = 0; i < servers.size(); ++i) {
+		ret.emplace_back(servers[i], chunkTypes[i]);
+	}
+	return ret;
 }
 
 uint16_t matocsserv_getservers_lessrepl(const MediaLabel& label, uint16_t replicationWriteLimit,
@@ -669,59 +545,9 @@
 			serverCount++;
 			if (matchesRequestedLabel) {
 				++(*returnedMatching);
->>>>>>> bb89f49e
-			}
-			availableServers[i].carry = carry;
-			availableServers[i].ptr->carry = carry;
-		}
-	}
-<<<<<<< HEAD
-	std::sort(chosenServers.rbegin(), chosenServers.rend());
-	// After loops above more then chunksToBeCreated servers might have been found, let's
-	// correct carry values for those that won't be used
-	for (size_t i = chunksToBeCreated; i < chosenServers.size(); i++) {
-		chosenServers[i].ptr->carry += kCarryThreshold;
-	}
-
-	// Assign chunk types to chosen servers
-	if (goal::isXorGoal(desiredGoal)) {
-		std::vector<uint8_t> parts;
-		ChunkType::XorLevel level;
-		level = goal::toXorLevel(desiredGoal);
-		for (uint8_t i = 0; i <= level; ++i) {
-			parts.push_back(i);
-		}
-		std::random_shuffle(parts.begin(), parts.end());
-		for (size_t i = 0; i < chunksToBeCreated; i++) {
-			uint8_t part = parts[i];
-			if (part == 0) {
-				ret.push_back({chosenServers[i].ptr, ChunkType::getXorParityChunkType(level)});
-			} else {
-				ret.push_back({chosenServers[i].ptr, ChunkType::getXorChunkType(level, part)});
-			}
-		}
-	} else {
-		sassert(goal::isOrdinaryGoal(desiredGoal));
-		for (size_t i = 0; i < chunksToBeCreated; i++) {
-			ret.push_back(std::make_pair(chosenServers[i].ptr,
-					ChunkType::getStandardChunkType()));
-		}
-	}
-	return ret;
-}
-
-void matocsserv_getservers_lessrepl(std::vector<void*>& ptrs, uint16_t replimit) {
-	matocsserventry *eptr;
-	sassert(ptrs.empty());
-	for (eptr = matocsservhead; eptr && ptrs.size() < 65535; eptr = eptr->next) {
-		if (eptr->mode != KILL && eptr->totalspace > 0 && eptr->usedspace <= eptr->totalspace &&
-				(eptr->totalspace - eptr->usedspace) > (eptr->totalspace / 100) &&
-				eptr->wrepcounter < replimit) {
-			ptrs.push_back(static_cast<void*>(eptr));
-		}
-	}
-	std::random_shuffle(ptrs.begin(), ptrs.end());
-=======
+			}
+		}
+	}
 	std::random_shuffle(servers, servers + serverCount);
 	if (*returnedMatching > 0) {
 		// Move servers matching the requested label to the front of the servers array
@@ -742,7 +568,6 @@
 	} else {
 		return double(eptr->usedspace) / double(eptr->totalspace);
 	}
->>>>>>> bb89f49e
 }
 
 void matocsserv_getspace(uint64_t *totalspace,uint64_t *availspace) {
@@ -860,10 +685,8 @@
 	(void)version;
 }
 
-<<<<<<< HEAD
-int matocsserv_send_createchunk(void *e, uint64_t chunkId, ChunkType chunkType,
+int matocsserv_send_createchunk(matocsserventry *eptr, uint64_t chunkId, ChunkType chunkType,
 		uint32_t chunkVersion) {
-	matocsserventry *eptr = (matocsserventry *)e;
 	if (eptr->mode != KILL) {
 		eptr->outputPackets.push_back(OutputPacket());
 		if (eptr->version < kFirstXorVersion) {
@@ -875,15 +698,6 @@
 			matocs::createChunk::serialize(eptr->outputPackets.back().packet, chunkId, chunkType,
 					chunkVersion);
 		}
-=======
-int matocsserv_send_createchunk(matocsserventry *eptr,uint64_t chunkid,uint32_t version) {
-	uint8_t *data;
-
-	if (eptr->mode!=KILL) {
-		data = matocsserv_createpacket(eptr,MATOCS_CREATE,8+4);
-		put64bit(&data,chunkid);
-		put32bit(&data,version);
->>>>>>> bb89f49e
 	}
 	return 0;
 }
@@ -906,10 +720,8 @@
 	}
 }
 
-<<<<<<< HEAD
-int matocsserv_send_deletechunk(void *e, uint64_t chunkId, uint32_t chunkVersion,
+int matocsserv_send_deletechunk(matocsserventry *eptr, uint64_t chunkId, uint32_t chunkVersion,
 		ChunkType chunkType) {
-	matocsserventry *eptr = (matocsserventry *)e;
 	if (eptr->mode != KILL) {
 		eptr->outputPackets.push_back(OutputPacket());
 		if (eptr->version < kFirstXorVersion) {
@@ -922,15 +734,6 @@
 			matocs::deleteChunk::serialize(eptr->outputPackets.back().packet,
 					chunkId, chunkType, chunkVersion);
 		}
-=======
-int matocsserv_send_deletechunk(matocsserventry *eptr,uint64_t chunkid,uint32_t version) {
-	uint8_t *data;
-
-	if (eptr->mode!=KILL) {
-		data = matocsserv_createpacket(eptr,MATOCS_DELETE,8+4);
-		put64bit(&data,chunkid);
-		put32bit(&data,version);
->>>>>>> bb89f49e
 		eptr->delcounter++;
 	}
 	return 0;
@@ -955,19 +758,12 @@
 	}
 }
 
-<<<<<<< HEAD
-int matocsserv_send_replicatechunk(void *e, uint64_t chunkid, uint32_t version, void *src) {
-	matocsserventry *eptr = (matocsserventry *)e;
-	matocsserventry *srceptr = (matocsserventry *)src;
-=======
-int matocsserv_send_replicatechunk(matocsserventry *eptr,uint64_t chunkid,uint32_t version,matocsserventry *srceptr) {
->>>>>>> bb89f49e
+int matocsserv_send_replicatechunk(matocsserventry *eptr, uint64_t chunkid, uint32_t version, matocsserventry *srceptr) {
 	uint8_t *data;
 
 	if (matocsserv_replication_find(chunkid, version, ChunkType::getStandardChunkType(), eptr)) {
 		return -1;
 	}
-<<<<<<< HEAD
 	if (eptr->mode != KILL && srceptr->mode != KILL) {
 		data = matocsserv_createpacket(eptr, MATOCS_REPLICATE, 8+4+4+2);
 		put64bit(&data, chunkid);
@@ -975,25 +771,13 @@
 		put32bit(&data, srceptr->servip);
 		put16bit(&data, srceptr->servport);
 		matocsserv_replication_begin(chunkid, version, ChunkType::getStandardChunkType(), eptr, 1,
-				&src);
-		eptr->carry = 0;
-=======
-	if (eptr->mode!=KILL && srceptr->mode!=KILL) {
-		data = matocsserv_createpacket(eptr,MATOCS_REPLICATE,8+4+4+2);
-		put64bit(&data,chunkid);
-		put32bit(&data,version);
-		put32bit(&data,srceptr->servip);
-		put16bit(&data,srceptr->servport);
-		matocsserv_replication_begin(chunkid,version,eptr,1,&srceptr);
->>>>>>> bb89f49e
+				&srceptr);
 	}
 	return 0;
 }
 
-<<<<<<< HEAD
-int matocsserv_send_liz_replicatechunk(void *e, uint64_t chunkid, uint32_t version, ChunkType type,
-		const std::vector<void*> &sourcePointers, const std::vector<ChunkType> &sourceTypes) {
-	matocsserventry *eptr = static_cast<matocsserventry *>(e);
+int matocsserv_send_liz_replicatechunk(matocsserventry *eptr, uint64_t chunkid, uint32_t version, ChunkType type,
+		const std::vector<matocsserventry*> &sourcePointers, const std::vector<ChunkType> &sourceTypes) {
 	if (matocsserv_replication_find(chunkid, version, type, eptr)) {
 		return -1;
 	}
@@ -1006,42 +790,14 @@
 	if (eptr->mode == KILL) {
 		return 0;
 	}
-	for (void *source : sourcePointers) {
-		if (static_cast<matocsserventry *>(source)->mode == KILL) {
+	for (auto source : sourcePointers) {
+		if (source->mode == KILL) {
 			return 0;
 		}
-=======
-int matocsserv_send_replicatechunk_xor(matocsserventry *eptr,uint64_t chunkid,uint32_t version,uint8_t cnt,matocsserventry **src,uint64_t *srcchunkid,uint32_t *srcversion) {
-	matocsserventry *srceptr;
-	uint8_t i;
-	uint8_t *data;
-
-	if (matocsserv_replication_find(chunkid,version,eptr)) {
-		return -1;
-	}
-	if (eptr->mode!=KILL) {
-		for (i=0 ; i<cnt ; i++) {
-			srceptr = src[i];
-			if (srceptr->mode==KILL) {
-				return 0;
-			}
-		}
-		data = matocsserv_createpacket(eptr,MATOCS_REPLICATE,8+4+cnt*(8+4+4+2));
-		put64bit(&data,chunkid);
-		put32bit(&data,version);
-		for (i=0 ; i<cnt ; i++) {
-			srceptr = src[i];
-			put64bit(&data,srcchunkid[i]);
-			put32bit(&data,srcversion[i]);
-			put32bit(&data,srceptr->servip);
-			put16bit(&data,srceptr->servport);
-		}
-		matocsserv_replication_begin(chunkid,version,eptr,cnt,src);
->>>>>>> bb89f49e
 	}
 	std::vector<ChunkTypeWithAddress> sources;
 	for (size_t i = 0; i < sourcePointers.size(); ++i) {
-		matocsserventry *src = static_cast<matocsserventry *>(sourcePointers[i]);
+		matocsserventry *src = sourcePointers[i];
 		sources.push_back(ChunkTypeWithAddress(
 				NetworkAddress(src->servip, src->servport), sourceTypes[i]));
 	}
@@ -1050,7 +806,6 @@
 			chunkid, version, type, sources);
 	matocsserv_replication_begin(chunkid, version, type,
 			eptr, sourcePointers.size(), sourcePointers.data());
-	eptr->carry = 0;
 	return 0;
 }
 
@@ -1076,10 +831,8 @@
 	}
 }
 
-<<<<<<< HEAD
-int matocsserv_send_setchunkversion(void *e, uint64_t chunkId, uint32_t newVersion,
+int matocsserv_send_setchunkversion(matocsserventry *eptr, uint64_t chunkId, uint32_t newVersion,
 		uint32_t chunkVersion, ChunkType chunkType) {
-	matocsserventry *eptr = (matocsserventry *)e;
 	if (eptr->mode != KILL) {
 		eptr->outputPackets.push_back(OutputPacket());
 		if (eptr->version < kFirstXorVersion) {
@@ -1092,16 +845,6 @@
 			matocs::setVersion::serialize(eptr->outputPackets.back().packet, chunkId, chunkType,
 					chunkVersion, newVersion);
 		}
-=======
-int matocsserv_send_setchunkversion(matocsserventry *eptr,uint64_t chunkid,uint32_t version,uint32_t oldversion) {
-	uint8_t *data;
-
-	if (eptr->mode!=KILL) {
-		data = matocsserv_createpacket(eptr,MATOCS_SET_VERSION,8+4+4);
-		put64bit(&data,chunkid);
-		put32bit(&data,version);
-		put32bit(&data,oldversion);
->>>>>>> bb89f49e
 	}
 	return 0;
 }
@@ -1125,14 +868,12 @@
 	}
 }
 
-int matocsserv_send_duplicatechunk(void* e, uint64_t newChunkId, uint32_t newChunkVersion,
+int matocsserv_send_duplicatechunk(matocsserventry* eptr, uint64_t newChunkId, uint32_t newChunkVersion,
 		ChunkType chunkType, uint64_t chunkId, uint32_t chunkVersion) {
-	matocsserventry* eptr = (matocsserventry*)e;
 	if (eptr->mode == KILL) {
 		return 0;
 	}
 
-<<<<<<< HEAD
 	OutputPacket outPacket;
 	if (chunkType.isStandardChunkType() && eptr->version < kFirstXorVersion) {
 		// Legacy support
@@ -1141,17 +882,6 @@
 	} else {
 		matocs::duplicateChunk::serialize(outPacket.packet, newChunkId, newChunkVersion,
 				chunkType, chunkId, chunkVersion);
-=======
-int matocsserv_send_duplicatechunk(matocsserventry *eptr,uint64_t chunkid,uint32_t version,uint64_t oldchunkid,uint32_t oldversion) {
-	uint8_t *data;
-
-	if (eptr->mode!=KILL) {
-		data = matocsserv_createpacket(eptr,MATOCS_DUPLICATE,8+4+8+4);
-		put64bit(&data,chunkid);
-		put32bit(&data,version);
-		put64bit(&data,oldchunkid);
-		put32bit(&data,oldversion);
->>>>>>> bb89f49e
 	}
 	eptr->outputPackets.push_back(std::move(outPacket));
 	return 0;
@@ -1175,13 +905,8 @@
 	}
 }
 
-<<<<<<< HEAD
-void matocsserv_send_truncatechunk(void *e, uint64_t chunkid, ChunkType chunkType, uint32_t length,
+void matocsserv_send_truncatechunk(matocsserventry* eptr, uint64_t chunkid, ChunkType chunkType, uint32_t length,
 		uint32_t newVersion,uint32_t oldVersion) {
-	matocsserventry *eptr = (matocsserventry *)e;
-=======
-int matocsserv_send_truncatechunk(matocsserventry *eptr,uint64_t chunkid,uint32_t length,uint32_t version,uint32_t oldversion) {
->>>>>>> bb89f49e
 	uint8_t *data;
 
 	if (eptr->mode == KILL) {
@@ -1219,17 +944,12 @@
 	}
 }
 
-<<<<<<< HEAD
 void matocsserv_got_liz_truncatechunk_status(matocsserventry *eptr,
 		const std::vector<uint8_t>& data) {
 	uint64_t chunkId;
 	ChunkType chunkType = ChunkType::getStandardChunkType();
 	uint8_t status;
 	cstoma::truncate::deserialize(data, chunkId, chunkType, status);
-=======
-int matocsserv_send_duptruncchunk(matocsserventry *eptr,uint64_t chunkid,uint32_t version,uint64_t oldchunkid,uint32_t oldversion,uint32_t length) {
-	uint8_t *data;
->>>>>>> bb89f49e
 
 	chunk_got_truncate_status(eptr, chunkId, chunkType, status);
 	if (status!=0) {
@@ -1239,9 +959,8 @@
 	}
 }
 
-int matocsserv_send_duptruncchunk(void* e, uint64_t newChunkId, uint32_t newChunkVersion,
+int matocsserv_send_duptruncchunk(matocsserventry* eptr, uint64_t newChunkId, uint32_t newChunkVersion,
 		ChunkType chunkType, uint64_t chunkId, uint32_t chunkVersion, uint32_t newChunkLength) {
-	matocsserventry* eptr = (matocsserventry*)e;
 	if (eptr->mode == KILL) {
 		return 0;
 	}
@@ -1319,11 +1038,6 @@
 		syslog(LOG_NOTICE,"(%s:%" PRIu16 ") chunkop(%016" PRIX64 ",%08" PRIX32 ",%08" PRIX32 ",%016" PRIX64 ",%08" PRIX32 ",%" PRIu32 ") status: %s",eptr->servstrip,eptr->servport,chunkid,version,newversion,copychunkid,copyversion,leng,mfsstrerr(status));
 	}
 }
-<<<<<<< HEAD
-static void update_maxtotalspace(uint64_t totalspace) {
-	if (totalspace > maxtotalspace) {
-		maxtotalspace = totalspace;
-=======
 
 void matocsserv_register_host(matocsserventry *eptr, uint32_t version, uint32_t servip,
 		uint16_t servport, uint32_t timeout) {
@@ -1339,7 +1053,6 @@
 	}
 	if (eptr->servip==0) {
 		tcpgetpeer(eptr->sock,&(eptr->servip),NULL);
->>>>>>> bb89f49e
 	}
 	if (eptr->servstrip) {
 		free(eptr->servstrip);
@@ -1368,51 +1081,6 @@
 	syslog(LOG_NOTICE, "chunkserver register end (packet version: 5) - ip: %s, port: %"
 			PRIu16 ", usedspace: %" PRIu64 " (%.2f GiB), totalspace: %" PRIu64 " (%.2f GiB)",
 			eptr->servstrip, eptr->servport, eptr->usedspace, us, eptr->totalspace, ts);
-}
-
-void matocsserv_register_host(matocsserventry *eptr, uint32_t version, uint32_t servip,
-		uint16_t servport, uint32_t timeout) {
-	eptr->version  = version;
-	eptr->servip   = servip;
-	eptr->servport = servport;
-	eptr->timeout  = timeout;
-	if (eptr->timeout<10) {
-		syslog(LOG_NOTICE, "CSTOMA_REGISTER communication timeout too small (%"
-				PRIu32 " milliseconds - should be at least 10 milliseconds)", eptr->timeout);
-		eptr->mode=KILL;
-		return;
-	}
-	if (eptr->servip==0) {
-		tcpgetpeer(eptr->sock,&(eptr->servip),NULL);
-	}
-	if (eptr->servstrip) {
-		free(eptr->servstrip);
-	}
-	eptr->servstrip = matocsserv_makestrip(eptr->servip);
-	if (((eptr->servip)&0xFF000000) == 0x7F000000) {
-		syslog(LOG_NOTICE, "chunkserver connected using localhost (IP: %s) - you cannot use"
-				" localhost for communication between chunkserver and master", eptr->servstrip);
-		eptr->mode=KILL;
-		return;
-	}
-	if (matocsserv_csdb_new_connection(eptr->servip,eptr->servport,eptr)<0) {
-		syslog(LOG_WARNING,"chunk-server already connected !!!");
-		eptr->mode=KILL;
-		return;
-	}
-	eptr->incsdb = 1;
-	syslog(LOG_NOTICE, "chunkserver register begin (packet version: 5) - ip: %s, port: %"
-			PRIu16, eptr->servstrip, eptr->servport);
-	return;
-}
-
-void register_space(matocsserventry* eptr) {
-	double us = (double)(eptr->usedspace)/(double)(1024*1024*1024);
-	double ts = (double)(eptr->totalspace)/(double)(1024*1024*1024);
-	syslog(LOG_NOTICE, "chunkserver register end (packet version: 5) - ip: %s, port: %"
-			PRIu16 ", usedspace: %" PRIu64 " (%.2f GiB), totalspace: %" PRIu64 " (%.2f GiB)",
-			eptr->servstrip, eptr->servport, eptr->usedspace, us, eptr->totalspace, ts);
-	update_maxtotalspace(eptr->totalspace);
 }
 
 void matocsserv_register(matocsserventry *eptr,const uint8_t *data,uint32_t length) {
@@ -1553,15 +1221,9 @@
 		}
 	}
 	if (rversion<=4) {
-<<<<<<< HEAD
 		if (eptr->timeout<1000) {
 			syslog(LOG_NOTICE,"CSTOMA_REGISTER communication timeout too small (%" PRIu16 " milliseconds - should be at least 1 second)",eptr->timeout);
 			eptr->timeout = 1000;
-=======
-			if (eptr->timeout<1000) {
-					syslog(LOG_NOTICE,"CSTOMA_REGISTER communication timeout too small (%" PRIu16 " milliseconds - should be at least 1 second)",eptr->timeout);
-					eptr->timeout = 1000;
->>>>>>> bb89f49e
 			return;
 		}
 		if (eptr->servip==0) {
@@ -1621,44 +1283,36 @@
 	uint32_t servip;
 	uint16_t servport;
 	uint32_t timeout;
-<<<<<<< HEAD
-	verifyPacketVersionNoHeader(data, 0);
-=======
->>>>>>> bb89f49e
 	cstoma::registerHost::deserialize(data, servip, servport, timeout, version);
 	return matocsserv_register_host(eptr, version, servip, servport, timeout);
 }
 
 void matocsserv_liz_register_chunks(matocsserventry *eptr, const std::vector<uint8_t>& data)
 		throw (IncorrectDeserializationException) {
-<<<<<<< HEAD
-	std::vector<ChunkWithVersionAndType> chunks;
-	verifyPacketVersionNoHeader(data, 0);
-	cstoma::registerChunks::deserialize(data, chunks);
-	for (auto& chunk : chunks) {
-		chunk_server_has_chunk(eptr, chunk.id, chunk.version, chunk.type);
-=======
-	std::vector<ChunkWithVersion> chunks;
-	cstoma::registerChunks::deserialize(data, chunks);
-	for (auto& chunk : chunks) {
-		chunk_server_has_chunk(eptr, chunk.id, chunk.version);
->>>>>>> bb89f49e
+	PacketVersion v;
+	deserializePacketVersionNoHeader(data, v);
+	if (v == cstoma::registerChunks::kStandardAndXorChunks) {
+		std::vector<ChunkWithVersionAndType> chunks;
+		cstoma::registerChunks::deserialize(data, chunks);
+		for (auto& chunk : chunks) {
+			chunk_server_has_chunk(eptr, chunk.id, chunk.version, chunk.type);
+		}
+	} else {
+		std::vector<ChunkWithVersion> chunks;
+		cstoma::registerChunks::deserialize(data, chunks);
+		for (auto& chunk : chunks) {
+			chunk_server_has_chunk(eptr, chunk.id, chunk.version, ChunkType::getStandardChunkType());
+		}
 	}
 }
 
 void matocsserv_liz_register_space(matocsserventry *eptr, const std::vector<uint8_t>& data)
 		throw (IncorrectDeserializationException) {
-<<<<<<< HEAD
-	verifyPacketVersionNoHeader(data, 0);
-=======
->>>>>>> bb89f49e
 	cstoma::registerSpace::deserialize(data, eptr->usedspace, eptr->totalspace, eptr->chunkscount,
 			eptr->todelusedspace, eptr->todeltotalspace, eptr->todelchunkscount);
 	return register_space(eptr);
 }
 
-<<<<<<< HEAD
-=======
 void matocsserv_liz_register_label(matocsserventry *eptr, const std::vector<uint8_t>& data)
 		throw (IncorrectDeserializationException) {
 	std::string label;
@@ -1677,7 +1331,6 @@
 	}
 }
 
->>>>>>> bb89f49e
 void matocsserv_chunk_damaged(matocsserventry *eptr,const uint8_t *data,uint32_t length) {
 	uint64_t chunkid;
 	uint32_t i;
@@ -1787,7 +1440,6 @@
 				matocsserv_got_chunk_checksum(eptr, data.data(), length);
 				break;
 			case CSTOMA_CREATE:
-<<<<<<< HEAD
 			case LIZ_CSTOMA_CREATE_CHUNK:
 				matocsserv_got_createchunk_status(eptr, data);
 				break;
@@ -1806,26 +1458,10 @@
 			case CSTOMA_SET_VERSION:
 			case LIZ_CSTOMA_SET_VERSION:
 				matocsserv_got_setchunkversion_status(eptr, data);
-=======
-				matocsserv_got_createchunk_status(eptr, data.data(), length);
-				break;
-			case CSTOMA_DELETE:
-				matocsserv_got_deletechunk_status(eptr, data.data(), length);
-				break;
-			case CSTOMA_REPLICATE:
-				matocsserv_got_replicatechunk_status(eptr, data.data(), length);
-				break;
-			case CSTOMA_DUPLICATE:
-				matocsserv_got_duplicatechunk_status(eptr, data.data(), length);
-				break;
-			case CSTOMA_SET_VERSION:
-				matocsserv_got_setchunkversion_status(eptr, data.data(), length);
->>>>>>> bb89f49e
 				break;
 			case CSTOMA_TRUNCATE:
 				matocsserv_got_truncatechunk_status(eptr, data.data(), length);
 				break;
-<<<<<<< HEAD
 			case LIZ_CSTOMA_TRUNCATE:
 				matocsserv_got_liz_truncatechunk_status(eptr, data);
 				break;
@@ -1835,10 +1471,6 @@
 				break;
 			case LIZ_CSTOMA_CHUNK_NEW:
 				matocsserv_liz_chunk_new(eptr, data);
-=======
-			case CSTOMA_DUPTRUNC:
-				matocsserv_got_duptruncchunk_status(eptr, data.data(), length);
->>>>>>> bb89f49e
 				break;
 			case LIZ_CSTOMA_REGISTER_HOST:
 				matocsserv_liz_register_host(eptr, data);
@@ -1849,12 +1481,9 @@
 			case LIZ_CSTOMA_REGISTER_SPACE:
 				matocsserv_liz_register_space(eptr, data);
 				break;
-<<<<<<< HEAD
-=======
 			case LIZ_CSTOMA_REGISTER_LABEL:
 				matocsserv_liz_register_label(eptr, data);
 				break;
->>>>>>> bb89f49e
 			default:
 				syslog(LOG_NOTICE,"master <-> chunkservers module: got unknown message "
 						"(type:%" PRIu32 ")", type);
@@ -2003,20 +1632,14 @@
 			eptr->mode = HEADER;
 			eptr->lastread.reset();
 			eptr->lastwrite.reset();
-<<<<<<< HEAD
-=======
-
->>>>>>> bb89f49e
+
 			tcpgetpeer(eptr->sock,&peerip,NULL);
 			eptr->servstrip = matocsserv_makestrip(peerip);
 			eptr->version = 0;
 			eptr->servip = 0;
 			eptr->servport = 0;
 			eptr->timeout = 60000;
-<<<<<<< HEAD
-=======
 			eptr->label = kMediaLabelWildcard;
->>>>>>> bb89f49e
 			eptr->usedspace = 0;
 			eptr->totalspace = 0;
 			eptr->chunkscount = 0;
@@ -2081,13 +1704,8 @@
 	}
 }
 
-<<<<<<< HEAD
-void matocsserv_remove_server(void *ptr) {
-	delete (matocsserventry*)ptr;
-=======
 void matocsserv_remove_server(matocsserventry *ptr) {
 	delete ptr;
->>>>>>> bb89f49e
 }
 
 void matocsserv_reload(void) {
@@ -2136,8 +1754,8 @@
 	lsock = newlsock;
 }
 
-uint32_t matocsserv_get_version(void *e) {
-	return static_cast<matocsserventry *>(e)->version;
+uint32_t matocsserv_get_version(matocsserventry *e) {
+	return e->version;
 }
 
 int matocsserv_init(void) {
