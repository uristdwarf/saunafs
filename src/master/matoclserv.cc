--- conflicted
+++ resolved
@@ -1148,7 +1148,21 @@
 	matoclserv_createpacket(eptr,MATOCL_CSSERV_REMOVESERV,0);
 }
 
-<<<<<<< HEAD
+void matoclserv_iolimits_status(matoclserventry* eptr, const uint8_t* data, uint32_t length) {
+	uint32_t messageId;
+	cltoma::iolimitsStatus::deserialize(data, length, messageId);
+
+	MessageBuffer buffer;
+	matocl::iolimitsStatus::serialize(buffer,
+			messageId,
+			gIoLimitsConfigId,
+			gIoLimitsRefreshTime * 1000 * 1000,
+			gIoLimitsAccumulate_ms,
+			gIoLimitsSubsystem,
+			gIoLimitsDatabase.getGroupsAndLimits());
+	matoclserv_createpacket(eptr, std::move(buffer));
+}
+
 void matoclserv_chunks_health(matoclserventry *eptr, const uint8_t *data, uint32_t length) {
 	bool regularChunksOnly;
 	std::vector<uint8_t> message(data, data + length);
@@ -1158,21 +1172,6 @@
 			chunk_get_availability_state(regularChunksOnly),
 			chunk_get_replication_state(regularChunksOnly));
 	matoclserv_createpacket(eptr, message);
-=======
-void matoclserv_iolimits_status(matoclserventry* eptr, const uint8_t* data, uint32_t length) {
-	uint32_t messageId;
-	cltoma::iolimitsStatus::deserialize(data, length, messageId);
-
-	MessageBuffer buffer;
-	matocl::iolimitsStatus::serialize(buffer,
-			messageId,
-			gIoLimitsConfigId,
-			gIoLimitsRefreshTime * 1000 * 1000,
-			gIoLimitsAccumulate_ms,
-			gIoLimitsSubsystem,
-			gIoLimitsDatabase.getGroupsAndLimits());
-	matoclserv_createpacket(eptr, std::move(buffer));
->>>>>>> 17a9eda5
 }
 
 void matoclserv_session_list(matoclserventry *eptr,const uint8_t *data,uint32_t length) {
@@ -2185,7 +2184,6 @@
 	}
 }
 
-<<<<<<< HEAD
 void matoclserv_fuse_truncate(matoclserventry *eptr, PacketHeader header, const uint8_t *data) {
 	sassert(header.type == CLTOMA_FUSE_TRUNCATE
 			|| header.type == LIZ_CLTOMA_FUSE_TRUNCATE
@@ -2209,8 +2207,7 @@
 			status = ERROR_WRONGLOCKID;
 		} else {
 			// let's check if chunk is still locked by us
-			status = fs_get_chunkid(eptr->sesdata->rootinode, eptr->sesdata->sesflags,
-					inode, length / MFSCHUNKSIZE, &chunkId);
+			status = fs_get_chunkid(matoclserv_get_context(eptr), inode, length / MFSCHUNKSIZE, &chunkId);
 			if (status == STATUS_OK) {
 				status = chunk_can_unlock(chunkId, lockId);
 			}
@@ -2219,28 +2216,6 @@
 	} else {
 		serializer->deserializeFuseTruncate(request, messageId, inode, opened, uid, gid, length);
 		type = FUSE_TRUNCATE;
-=======
-void matoclserv_fuse_truncate(matoclserventry *eptr,const uint8_t *data,uint32_t length) {
-	uint32_t inode,uid,gid,auid,agid;
-	Attributes attr;
-	uint32_t msgid;
-	uint8_t *ptr;
-	uint8_t opened;
-	uint8_t status;
-	uint64_t attrlength;
-	chunklist *cl;
-	uint64_t chunkid;
-	if (length!=24 && length!=25) {
-		syslog(LOG_NOTICE,"CLTOMA_FUSE_TRUNCATE - wrong size (%" PRIu32 "/24|25)",length);
-		eptr->mode = KILL;
-		return;
-	}
-	opened = 0;
-	msgid = get32bit(&data);
-	inode = get32bit(&data);
-	if (length==25) {
-		opened = get8bit(&data);
->>>>>>> 17a9eda5
 	}
 	uint32_t auid = uid;
 	uint32_t agid = gid;
@@ -2261,7 +2236,8 @@
 		// New client requested to truncate xor chunk. He has to do it himself.
 		uint64_t fileLength;
 		uint8_t opflag;
-		fs_writechunk(inode, length / MFSCHUNKSIZE, false, &chunkId, &fileLength, &opflag, &lockId);
+		fs_writechunk(matoclserv_get_context(eptr), inode, length / MFSCHUNKSIZE, false,
+				&lockId, &chunkId, &opflag, &fileLength);
 		if (opflag) {
 			// But first we have to duplicate chunk :)
 			type = FUSE_TRUNCATE_BEGIN;
@@ -2834,37 +2810,17 @@
 	std::vector<uint8_t> outMessage;
 	const PacketSerializer* serializer = PacketSerializer::getSerializer(header.type);
 
-<<<<<<< HEAD
 	std::vector<uint8_t> receivedData(data, data + header.length);
 	serializer->deserializeFuseWriteChunk(receivedData, messageId, inode, chunkIndex, lockId);
 
-	if (eptr->sesdata->sesflags & SESFLAG_READONLY) {
-		status = ERROR_EROFS;
-	} else {
-		// Original MooseFS (1.6.27) does not use lock ID's
-		bool useDummyLockId = (header.type == CLTOMA_FUSE_WRITE_CHUNK);
-		status = fs_writechunk(inode, chunkIndex, useDummyLockId,
-				&chunkId, &fileLength, &opflag, &lockId);
-	}
+	// Original MooseFS (1.6.27) does not use lock ID's
+	bool useDummyLockId = (header.type == CLTOMA_FUSE_WRITE_CHUNK);
+	status = fs_writechunk(matoclserv_get_context(eptr), inode, chunkIndex, useDummyLockId,
+			&lockId, &chunkId, &opflag, &fileLength);
 
 	if (status != STATUS_OK) {
 		serializer->serializeFuseWriteChunk(outMessage, messageId, status);
 		matoclserv_createpacket(eptr, outMessage);
-=======
-	if (length!=12) {
-		syslog(LOG_NOTICE,"CLTOMA_FUSE_WRITE_CHUNK - wrong size (%" PRIu32 "/12)",length);
-		eptr->mode = KILL;
-		return;
-	}
-	msgid = get32bit(&data);
-	inode = get32bit(&data);
-	indx = get32bit(&data);
-	status = fs_writechunk(matoclserv_get_context(eptr), inode, indx, &chunkid, &opflag, &fleng);
-	if (status!=STATUS_OK) {
-		ptr = matoclserv_createpacket(eptr,MATOCL_FUSE_WRITE_CHUNK,5);
-		put32bit(&ptr,msgid);
-		put8bit(&ptr,status);
->>>>>>> 17a9eda5
 		return;
 	}
 
@@ -3126,14 +3082,12 @@
 	matoclserv_createpacket(eptr, outMessage);
 }
 
-<<<<<<< HEAD
 void matoclserv_fuse_setgoal(matoclserventry *eptr, const uint8_t *data, uint32_t length) {
 	uint32_t inode, uid;
 	uint32_t messageId;
 	uint8_t goal, smode;
 
 	deserializeAllMooseFsPacketDataNoHeader(data, length, messageId, inode, uid, goal, smode);
-	matoclserv_ugid_remap(eptr,&uid,NULL);
 
 	uint8_t status = STATUS_OK;
 	if (!isGoalValid(goal)) {
@@ -3146,52 +3100,8 @@
 
 	uint32_t changed = 0, notchanged = 0, notpermitted = 0;
 	if (status == STATUS_OK) {
-		status = fs_setgoal(eptr->sesdata->rootinode, eptr->sesdata->sesflags, inode, uid, goal,
+		status = fs_setgoal(matoclserv_get_context(eptr, uid, 0), inode, goal,
 				smode, &changed, &notchanged, &notpermitted);
-=======
-void matoclserv_fuse_setgoal(matoclserventry *eptr,const uint8_t *data,uint32_t length) {
-	uint32_t inode,uid;
-	uint32_t msgid;
-	uint8_t goal,smode;
-	uint32_t changed,notchanged,notpermitted;
-	uint8_t *ptr;
-	uint8_t status;
-	if (length!=14) {
-		syslog(LOG_NOTICE,"CLTOMA_FUSE_SETGOAL - wrong size (%" PRIu32 "/14)",length);
-		eptr->mode = KILL;
-		return;
-	}
-	msgid = get32bit(&data);
-	inode = get32bit(&data);
-	uid = get32bit(&data);
-	goal = get8bit(&data);
-	smode = get8bit(&data);
-// limits check
-	status = STATUS_OK;
-	switch (smode&SMODE_TMASK) {
-	case SMODE_SET:
-		if (goal<eptr->sesdata->mingoal || goal>eptr->sesdata->maxgoal) {
-			status = ERROR_EPERM;
-		}
-		break;
-	case SMODE_INCREASE:
-		if (goal>eptr->sesdata->maxgoal) {
-			status = ERROR_EPERM;
-		}
-		break;
-	case SMODE_DECREASE:
-		if (goal<eptr->sesdata->mingoal) {
-			status = ERROR_EPERM;
-		}
-		break;
-	}
-	if (goal<1 || goal>9) {
-		status = ERROR_EINVAL;
-	}
-	if (status==STATUS_OK) {
-		status = fs_setgoal(matoclserv_get_context(eptr, uid, 0), inode, goal, smode,
-				&changed, &notchanged, &notpermitted);
->>>>>>> 17a9eda5
 	}
 
 	std::vector<uint8_t> outMessage;
@@ -3895,13 +3805,11 @@
 				case CLTOMA_CSSERV_REMOVESERV:
 					matoclserv_cserv_removeserv(eptr,data,length);
 					break;
-<<<<<<< HEAD
+				case LIZ_CLTOMA_IOLIMITS_STATUS:
+					matoclserv_iolimits_status(eptr, data, length);
+					break;
 				case LIZ_CLTOMA_CHUNKS_HEALTH:
 					matoclserv_chunks_health(eptr, data, length);
-=======
-				case LIZ_CLTOMA_IOLIMITS_STATUS:
-					matoclserv_iolimits_status(eptr, data, length);
->>>>>>> 17a9eda5
 					break;
 				default:
 					syslog(LOG_NOTICE,"main master server module: got unknown message from unregistered (type:%" PRIu32 ")",type);
