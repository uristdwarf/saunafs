/*
   Copyright 2005-2010 Jakub Kruszona-Zawadzki, Gemius SA, 2013 Skytechnology sp. z o.o..

   This file was part of MooseFS and is part of LizardFS.

   LizardFS is free software: you can redistribute it and/or modify
   it under the terms of the GNU General Public License as published by
   the Free Software Foundation, version 3.

   LizardFS is distributed in the hope that it will be useful,
   but WITHOUT ANY WARRANTY; without even the implied warranty of
   MERCHANTABILITY or FITNESS FOR A PARTICULAR PURPOSE.  See the
   GNU General Public License for more details.

   You should have received a copy of the GNU General Public License
   along with LizardFS  If not, see <http://www.gnu.org/licenses/>.
 */

#include "common/platform.h"
#include "master/matoclserv.h"

#include <errno.h>
#include <fcntl.h>
#include <inttypes.h>
#include <math.h>
#include <netinet/in.h>
#include <stdio.h>
#include <stdlib.h>
#include <string.h>
#include <sys/resource.h>
#include <sys/types.h>
#include <sys/uio.h>
#include <syslog.h>
#include <time.h>
#include <unistd.h>
#include <fstream>
#include <memory>

#include "common/cfg.h"
#include "common/charts.h"
<<<<<<< HEAD
#include "common/chunk_type_with_address.h"
#include "common/chunks_availability_state.h"
=======
#include "common/chunk_with_address_and_label.h"
>>>>>>> bb89f49e
#include "common/cltoma_communication.h"
#include "common/datapack.h"
#include "common/goal.h"
#include "common/io_limits_config_loader.h"
#include "common/io_limits_database.h"
#include "common/lizardfs_statistics.h"
#include "common/lizardfs_version.h"
#include "common/main.h"
#include "common/massert.h"
#include "common/matocl_communication.h"
#include "common/metadata.h"
#include "common/MFSCommunication.h"
#include "common/moosefs_vector.h"
#include "common/network_address.h"
#include "common/random.h"
#include "common/serialized_goal.h"
#include "common/slogger.h"
#include "common/sockets.h"
#include "master/changelog.h"
#include "master/chartsdata.h"
#include "master/chunks.h"
#include "master/datacachemgr.h"
#include "master/exports.h"
#include "master/filesystem.h"
#include "master/matocsserv.h"
#include "master/matomlserv.h"
#include "master/personality.h"
#include "metalogger/masterconn.h"

#define MaxPacketSize 1000000

// matoclserventry.mode
enum {KILL,HEADER,DATA};
// chunklis.type
enum {
	FUSE_WRITE,          // reply to FUSE_WRITE_CHUNK is delayed
	FUSE_TRUNCATE,       // reply to FUSE_TRUNCATE which does not require writing is delayed
	FUSE_TRUNCATE_BEGIN, // reply to FUSE_TRUNCATE which does require writing is delayed
	FUSE_TRUNCATE_END    // reply to FUSE_TRUNCATE_END is delayed
};

#define SESSION_STATS 16

const uint32_t kMaxNumberOfChunkCopies = 100U;

/* CACHENOTIFY
// hash size should be at least 1.5 * 10000 * # of connected mounts
// it also should be the prime number
// const 10000 is defined in mount/dircache.c file as DIRS_REMOVE_THRESHOLD_MAX
// current const is calculated as nextprime(1.5 * 10000 * 500) and is enough for up to about 500 mounts
#define DIRINODE_HASH_SIZE 7500013
*/

struct matoclserventry;

/* CACHENOTIFY
// directories in external caches
typedef struct dirincache {
	struct matoclserventry *eptr;
	uint32_t dirinode;
	struct dirincache *nextnode,**prevnode;
	struct dirincache *nextcu,**prevcu;
} dirincache;

static dirincache **dirinodehash;
*/

// locked chunks
class PacketSerializer;
typedef struct chunklist {
	uint64_t chunkid;
	uint64_t fleng;     // file length
	uint32_t lockid;    // lock ID
	uint32_t qid;       // queryid for answer
	uint32_t inode;     // inode
	uint32_t uid;
	uint32_t gid;
	uint32_t auid;
	uint32_t agid;
	uint8_t type;
	const PacketSerializer* serializer;
	struct chunklist *next;
} chunklist;

// opened files
typedef struct filelist {
	uint32_t inode;
	struct filelist *next;
} filelist;

typedef struct session {
	uint32_t sessionid;
	char *info;
	uint32_t peerip;
	uint8_t newsession;
	uint8_t sesflags;
	uint8_t mingoal;
	uint8_t maxgoal;
	uint32_t mintrashtime;
	uint32_t maxtrashtime;
	uint32_t rootuid;
	uint32_t rootgid;
	uint32_t mapalluid;
	uint32_t mapallgid;
	uint32_t rootinode;
	uint32_t disconnected;  // 0 = connected ; other = disconnection timestamp
	uint32_t nsocks;        // >0 - connected (number of active connections) ; 0 - not connected
	uint32_t currentopstats[SESSION_STATS];
	uint32_t lasthouropstats[SESSION_STATS];
	filelist *openedfiles;
	struct session *next;
} session;

typedef struct packetstruct {
	struct packetstruct *next;
	uint8_t *startptr;
	uint32_t bytesleft;
	uint8_t *packet;
} packetstruct;

/** Client entry in the server. */
typedef struct matoclserventry {
	/** This looks to be the client type. This is set in matoclserv_serve and matoclserv_fuse_register, and there are 3 possible values:
	 *
	 *    0: new client (default, just after TCP accept)
	 *       This is referred to as "unregistered clients".
	 *    1: FUSE_REGISTER_BLOB_NOACL       or (FUSE_REGISTER_BLOB_ACL and (REGISTER_NEWSESSION or REGISTER_NEWMETASESSION or REGISTER_RECONNECT))
	 *       This is referred to as "mounts and new tools" or "standard, registered clients".
	 *  100: FUSE_REGISTER_BLOB_TOOLS_NOACL or (FUSE_REGISTER_BLOB_ACL and REGISTER_TOOLS)
	 *       This is referred to as "old mfstools".
	 */
	uint8_t registered;
	uint8_t mode;                           //0 - not active, 1 - read header, 2 - read packet
	bool iolimits;
/* CACHENOTIFY
	uint8_t notifications;
*/
	int sock;                               //socket number
	int32_t pdescpos;
	uint32_t lastread,lastwrite;            //time of last activity
	uint32_t version;
	uint32_t peerip;
	uint8_t hdrbuff[8];
	packetstruct inputpacket;
	packetstruct *outputhead,**outputtail;

	uint8_t passwordrnd[32];
	session *sesdata;
	chunklist *chunkdelayedops;
/* CACHENOTIFY
	dirincache *cacheddirs;
*/

	struct matoclserventry *next;
} matoclserventry;

static session *sessionshead=NULL;
static matoclserventry *matoclservhead=NULL;
static int lsock;
static int32_t lsockpdescpos;
static int exiting,starting;

// from config
static char *ListenHost;
static char *ListenPort;
static uint32_t RejectOld;
static uint32_t SessionSustainTime;

static uint32_t gIoLimitsAccumulate_ms;
static double gIoLimitsRefreshTime;
static uint32_t gIoLimitsConfigId;
static std::string gIoLimitsSubsystem;
static IoLimitsDatabase gIoLimitsDatabase;

static uint32_t stats_prcvd = 0;
static uint32_t stats_psent = 0;
static uint64_t stats_brcvd = 0;
static uint64_t stats_bsent = 0;

static void getStandardChunkCopies(const std::vector<ChunkTypeWithAddress>& allCopies,
		std::vector<NetworkAddress>& standardCopies);

class PacketSerializer {
public:
	static const PacketSerializer* getSerializer(PacketHeader::Type type);
	virtual ~PacketSerializer() {}

	virtual bool isLizardFsPacketSerializer() const = 0;

	virtual void serializeFuseReadChunk(std::vector<uint8_t>& packetBuffer,
			uint32_t messageId, uint8_t status) const = 0;
	virtual void serializeFuseReadChunk(std::vector<uint8_t>& packetBuffer,
			uint32_t messageId, uint64_t fileLength, uint64_t chunkId, uint32_t chunkVersion,
			const std::vector<ChunkTypeWithAddress>& chunkCopies) const = 0;
	virtual void deserializeFuseReadChunk(const std::vector<uint8_t>& packetBuffer,
			uint32_t& messageId, uint32_t& inode, uint32_t& chunkIndex) const = 0;

	virtual void serializeFuseWriteChunk(std::vector<uint8_t>& packetBuffer,
			uint32_t messageId, uint8_t status) const = 0;
	virtual void serializeFuseWriteChunk(std::vector<uint8_t>& packetBuffer,
			uint32_t messageId, uint64_t fileLength,
			uint64_t chunkId, uint32_t chunkVersion, uint32_t lockId,
			const std::vector<ChunkTypeWithAddress>& chunkCopies) const = 0;
	virtual void deserializeFuseWriteChunk(const std::vector<uint8_t>& packetBuffer,
			uint32_t& messageId, uint32_t& inode, uint32_t& chunkIndex, uint32_t& lockId) const = 0;

	virtual void serializeFuseWriteChunkEnd(std::vector<uint8_t>& packetBuffer,
			uint32_t messageId, uint8_t status) const = 0;
	virtual void deserializeFuseWriteChunkEnd(const std::vector<uint8_t>& packetBuffer,
			uint32_t& messageId, uint64_t& chunkId, uint32_t& lockId,
			uint32_t& inode, uint64_t& fileLength) const = 0;

	virtual void serializeFuseTruncate(std::vector<uint8_t>& packetBuffer,
			uint32_t type /* FUSE_TRUNCATE | FUSE_TRUNCATE_END*/,
			uint32_t messageId, uint8_t status) const = 0;
	virtual void serializeFuseTruncate(std::vector<uint8_t>& packetBuffer,
			uint32_t type /* FUSE_TRUNCATE | FUSE_TRUNCATE_END*/,
			uint32_t messageId, const Attributes& attributes) const = 0;
	virtual void deserializeFuseTruncate(std::vector<uint8_t>& packetBuffer,
			uint32_t& messageId, uint32_t& inode, bool& isOpened,
			uint32_t& uid, uint32_t& gid, uint64_t& length) const = 0;
};

class MooseFsPacketSerializer : public PacketSerializer {
public:
	virtual bool isLizardFsPacketSerializer() const {
		return false;
	}

	virtual void serializeFuseReadChunk(std::vector<uint8_t>& packetBuffer,
			uint32_t messageId, uint8_t status) const {
		serializeMooseFsPacket(packetBuffer, MATOCL_FUSE_READ_CHUNK, messageId, status);
	}

	virtual void serializeFuseReadChunk(std::vector<uint8_t>& packetBuffer,
			uint32_t messageId, uint64_t fileLength, uint64_t chunkId, uint32_t chunkVersion,
			const std::vector<ChunkTypeWithAddress>& chunkCopies) const {
		MooseFSVector<NetworkAddress> standardChunkCopies;
		getStandardChunkCopies(chunkCopies, standardChunkCopies);
		serializeMooseFsPacket(packetBuffer, MATOCL_FUSE_READ_CHUNK, messageId, fileLength,
				chunkId, chunkVersion, standardChunkCopies);
	}

	virtual void deserializeFuseReadChunk(const std::vector<uint8_t>& packetBuffer,
			uint32_t& messageId, uint32_t& inode, uint32_t& chunkIndex) const {
		deserializeAllMooseFsPacketDataNoHeader(packetBuffer, messageId, inode, chunkIndex);
	}

	virtual void serializeFuseWriteChunk(std::vector<uint8_t>& packetBuffer,
			uint32_t messageId, uint8_t status) const {
		serializeMooseFsPacket(packetBuffer, MATOCL_FUSE_WRITE_CHUNK, messageId, status);
	}

	virtual void serializeFuseWriteChunk(std::vector<uint8_t>& packetBuffer,
			uint32_t messageId, uint64_t fileLength,
			uint64_t chunkId, uint32_t chunkVersion, uint32_t lockId,
			const std::vector<ChunkTypeWithAddress>& chunkCopies) const {
		sassert(lockId == 1);
		MooseFSVector<NetworkAddress> standardChunkCopies;
		getStandardChunkCopies(chunkCopies, standardChunkCopies);
		serializeMooseFsPacket(packetBuffer, MATOCL_FUSE_WRITE_CHUNK, messageId, fileLength,
						chunkId, chunkVersion, standardChunkCopies);
	}

	virtual void deserializeFuseWriteChunk(const std::vector<uint8_t>& packetBuffer,
			uint32_t& messageId, uint32_t& inode, uint32_t& chunkIndex, uint32_t& lockId) const {
		deserializeAllMooseFsPacketDataNoHeader(packetBuffer, messageId, inode, chunkIndex);
		lockId = 1;
	}

	virtual void serializeFuseWriteChunkEnd(std::vector<uint8_t>& packetBuffer,
			uint32_t messageId, uint8_t status) const {
		serializeMooseFsPacket(packetBuffer, MATOCL_FUSE_WRITE_CHUNK_END, messageId, status);
	}

	virtual void deserializeFuseWriteChunkEnd(const std::vector<uint8_t>& packetBuffer,
			uint32_t& messageId, uint64_t& chunkId, uint32_t& lockId,
			uint32_t& inode, uint64_t& fileLength) const {
		deserializeAllMooseFsPacketDataNoHeader(packetBuffer,
				messageId, chunkId, inode, fileLength);
		lockId = 1;
	}

	virtual void serializeFuseTruncate(std::vector<uint8_t>& packetBuffer,
			uint32_t type, uint32_t messageId, uint8_t status) const {
		sassert(type == FUSE_TRUNCATE || type == FUSE_TRUNCATE_END);
		if (type == FUSE_TRUNCATE) {
			serializeMooseFsPacket(packetBuffer, MATOCL_FUSE_TRUNCATE, messageId, status);
		} else {
			// this should never happen, so do anything
			serializeMooseFsPacket(packetBuffer, MATOCL_FUSE_TRUNCATE,
					messageId, uint8_t(ERROR_ENOTSUP));
		}
	}

	virtual void serializeFuseTruncate(std::vector<uint8_t>& packetBuffer,
			uint32_t type, uint32_t messageId, const Attributes& attributes) const {
		sassert(type == FUSE_TRUNCATE || type == FUSE_TRUNCATE_END);
		if (type == FUSE_TRUNCATE) {
			serializeMooseFsPacket(packetBuffer, MATOCL_FUSE_TRUNCATE, messageId, attributes);
		} else {
			// this should never happen, so do anything
			serializeMooseFsPacket(packetBuffer, MATOCL_FUSE_TRUNCATE,
					messageId, uint8_t(ERROR_ENOTSUP));
		}

	}

	virtual void deserializeFuseTruncate(std::vector<uint8_t>& packetBuffer,
			uint32_t& messageId, uint32_t& inode, bool& isOpened,
			uint32_t& uid, uint32_t& gid, uint64_t& length) const {
		deserializeAllMooseFsPacketDataNoHeader(packetBuffer,
				messageId, inode, isOpened, uid, gid, length);

	}
};

class LizardFsPacketSerializer : public PacketSerializer {
public:
	virtual bool isLizardFsPacketSerializer() const {
		return true;
	}

	virtual void serializeFuseReadChunk(std::vector<uint8_t>& packetBuffer,
			uint32_t messageId, uint8_t status) const {
		matocl::fuseReadChunk::serialize(packetBuffer, messageId, status);
	}

	virtual void serializeFuseReadChunk(std::vector<uint8_t>& packetBuffer,
			uint32_t messageId, uint64_t fileLength, uint64_t chunkId, uint32_t chunkVersion,
			const std::vector<ChunkTypeWithAddress>& chunkCopies) const {
		matocl::fuseReadChunk::serialize(packetBuffer, messageId, fileLength, chunkId, chunkVersion,
				chunkCopies);
	}

	virtual void deserializeFuseReadChunk(const std::vector<uint8_t>& packetBuffer,
			uint32_t& messageId, uint32_t& inode, uint32_t& chunkIndex) const {
		cltoma::fuseReadChunk::deserialize(packetBuffer, messageId, inode, chunkIndex);
	}

	virtual void serializeFuseWriteChunk(std::vector<uint8_t>& packetBuffer,
			uint32_t messageId, uint8_t status) const {
		matocl::fuseWriteChunk::serialize(packetBuffer, messageId, status);
	}

	virtual void serializeFuseWriteChunk(std::vector<uint8_t>& packetBuffer,
			uint32_t messageId, uint64_t fileLength,
			uint64_t chunkId, uint32_t chunkVersion, uint32_t lockId,
			const std::vector<ChunkTypeWithAddress>& chunkCopies) const {
		matocl::fuseWriteChunk::serialize(packetBuffer, messageId,
				fileLength, chunkId, chunkVersion, lockId, chunkCopies);
	}

	virtual void deserializeFuseWriteChunk(const std::vector<uint8_t>& packetBuffer,
			uint32_t& messageId, uint32_t& inode, uint32_t& chunkIndex, uint32_t& lockId) const {
		cltoma::fuseWriteChunk::deserialize(packetBuffer, messageId, inode, chunkIndex, lockId);
	}

	virtual void serializeFuseWriteChunkEnd(std::vector<uint8_t>& packetBuffer,
			uint32_t messageId, uint8_t status) const {
		matocl::fuseWriteChunkEnd::serialize(packetBuffer, messageId, status);
	}

	virtual void deserializeFuseWriteChunkEnd(const std::vector<uint8_t>& packetBuffer,
			uint32_t& messageId, uint64_t& chunkId, uint32_t& lockId,
			uint32_t& inode, uint64_t& fileLength) const {
		cltoma::fuseWriteChunkEnd::deserialize(packetBuffer,
				messageId, chunkId, lockId, inode, fileLength);
	}

	virtual void serializeFuseTruncate(std::vector<uint8_t>& packetBuffer,
			uint32_t type, uint32_t messageId, uint8_t status) const {
		sassert(type == FUSE_TRUNCATE || type == FUSE_TRUNCATE_END);
		if (type == FUSE_TRUNCATE) {
			matocl::fuseTruncate::serialize(packetBuffer, messageId, status);
		} else {
			matocl::fuseTruncateEnd::serialize(packetBuffer, messageId, status);
		}
	}

	virtual void serializeFuseTruncate(std::vector<uint8_t>& packetBuffer,
			uint32_t type, uint32_t messageId, const Attributes& attributes) const {
		sassert(type == FUSE_TRUNCATE || type == FUSE_TRUNCATE_END);
		if (type == FUSE_TRUNCATE) {
			matocl::fuseTruncate::serialize(packetBuffer, messageId, attributes);
		} else {
			matocl::fuseTruncateEnd::serialize(packetBuffer, messageId, attributes);
		}

	}

	virtual void deserializeFuseTruncate(std::vector<uint8_t>& packetBuffer,
			uint32_t& messageId, uint32_t& inode, bool& isOpened,
			uint32_t& uid, uint32_t& gid, uint64_t& length) const {
		cltoma::fuseTruncate::deserialize(packetBuffer,
				messageId, inode, isOpened, uid, gid, length);
	}
};

const PacketSerializer* PacketSerializer::getSerializer(PacketHeader::Type type) {
	sassert((type >= PacketHeader::kMinLizPacketType && type <= PacketHeader::kMaxLizPacketType)
			|| type <= PacketHeader::kMaxOldPacketType);
	if (type <= PacketHeader::kMaxOldPacketType) {
		static MooseFsPacketSerializer singleton;
		return &singleton;
	} else {
		static LizardFsPacketSerializer singleton;
		return &singleton;
	}
}

void matoclserv_stats(uint64_t stats[5]) {
	stats[0] = stats_prcvd;
	stats[1] = stats_psent;
	stats[2] = stats_brcvd;
	stats[3] = stats_bsent;
	stats_prcvd = 0;
	stats_psent = 0;
	stats_brcvd = 0;
	stats_bsent = 0;
}

/* CACHENOTIFY
// cache notification routines

static inline void matoclserv_dircache_init(void) {
	dirinodehash = (dirincache**)malloc(sizeof(dirincache*)*DIRINODE_HASH_SIZE);
	passert(dirinodehash);
}

static inline void matoclserv_dircache_remove_entry(dirincache *dc) {
	*(dc->prevnode) = dc->nextnode;
	if (dc->nextnode) {
		dc->nextnode->prevnode = dc->prevnode;
	}
	*(dc->prevcu) = dc->nextcu;
	if (dc->nextcu) {
		dc->nextcu->prevcu = dc->prevcu;
	}
	free(dc);
}

static inline void matoclserv_notify_add_dir(matoclserventry *eptr,uint32_t inode) {
	uint32_t hash = (inode*0x5F2318BD)%DIRINODE_HASH_SIZE;
	dirincache *dc;

	dc = (dirincache*)malloc(sizeof(dirincache));
	passert(dc);
	dc->eptr = eptr;
	dc->dirinode = inode;
	// by inode
	dc->nextnode = dirinodehash[hash];
	dc->prevnode = (dirinodehash+hash);
	if (dirinodehash[hash]) {
		dirinodehash[hash]->prevnode = &(dc->nextnode);
	}
	dirinodehash[hash] = dc;
	// by eptr
	dc->nextcu = eptr->cacheddirs;
	dc->prevcu = &(eptr->cacheddirs);
	if (eptr->cacheddirs) {
		eptr->cacheddirs->prevcu = &(dc->nextcu);
	}
	eptr->cacheddirs = dc;

//      syslog(LOG_NOTICE,"rcvd from: '%s' ; add inode: %" PRIu32,eptr->sesdata->info,inode);
}

static inline void matoclserv_notify_remove_dir(matoclserventry *eptr,uint32_t inode) {
	uint32_t hash = (inode*0x5F2318BD)%DIRINODE_HASH_SIZE;
	dirincache *dc,*ndc;

	for (dc=dirinodehash[hash] ; dc ; dc=ndc) {
		ndc = dc->nextnode;
		if (dc->eptr==eptr && dc->dirinode==inode) {
			matoclserv_dircache_remove_entry(dc);
		}
	}
//      syslog(LOG_NOTICE,"rcvd from: '%s' ; remove inode: %" PRIu32,eptr->sesdata->info,inode);
}

static inline void matoclserv_notify_disconnected(matoclserventry *eptr) {
	while (eptr->cacheddirs) {
		matoclserv_dircache_remove_entry(eptr->cacheddirs);
	}
}

static inline void matoclserv_show_notification_dirs(void) {
	uint32_t hash;
	dirincache *dc;

	for (hash=0 ; hash<DIRINODE_HASH_SIZE ; hash++) {
		for (dc=dirinodehash[hash] ; dc ; dc=dc->nextnode) {
			syslog(LOG_NOTICE,"session: %u ; dir inode: %u",dc->eptr->sesdata->sessionid,dc->dirinode);
		}
	}
}
*/

/* new registration procedure */
session* matoclserv_new_session(uint8_t newsession,uint8_t nonewid) {
	session *asesdata;
	asesdata = (session*)malloc(sizeof(session));
	passert(asesdata);
	if (newsession==0 && nonewid) {
		asesdata->sessionid = 0;
	} else {
		asesdata->sessionid = fs_newsessionid();
	}
	asesdata->info = NULL;
	asesdata->peerip = 0;
	asesdata->sesflags = 0;
	asesdata->rootuid = 0;
	asesdata->rootgid = 0;
	asesdata->mapalluid = 0;
	asesdata->mapallgid = 0;
	asesdata->newsession = newsession;
	asesdata->rootinode = MFS_ROOT_ID;
	asesdata->openedfiles = NULL;
	asesdata->disconnected = 0;
	asesdata->nsocks = 1;
	memset(asesdata->currentopstats,0,4*SESSION_STATS);
	memset(asesdata->lasthouropstats,0,4*SESSION_STATS);
	asesdata->next = sessionshead;
	sessionshead = asesdata;
	return asesdata;
}

session* matoclserv_find_session(uint32_t sessionid) {
	session *asesdata;
	if (sessionid==0) {
		return NULL;
	}
	for (asesdata = sessionshead ; asesdata ; asesdata=asesdata->next) {
		if (asesdata->sessionid==sessionid) {
//                      syslog(LOG_NOTICE,"found: %u ; before ; nsocks: %u ; state: %u",sessionid,asesdata->nsocks,asesdata->newsession);
			if (asesdata->newsession>=2) {
				asesdata->newsession-=2;
			}
			asesdata->nsocks++;
//                      syslog(LOG_NOTICE,"found: %u ; after ; nsocks: %u ; state: %u",sessionid,asesdata->nsocks,asesdata->newsession);
			asesdata->disconnected = 0;
			return asesdata;
		}
	}
	return NULL;
}

void matoclserv_close_session(uint32_t sessionid) {
	session *asesdata;
	if (sessionid==0) {
		return;
	}
	for (asesdata = sessionshead ; asesdata ; asesdata=asesdata->next) {
		if (asesdata->sessionid==sessionid) {
//                      syslog(LOG_NOTICE,"close: %u ; before ; nsocks: %u ; state: %u",sessionid,asesdata->nsocks,asesdata->newsession);
			if (asesdata->nsocks==1 && asesdata->newsession<2) {
				asesdata->newsession+=2;
			}
//                      syslog(LOG_NOTICE,"close: %u ; after ; nsocks: %u ; state: %u",sessionid,asesdata->nsocks,asesdata->newsession);
		}
	}
	return;
}

void matoclserv_store_sessions() {
	session *asesdata;
	uint32_t ileng;
	uint8_t fsesrecord[43+SESSION_STATS*8]; // 4+4+4+4+1+1+1+4+4+4+4+4+4+SESSION_STATS*4+SESSION_STATS*4
	uint8_t *ptr;
	int i;
	FILE *fd;

	fd = fopen(kSessionsTmpFilename, "w");
	if (fd==NULL) {
		mfs_errlog_silent(LOG_WARNING,"can't store sessions, open error");
		return;
	}
	memcpy(fsesrecord,MFSSIGNATURE "S \001\006\004",8);
	ptr = fsesrecord+8;
	put16bit(&ptr,SESSION_STATS);
	if (fwrite(fsesrecord,10,1,fd)!=1) {
		syslog(LOG_WARNING,"can't store sessions, fwrite error");
		fclose(fd);
		return;
	}
	for (asesdata = sessionshead ; asesdata ; asesdata=asesdata->next) {
		if (asesdata->newsession==1) {
			ptr = fsesrecord;
			if (asesdata->info) {
				ileng = strlen(asesdata->info);
			} else {
				ileng = 0;
			}
			put32bit(&ptr,asesdata->sessionid);
			put32bit(&ptr,ileng);
			put32bit(&ptr,asesdata->peerip);
			put32bit(&ptr,asesdata->rootinode);
			put8bit(&ptr,asesdata->sesflags);
			put8bit(&ptr,asesdata->mingoal);
			put8bit(&ptr,asesdata->maxgoal);
			put32bit(&ptr,asesdata->mintrashtime);
			put32bit(&ptr,asesdata->maxtrashtime);
			put32bit(&ptr,asesdata->rootuid);
			put32bit(&ptr,asesdata->rootgid);
			put32bit(&ptr,asesdata->mapalluid);
			put32bit(&ptr,asesdata->mapallgid);
			for (i=0 ; i<SESSION_STATS ; i++) {
				put32bit(&ptr,asesdata->currentopstats[i]);
			}
			for (i=0 ; i<SESSION_STATS ; i++) {
				put32bit(&ptr,asesdata->lasthouropstats[i]);
			}
			if (fwrite(fsesrecord,(43+SESSION_STATS*8),1,fd)!=1) {
				syslog(LOG_WARNING,"can't store sessions, fwrite error");
				fclose(fd);
				return;
			}
			if (ileng>0) {
				if (fwrite(asesdata->info,ileng,1,fd)!=1) {
					syslog(LOG_WARNING,"can't store sessions, fwrite error");
					fclose(fd);
					return;
				}
			}
		}
	}
	if (fclose(fd)!=0) {
		mfs_errlog_silent(LOG_WARNING,"can't store sessions, fclose error");
		return;
	}
	if (rename(kSessionsTmpFilename, kSessionsFilename) < 0) {
		mfs_errlog_silent(LOG_WARNING,"can't store sessions, rename error");
	}
}

int matoclserv_load_sessions() {
	session *asesdata;
	uint32_t ileng;
	uint8_t hdr[8];
	uint8_t *fsesrecord;
	const uint8_t *ptr;
	uint8_t mapalldata;
	uint8_t goaltrashdata;
	uint32_t i,statsinfile;
	int r;
	FILE *fd;

	fd = fopen(kSessionsFilename, "r");
	if (fd==NULL) {
		mfs_errlog_silent(LOG_WARNING,"can't load sessions, fopen error");
		if (errno==ENOENT) {    // it's ok if file does not exist
			return 0;
		} else {
			return -1;
		}
	}
	if (fread(hdr,8,1,fd)!=1) {
		syslog(LOG_WARNING,"can't load sessions, fread error");
		fclose(fd);
		return -1;
	}
	if (memcmp(hdr,MFSSIGNATURE "S 1.5",8)==0) {
		mapalldata = 0;
		goaltrashdata = 0;
		statsinfile = 16;
	} else if (memcmp(hdr,MFSSIGNATURE "S \001\006\001",8)==0) {
		mapalldata = 1;
		goaltrashdata = 0;
		statsinfile = 16;
	} else if (memcmp(hdr,MFSSIGNATURE "S \001\006\002",8)==0) {
		mapalldata = 1;
		goaltrashdata = 0;
		statsinfile = 21;
	} else if (memcmp(hdr,MFSSIGNATURE "S \001\006\003",8)==0) {
		mapalldata = 1;
		goaltrashdata = 0;
		if (fread(hdr,2,1,fd)!=1) {
			syslog(LOG_WARNING,"can't load sessions, fread error");
			fclose(fd);
			return -1;
		}
		ptr = hdr;
		statsinfile = get16bit(&ptr);
	} else if (memcmp(hdr,MFSSIGNATURE "S \001\006\004",8)==0) {
		mapalldata = 1;
		goaltrashdata = 1;
		if (fread(hdr,2,1,fd)!=1) {
			syslog(LOG_WARNING,"can't load sessions, fread error");
			fclose(fd);
			return -1;
		}
		ptr = hdr;
		statsinfile = get16bit(&ptr);
	} else {
		syslog(LOG_WARNING,"can't load sessions, bad header");
		fclose(fd);
		return -1;
	}

	if (mapalldata==0) {
		fsesrecord = (uint8_t*) malloc(25+statsinfile*8);
	} else if (goaltrashdata==0) {
		fsesrecord = (uint8_t*) malloc(33+statsinfile*8);
	} else {
		fsesrecord = (uint8_t*) malloc(43+statsinfile*8);
	}
	passert(fsesrecord);

	while (!feof(fd)) {
		if (mapalldata==0) {
			r = fread(fsesrecord,25+statsinfile*8,1,fd);
		} else if (goaltrashdata==0) {
			r = fread(fsesrecord,33+statsinfile*8,1,fd);
		} else {
			r = fread(fsesrecord,43+statsinfile*8,1,fd);
		}
		if (r==1) {
			ptr = fsesrecord;
			asesdata = (session*)malloc(sizeof(session));
			passert(asesdata);
			asesdata->sessionid = get32bit(&ptr);
			ileng = get32bit(&ptr);
			asesdata->peerip = get32bit(&ptr);
			asesdata->rootinode = get32bit(&ptr);
			asesdata->sesflags = get8bit(&ptr);
			if (goaltrashdata) {
				asesdata->mingoal = get8bit(&ptr);
				asesdata->maxgoal = get8bit(&ptr);
				asesdata->mintrashtime = get32bit(&ptr);
				asesdata->maxtrashtime = get32bit(&ptr);
			} else { // set defaults (no limits)
				asesdata->mingoal = goal::kMinGoal;
				asesdata->maxgoal = goal::kMaxGoal;
				asesdata->mintrashtime = 0;
				asesdata->maxtrashtime = UINT32_C(0xFFFFFFFF);
			}
			asesdata->rootuid = get32bit(&ptr);
			asesdata->rootgid = get32bit(&ptr);
			if (mapalldata) {
				asesdata->mapalluid = get32bit(&ptr);
				asesdata->mapallgid = get32bit(&ptr);
			} else {
				asesdata->mapalluid = 0;
				asesdata->mapallgid = 0;
			}
			asesdata->info = NULL;
			asesdata->newsession = 1;
			asesdata->openedfiles = NULL;
			asesdata->disconnected = main_time();
			asesdata->nsocks = 0;
			for (i=0 ; i<SESSION_STATS ; i++) {
				asesdata->currentopstats[i] = (i<statsinfile)?get32bit(&ptr):0;
			}
			if (statsinfile>SESSION_STATS) {
				ptr+=4*(statsinfile-SESSION_STATS);
			}
			for (i=0 ; i<SESSION_STATS ; i++) {
				asesdata->lasthouropstats[i] = (i<statsinfile)?get32bit(&ptr):0;
			}
			if (ileng>0) {
				asesdata->info = (char*) malloc(ileng+1);
				passert(asesdata->info);
				if (fread(asesdata->info,ileng,1,fd)!=1) {
					free(asesdata->info);
					free(asesdata);
					free(fsesrecord);
					syslog(LOG_WARNING,"can't load sessions, fread error");
					fclose(fd);
					return -1;
				}
				asesdata->info[ileng]=0;
			}
			asesdata->next = sessionshead;
			sessionshead = asesdata;
		}
		if (ferror(fd)) {
			free(fsesrecord);
			syslog(LOG_WARNING,"can't load sessions, fread error");
			fclose(fd);
			return -1;
		}
	}
	free(fsesrecord);
	syslog(LOG_NOTICE,"sessions have been loaded");
	fclose(fd);
	return 1;
}

int matoclserv_insert_openfile(session* cr,uint32_t inode) {
	filelist *ofptr,**ofpptr;
	int status;

	ofpptr = &(cr->openedfiles);
	while ((ofptr=*ofpptr)) {
		if (ofptr->inode==inode) {
			return STATUS_OK;       // file already acquired - nothing to do
		}
		if (ofptr->inode>inode) {
			break;
		}
		ofpptr = &(ofptr->next);
	}
	status = fs_acquire(FsContext::getForMaster(main_time()), inode, cr->sessionid);
	if (status==STATUS_OK) {
		ofptr = (filelist*)malloc(sizeof(filelist));
		passert(ofptr);
		ofptr->inode = inode;
		ofptr->next = *ofpptr;
		*ofpptr = ofptr;
	}
	return status;
}

void matoclserv_add_open_file(uint32_t sessionid,uint32_t inode) {
	session *asesdata;
	filelist *ofptr,**ofpptr;

	for (asesdata = sessionshead ; asesdata && asesdata->sessionid!=sessionid; asesdata=asesdata->next) ;
	if (asesdata==NULL) {
		asesdata = (session*)malloc(sizeof(session));
		passert(asesdata);
		asesdata->sessionid = sessionid;
/* session created by filesystem - only for old clients (pre 1.5.13) */
		asesdata->info = NULL;
		asesdata->peerip = 0;
		asesdata->sesflags = 0;
		asesdata->mingoal = goal::kMinGoal;
		asesdata->maxgoal = goal::kMaxGoal;
		asesdata->mintrashtime = 0;
		asesdata->maxtrashtime = UINT32_C(0xFFFFFFFF);
		asesdata->rootuid = 0;
		asesdata->rootgid = 0;
		asesdata->mapalluid = 0;
		asesdata->mapallgid = 0;
		asesdata->newsession = 0;
		asesdata->rootinode = MFS_ROOT_ID;
		asesdata->openedfiles = NULL;
		asesdata->disconnected = main_time();
		asesdata->nsocks = 0;
		memset(asesdata->currentopstats,0,4*SESSION_STATS);
		memset(asesdata->lasthouropstats,0,4*SESSION_STATS);
		asesdata->next = sessionshead;
		sessionshead = asesdata;
	}

	ofpptr = &(asesdata->openedfiles);
	while ((ofptr=*ofpptr)) {
		if (ofptr->inode==inode) {
			return;
		}
		if (ofptr->inode>inode) {
			break;
		}
		ofpptr = &(ofptr->next);
	}
	ofptr = (filelist*)malloc(sizeof(filelist));
	passert(ofptr);
	ofptr->inode = inode;
	ofptr->next = *ofpptr;
	*ofpptr = ofptr;
}

void matoclserv_remove_open_file(uint32_t sessionid, uint32_t inode) {
	session *asesdata;

	for (asesdata = sessionshead; asesdata && asesdata->sessionid != sessionid; asesdata = asesdata->next) {
	}
	if (asesdata == NULL) {
		syslog(LOG_ERR, "sessions file is corrupted");
		return;
	}

	filelist *ofptr = NULL;
	filelist** ofpptr = &(asesdata->openedfiles);
	while ((ofptr = *ofpptr)) {
		if (ofptr->inode == inode) {
			*ofpptr = ofptr->next;
			free(ofptr);
			break;
		}
		ofpptr = &(ofptr->next);
	}
}

void matoclserv_reset_session_timeouts() {
	session *asesdata;
	uint32_t now = main_time();
	for (asesdata = sessionshead ; asesdata ; asesdata=asesdata->next) {
		asesdata->disconnected = now;
	}
}

uint8_t* matoclserv_createpacket(matoclserventry *eptr,uint32_t type,uint32_t size) {
	packetstruct *outpacket;
	uint8_t *ptr;
	uint32_t psize;

	outpacket=(packetstruct*)malloc(sizeof(packetstruct));
	passert(outpacket);
	psize = size+8;
	outpacket->packet= (uint8_t*) malloc(psize);
	passert(outpacket->packet);
	outpacket->bytesleft = psize;
	ptr = outpacket->packet;
	put32bit(&ptr,type);
	put32bit(&ptr,size);
	outpacket->startptr = (uint8_t*)(outpacket->packet);
	outpacket->next = NULL;
	*(eptr->outputtail) = outpacket;
	eptr->outputtail = &(outpacket->next);
	return ptr;
}

void matoclserv_createpacket(matoclserventry *eptr, const MessageBuffer& buffer) {
	packetstruct *outpacket = (packetstruct*)malloc(sizeof(packetstruct));
	passert(outpacket);
	outpacket->packet = (uint8_t*) malloc(buffer.size());
	passert(outpacket->packet);
	outpacket->bytesleft = buffer.size();
	// TODO unificate output packets and remove suboptimal memory copying
	memcpy(outpacket->packet, buffer.data(), buffer.size());
	outpacket->startptr = outpacket->packet;
	outpacket->next = NULL;
	*(eptr->outputtail) = outpacket;
	eptr->outputtail = &(outpacket->next);
}

static void getStandardChunkCopies(const std::vector<ChunkTypeWithAddress>& allCopies,
		std::vector<NetworkAddress>& standardCopies) {
	sassert(standardCopies.empty());
	for (auto& chunkCopy : allCopies) {
		if (chunkCopy.chunkType.isStandardChunkType()) {
			standardCopies.push_back(chunkCopy.address);
		}
	}
}

uint8_t matoclserv_fuse_write_chunk_respond(matoclserventry *eptr,
		const PacketSerializer* serializer, uint64_t chunkId, uint32_t messageId,
		uint64_t fileLength, uint32_t lockId) {
	uint32_t chunkVersion;
	std::vector<ChunkTypeWithAddress> allChunkCopies;
	uint8_t status = chunk_getversionandlocations(chunkId, eptr->peerip, chunkVersion,
			kMaxNumberOfChunkCopies, allChunkCopies);

	// don't allow old clients to modify standard copy of a xor chunk
	if (status == STATUS_OK && !serializer->isLizardFsPacketSerializer()) {
		for (const ChunkTypeWithAddress& chunkCopy : allChunkCopies) {
			if (!chunkCopy.chunkType.isStandardChunkType()) {
				status = ERROR_NOCHUNK;
				break;
			}
		}
	}

	std::vector<uint8_t> outMessage;
	if (status == STATUS_OK) {
		serializer->serializeFuseWriteChunk(outMessage, messageId, fileLength,
				chunkId, chunkVersion, lockId, allChunkCopies);
	} else {
		serializer->serializeFuseWriteChunk(outMessage, messageId, status);
	}
	matoclserv_createpacket(eptr, outMessage);
	return status;
}

void matoclserv_chunk_status(uint64_t chunkid,uint8_t status) {
	uint32_t lockid,qid,inode,uid,gid,auid,agid;
	uint64_t fleng;
	uint8_t type;
	chunklist *cl,**acl;
	matoclserventry *eptr,*eaptr;
	const PacketSerializer *serializer;

	eptr=NULL;
	lockid=0;
	qid=0;
	fleng=0;
	type=0;
	inode=0;
	uid=0;
	gid=0;
	auid=0;
	agid=0;
	serializer = nullptr;
	for (eaptr = matoclservhead ; eaptr && eptr==NULL ; eaptr=eaptr->next) {
		if (eaptr->mode!=KILL) {
			acl = &(eaptr->chunkdelayedops);
			while (*acl && eptr==NULL) {
				cl = *acl;
				if (cl->chunkid==chunkid) {
					eptr = eaptr;
					qid = cl->qid;
					fleng = cl->fleng;
					lockid = cl->lockid;
					type = cl->type;
					inode = cl->inode;
					uid = cl->uid;
					gid = cl->gid;
					auid = cl->auid;
					agid = cl->agid;
					serializer = cl->serializer;

					*acl = cl->next;
					free(cl);
				} else {
					acl = &(cl->next);
				}
			}
		}
	}

	if (!eptr) {
		syslog(LOG_WARNING,"got chunk status, but don't want it");
		return;
	}
	if (status==STATUS_OK) {
		dcm_modify(inode,eptr->sesdata->sessionid);
	}

	std::vector<uint8_t> reply;
	switch (type) {
	case FUSE_WRITE:
		if (status != STATUS_OK) {
			serializer->serializeFuseWriteChunk(reply, qid, status);
			matoclserv_createpacket(eptr, std::move(reply));
		} else {
			status = matoclserv_fuse_write_chunk_respond(eptr, serializer,
					chunkid, qid, fleng, lockid);
		}
		if (status != STATUS_OK) {
			fs_writeend(0, 0, chunkid, 0); // ignore status - just do it.
		}
		return;
	case FUSE_TRUNCATE_BEGIN:
		if (status != STATUS_OK) {
			matocl::fuseTruncate::serialize(reply, qid, status);
		} else {
			matocl::fuseTruncate::serialize(reply, qid, fleng, lockid);
		}
		matoclserv_createpacket(eptr, std::move(reply));
		return;
	case FUSE_TRUNCATE:
	case FUSE_TRUNCATE_END:
		fs_end_setlength(chunkid);
		if (status != STATUS_OK) {
			serializer->serializeFuseTruncate(reply, type, qid, status);
		} else {
			Attributes attr;
			fs_do_setlength(eptr->sesdata->rootinode, eptr->sesdata->sesflags,
					inode, uid, gid, auid, agid, fleng, attr);
			serializer->serializeFuseTruncate(reply, type, qid, attr);
		}
		matoclserv_createpacket(eptr, std::move(reply));
		return;
	default:
		syslog(LOG_WARNING,"got chunk status, but operation type is unknown");
	}
}

static inline void matoclserv_ugid_remap(matoclserventry *eptr,uint32_t *auid,uint32_t *agid) {
	if (*auid==0) {
		*auid = eptr->sesdata->rootuid;
		if (agid) {
			*agid = eptr->sesdata->rootgid;
		}
	} else if (eptr->sesdata->sesflags&SESFLAG_MAPALL) {
		*auid = eptr->sesdata->mapalluid;
		if (agid) {
			*agid = eptr->sesdata->mapallgid;
		}
	}
}

/**
 * Returns FsContext with session data but without uid/gid data
 */
static inline FsContext matoclserv_get_context(matoclserventry *eptr) {
	return FsContext::getForMaster(main_time(), eptr->sesdata->rootinode, eptr->sesdata->sesflags);
}

/**
 * Returns FsContext with session data and uid/gid data
 */
static inline FsContext matoclserv_get_context(matoclserventry *eptr, uint32_t uid, uint32_t gid) {
	uint32_t auid = uid;
	uint32_t agid = gid;
	matoclserv_ugid_remap(eptr, &uid, &gid);
	return FsContext::getForMasterWithSession(main_time(),
			eptr->sesdata->rootinode, eptr->sesdata->sesflags, uid, gid, auid, agid);
}

void matoclserv_cserv_list(matoclserventry *eptr, const uint8_t */*data*/, uint32_t length) {
	if (length!=0) {
		syslog(LOG_NOTICE,"CLTOMA_CSERV_LIST - wrong size (%" PRIu32 "/0)",length);
		eptr->mode = KILL;
		return;
	}
	auto listOfChunkservers = matocsserv_cservlist();
	uint8_t *ptr = matoclserv_createpacket(eptr, MATOCL_CSERV_LIST, 54 * listOfChunkservers.size());
	for (const auto& server : listOfChunkservers) {
		put32bit(&ptr, server.version);
		put32bit(&ptr, server.servip);
		put16bit(&ptr, server.servport);
		put64bit(&ptr, server.usedspace);
		put64bit(&ptr, server.totalspace);
		put32bit(&ptr, server.chunkscount);
		put64bit(&ptr, server.todelusedspace);
		put64bit(&ptr, server.todeltotalspace);
		put32bit(&ptr, server.todelchunkscount);
		put32bit(&ptr, server.errorcounter);
	}
}

void matoclserv_liz_cserv_list(matoclserventry *eptr) {
	MessageBuffer buffer;
	matocl::cservList::serialize(buffer, matocsserv_cservlist());
	matoclserv_createpacket(eptr, std::move(buffer));
}

void matoclserv_cserv_removeserv(matoclserventry *eptr,const uint8_t *data,uint32_t length) {
	uint32_t ip;
	uint16_t port;
	if (length!=6) {
		syslog(LOG_NOTICE,"CLTOMA_CSSERV_REMOVESERV - wrong size (%" PRIu32 "/6)",length);
		eptr->mode = KILL;
		return;
	}
	ip = get32bit(&data);
	port = get16bit(&data);
	matocsserv_csdb_remove_server(ip,port);
	matoclserv_createpacket(eptr,MATOCL_CSSERV_REMOVESERV,0);
}

void matoclserv_iolimits_status(matoclserventry* eptr, const uint8_t* data, uint32_t length) {
	uint32_t messageId;
	cltoma::iolimitsStatus::deserialize(data, length, messageId);

	MessageBuffer buffer;
	matocl::iolimitsStatus::serialize(buffer,
			messageId,
			gIoLimitsConfigId,
			gIoLimitsRefreshTime * 1000 * 1000,
			gIoLimitsAccumulate_ms,
			gIoLimitsSubsystem,
			gIoLimitsDatabase.getGroupsAndLimits());
	matoclserv_createpacket(eptr, std::move(buffer));
}

void matoclserv_metadataserver_status(matoclserventry* eptr, const uint8_t* data, uint32_t length) {
	uint32_t messageId;
	cltoma::metadataserverStatus::deserialize(data, length, messageId);

	uint64_t metadataVersion = 0;
	try {
		metadataVersion = fs_getversion();
	} catch (NoMetadataException&) {}
	uint8_t status = metadataserver::isMaster()
		? LIZ_METADATASERVER_STATUS_MASTER
		: (masterconn_is_connected()
			 ? LIZ_METADATASERVER_STATUS_SHADOW_CONNECTED
			 : LIZ_METADATASERVER_STATUS_SHADOW_DISCONNECTED);

	MessageBuffer buffer;
	matocl::metadataserverStatus::serialize(buffer,
			messageId,
			status,
			metadataVersion);
	matoclserv_createpacket(eptr, std::move(buffer));
}

<<<<<<< HEAD
void matoclserv_chunks_health(matoclserventry *eptr, const uint8_t *data, uint32_t length) {
	bool regularChunksOnly;
	std::vector<uint8_t> message(data, data + length);
	cltoma::xorChunksHealth::deserialize(message, regularChunksOnly);
	message.clear();
	matocl::xorChunksHealth::serialize(message, regularChunksOnly,
			chunk_get_availability_state(regularChunksOnly),
			chunk_get_replication_state(regularChunksOnly));
	matoclserv_createpacket(eptr, message);
=======
void matoclserv_list_goals(matoclserventry* eptr) {
	std::vector<SerializedGoal> serializedGoals;
	const GoalMap<Goal>& goalMap = fs_get_goal_definitions();
	for (unsigned i = goal::kMinGoal; i <= goal::kMaxGoal; ++i) {
		const Goal& goal = goalMap[i];
		std::stringstream ss;
		bool first = true;
		for (const Goal::Labels::value_type& labelCount : goal.labels()) {
			if (first) {
				first = false;
			} else {
				ss << ',';
			}
			ss << labelCount.second << "*" << labelCount.first;
		}
		serializedGoals.emplace_back(i, goal.name(), ss.str());
	}
	MessageBuffer buffer;
	matocl::listGoals::serialize(buffer, serializedGoals);
	matoclserv_createpacket(eptr, std::move(buffer));
}

void matoclserv_chunks_health(matoclserventry *eptr, const uint8_t *data, uint32_t length) {
	bool regularChunksOnly;
	cltoma::chunksHealth::deserialize(data, length, regularChunksOnly);
	std::vector<uint8_t> message;
	matocl::chunksHealth::serialize(message, regularChunksOnly,
			chunk_get_availability_state(regularChunksOnly),
			chunk_get_replication_state(regularChunksOnly));
	matoclserv_createpacket(eptr, std::move(message));
>>>>>>> bb89f49e
}

void matoclserv_session_list(matoclserventry *eptr,const uint8_t *data,uint32_t length) {
	uint8_t *ptr;
	matoclserventry *eaptr;
	uint32_t size,ileng,pleng,i;
	uint8_t vmode;
	(void)data;
	if (length!=0 && length!=1) {
		syslog(LOG_NOTICE,"CLTOMA_SESSION_LIST - wrong size (%" PRIu32 "/0)",length);
		eptr->mode = KILL;
		return;
	}
	if (length==0) {
		vmode = 0;
	} else {
		vmode = get8bit(&data);
	}
	size = 2;
	for (eaptr = matoclservhead ; eaptr ; eaptr=eaptr->next) {
		if (eaptr->mode!=KILL && eaptr->sesdata && eaptr->registered>0 && eaptr->registered<100) {
			size += 37+SESSION_STATS*8+(vmode?10:0);
			if (eaptr->sesdata->info) {
				size += strlen(eaptr->sesdata->info);
			}
			if (eaptr->sesdata->rootinode==0) {
				size += 1;
			} else {
				size += fs_getdirpath_size(eaptr->sesdata->rootinode);
			}
		}
	}
	ptr = matoclserv_createpacket(eptr,MATOCL_SESSION_LIST,size);
	put16bit(&ptr,SESSION_STATS);
	for (eaptr = matoclservhead ; eaptr ; eaptr=eaptr->next) {
		if (eaptr->mode!=KILL && eaptr->sesdata && eaptr->registered>0 && eaptr->registered<100) {
			put32bit(&ptr,eaptr->sesdata->sessionid);
			put32bit(&ptr,eaptr->peerip);
			put32bit(&ptr,eaptr->version);
			if (eaptr->sesdata->info) {
				ileng = strlen(eaptr->sesdata->info);
				put32bit(&ptr,ileng);
				memcpy(ptr,eaptr->sesdata->info,ileng);
				ptr+=ileng;
			} else {
				put32bit(&ptr,0);
			}
			if (eaptr->sesdata->rootinode==0) {
				put32bit(&ptr,1);
				put8bit(&ptr,'.');
			} else {
				pleng = fs_getdirpath_size(eaptr->sesdata->rootinode);
				put32bit(&ptr,pleng);
				if (pleng>0) {
					fs_getdirpath_data(eaptr->sesdata->rootinode,ptr,pleng);
					ptr+=pleng;
				}
			}
			put8bit(&ptr,eaptr->sesdata->sesflags);
			put32bit(&ptr,eaptr->sesdata->rootuid);
			put32bit(&ptr,eaptr->sesdata->rootgid);
			put32bit(&ptr,eaptr->sesdata->mapalluid);
			put32bit(&ptr,eaptr->sesdata->mapallgid);
			if (vmode) {
				put8bit(&ptr,eaptr->sesdata->mingoal);
				put8bit(&ptr,eaptr->sesdata->maxgoal);
				put32bit(&ptr,eaptr->sesdata->mintrashtime);
				put32bit(&ptr,eaptr->sesdata->maxtrashtime);
			}
			if (eaptr->sesdata) {
				for (i=0 ; i<SESSION_STATS ; i++) {
					put32bit(&ptr,eaptr->sesdata->currentopstats[i]);
				}
				for (i=0 ; i<SESSION_STATS ; i++) {
					put32bit(&ptr,eaptr->sesdata->lasthouropstats[i]);
				}
			} else {
				memset(ptr,0xFF,8*SESSION_STATS);
				ptr+=8*SESSION_STATS;
			}
		}
	}
}

void matoclserv_chart(matoclserventry *eptr,const uint8_t *data,uint32_t length) {
	uint32_t chartid;
	uint8_t *ptr;
	uint32_t l;

	if (length!=4) {
		syslog(LOG_NOTICE,"CLTOAN_CHART - wrong size (%" PRIu32 "/4)",length);
		eptr->mode = KILL;
		return;
	}
	chartid = get32bit(&data);

	if(chartid <= CHARTS_CSV_CHARTID_BASE){
		l = charts_make_png(chartid);
		ptr = matoclserv_createpacket(eptr,ANTOCL_CHART,l);
		if (l>0) {
			charts_get_png(ptr);
		}
	} else {
		l = charts_make_csv(chartid % CHARTS_CSV_CHARTID_BASE);
		ptr = matoclserv_createpacket(eptr,ANTOCL_CHART,l);
		if (l>0) {
			charts_get_csv(ptr);
		}
	}
}

void matoclserv_chart_data(matoclserventry *eptr,const uint8_t *data,uint32_t length) {
	uint32_t chartid;
	uint8_t *ptr;
	uint32_t l;

	if (length!=4) {
		syslog(LOG_NOTICE,"CLTOAN_CHART_DATA - wrong size (%" PRIu32 "/4)",length);
		eptr->mode = KILL;
		return;
	}
	chartid = get32bit(&data);
	l = charts_datasize(chartid);
	ptr = matoclserv_createpacket(eptr,ANTOCL_CHART_DATA,l);
	if (l>0) {
		charts_makedata(ptr,chartid);
	}
}

void matoclserv_info(matoclserventry *eptr,const uint8_t *data,uint32_t length) {
	LizardFsStatistics statistics;
	(void)data;
	if (length!=0) {
		syslog(LOG_NOTICE,"CLTOMA_INFO - wrong size (%" PRIu32 "/0)",length);
		eptr->mode = KILL;
		return;
	}
	statistics.version = lizardfsVersion(LIZARDFS_PACKAGE_VERSION_MAJOR,
			LIZARDFS_PACKAGE_VERSION_MINOR, LIZARDFS_PACKAGE_VERSION_MICRO);
	fs_info(&statistics.totalSpace, &statistics.availableSpace, &statistics.trashSpace,
			&statistics.trashNodes, &statistics.reservedSpace, &statistics.reservedNodes,
			&statistics.allNodes, &statistics.dirNodes, &statistics.fileNodes);
	chunk_info(&statistics.chunks, &statistics.chunkCopies, &statistics.regularCopies);
	statistics.memoryUsage = chartsdata_memusage();
	std::vector<uint8_t> response;
	serializeMooseFsPacket(response, MATOCL_INFO, statistics);
	matoclserv_createpacket(eptr, response);
}

void matoclserv_fstest_info(matoclserventry *eptr,const uint8_t *data,uint32_t length) {
	uint32_t loopstart,loopend,files,ugfiles,mfiles,chunks,ugchunks,mchunks,msgbuffleng;
	char *msgbuff;
	uint8_t *ptr;
	(void)data;
	if (length!=0) {
		syslog(LOG_NOTICE,"CLTOMA_FSTEST_INFO - wrong size (%" PRIu32 "/0)",length);
		eptr->mode = KILL;
		return;
	}
	fs_test_getdata(&loopstart,&loopend,&files,&ugfiles,&mfiles,&chunks,&ugchunks,&mchunks,&msgbuff,&msgbuffleng);
	ptr = matoclserv_createpacket(eptr,MATOCL_FSTEST_INFO,msgbuffleng+36);
	put32bit(&ptr,loopstart);
	put32bit(&ptr,loopend);
	put32bit(&ptr,files);
	put32bit(&ptr,ugfiles);
	put32bit(&ptr,mfiles);
	put32bit(&ptr,chunks);
	put32bit(&ptr,ugchunks);
	put32bit(&ptr,mchunks);
	put32bit(&ptr,msgbuffleng);
	if (msgbuffleng>0) {
		memcpy(ptr,msgbuff,msgbuffleng);
	}
}

void matoclserv_chunkstest_info(matoclserventry *eptr,const uint8_t *data,uint32_t length) {
	uint8_t *ptr;
	(void)data;
	if (length!=0) {
		syslog(LOG_NOTICE,"CLTOMA_CHUNKSTEST_INFO - wrong size (%" PRIu32 "/0)",length);
		eptr->mode = KILL;
		return;
	}
	ptr = matoclserv_createpacket(eptr,MATOCL_CHUNKSTEST_INFO,52);
	chunk_store_info(ptr);
}

void matoclserv_chunks_matrix(matoclserventry *eptr,const uint8_t *data,uint32_t length) {
	uint8_t *ptr;
	uint8_t matrixid;
	(void)data;
	if (length>1) {
		syslog(LOG_NOTICE,"CLTOMA_CHUNKS_MATRIX - wrong size (%" PRIu32 "/0|1)",length);
		eptr->mode = KILL;
		return;
	}
	if (length==1) {
		matrixid = get8bit(&data);
	} else {
		matrixid = 0;
	}
	ptr = matoclserv_createpacket(eptr, MATOCL_CHUNKS_MATRIX,
			CHUNK_MATRIX_SIZE * CHUNK_MATRIX_SIZE * sizeof(uint32_t));
	chunk_store_chunkcounters(ptr, matrixid);
}

void matoclserv_exports_info(matoclserventry *eptr,const uint8_t *data,uint32_t length) {
	uint8_t *ptr;
	uint8_t vmode;
	if (length!=0 && length!=1) {
		syslog(LOG_NOTICE,"CLTOMA_EXPORTS_INFO - wrong size (%" PRIu32 "/0|1)",length);
		eptr->mode = KILL;
		return;
	}
	if (length==0) {
		vmode = 0;
	} else {
		vmode = get8bit(&data);
	}
	ptr = matoclserv_createpacket(eptr,MATOCL_EXPORTS_INFO,exports_info_size(vmode));
	exports_info_data(vmode,ptr);
}

void matoclserv_mlog_list(matoclserventry *eptr,const uint8_t *data,uint32_t length) {
	uint8_t *ptr;
	(void)data;
	if (length!=0) {
		syslog(LOG_NOTICE,"CLTOMA_MLOG_LIST - wrong size (%" PRIu32 "/0)",length);
		eptr->mode = KILL;
		return;
	}
	ptr = matoclserv_createpacket(eptr,MATOCL_MLOG_LIST,matomlserv_mloglist_size());
	matomlserv_mloglist_data(ptr);
}

/* CACHENOTIFY
void matoclserv_notify_attr(uint32_t dirinode,uint32_t inode,const Attributes& attr) {
	uint32_t hash = (dirinode*0x5F2318BD)%DIRINODE_HASH_SIZE;
	dirincache *dc;
	uint8_t *ptr;

	for (dc=dirinodehash[hash] ; dc ; dc=dc->nextnode) {
		if (dc->dirinode==dirinode) {
//                      syslog(LOG_NOTICE,"send to: '%s' ; attrs of inode: %" PRIu32,dc->eptr->sesdata->info,inode);
			ptr = matoclserv_createpacket(dc->eptr,MATOCL_FUSE_NOTIFY_ATTR,43);
			stats_notify++;
			put32bit(&ptr,0);
			put32bit(&ptr,inode);
			memcpy(ptr,attr,35);
			if (dc->eptr->sesdata) {
				dc->eptr->sesdata->currentopstats[16]++;
			}
			dc->eptr->notifications = 1;
		}
	}
}

void matoclserv_notify_link(uint32_t dirinode,uint8_t nleng,const uint8_t *name,uint32_t inode,const Attributes& attr,uint32_t ts) {
	uint32_t hash = (dirinode*0x5F2318BD)%DIRINODE_HASH_SIZE;
	dirincache *dc;
	uint8_t *ptr;

	for (dc=dirinodehash[hash] ; dc ; dc=dc->nextnode) {
		if (dc->dirinode==dirinode) {
//                      {
//                              char strname[256];
//                              memcpy(strname,name,nleng);
//                              strname[nleng]=0;
//                              syslog(LOG_NOTICE,"send to: '%s' ; new link (%" PRIu32 ",%s)->%" PRIu32,dc->eptr->sesdata->info,dirinode,strname,inode);
//                      }
			ptr = matoclserv_createpacket(dc->eptr,MATOCL_FUSE_NOTIFY_LINK,52+nleng);
			stats_notify++;
			put32bit(&ptr,0);
			put32bit(&ptr,ts);
			if (dirinode==dc->eptr->sesdata->rootinode) {
				put32bit(&ptr,MFS_ROOT_ID);
			} else {
				put32bit(&ptr,dirinode);
			}
			put8bit(&ptr,nleng);
			memcpy(ptr,name,nleng);
			ptr+=nleng;
			put32bit(&ptr,inode);
			memcpy(ptr,attr,35);
			if (dc->eptr->sesdata) {
				dc->eptr->sesdata->currentopstats[17]++;
			}
			dc->eptr->notifications = 1;
		}
	}
}

void matoclserv_notify_unlink(uint32_t dirinode,uint8_t nleng,const uint8_t *name,uint32_t ts) {
	uint32_t hash = (dirinode*0x5F2318BD)%DIRINODE_HASH_SIZE;
	dirincache *dc;
	uint8_t *ptr;

	for (dc=dirinodehash[hash] ; dc ; dc=dc->nextnode) {
		if (dc->dirinode==dirinode) {
//                      {
//                              char strname[256];
//                              memcpy(strname,name,nleng);
//                              strname[nleng]=0;
//                              syslog(LOG_NOTICE,"send to: '%s' ; remove link (%" PRIu32 ",%s)",dc->eptr->sesdata->info,dirinode,strname);
//                      }
			ptr = matoclserv_createpacket(dc->eptr,MATOCL_FUSE_NOTIFY_UNLINK,13+nleng);
			stats_notify++;
			put32bit(&ptr,0);
			put32bit(&ptr,ts);
			if (dirinode==dc->eptr->sesdata->rootinode) {
				put32bit(&ptr,MFS_ROOT_ID);
			} else {
				put32bit(&ptr,dirinode);
			}
			put8bit(&ptr,nleng);
			memcpy(ptr,name,nleng);
			if (dc->eptr->sesdata) {
				dc->eptr->sesdata->currentopstats[18]++;
			}
			dc->eptr->notifications = 1;
		}
	}
}

void matoclserv_notify_remove(uint32_t dirinode) {
	uint32_t hash = (dirinode*0x5F2318BD)%DIRINODE_HASH_SIZE;
	dirincache *dc;
	uint8_t *ptr;

	for (dc=dirinodehash[hash] ; dc ; dc=dc->nextnode) {
		if (dc->dirinode==dirinode) {
//                      syslog(LOG_NOTICE,"send to: '%s' ; removed inode: %" PRIu32,dc->eptr->sesdata->info,dirinode);
			ptr = matoclserv_createpacket(dc->eptr,MATOCL_FUSE_NOTIFY_REMOVE,8);
			stats_notify++;
			put32bit(&ptr,0);
			if (dirinode==dc->eptr->sesdata->rootinode) {
				put32bit(&ptr,MFS_ROOT_ID);
			} else {
				put32bit(&ptr,dirinode);
			}
			if (dc->eptr->sesdata) {
				dc->eptr->sesdata->currentopstats[19]++;
			}
			dc->eptr->notifications = 1;
		}
	}
}

void matoclserv_notify_parent(uint32_t dirinode,uint32_t parent) {
	uint32_t hash = (dirinode*0x5F2318BD)%DIRINODE_HASH_SIZE;
	dirincache *dc;
	uint8_t *ptr;

	for (dc=dirinodehash[hash] ; dc ; dc=dc->nextnode) {
		if (dc->dirinode==dirinode && dirinode!=dc->eptr->sesdata->rootinode) {
//                      syslog(LOG_NOTICE,"send to: '%s' ; new parent: %" PRIu32 "->%" PRIu32,dc->eptr->sesdata->info,dirinode,parent);
			ptr = matoclserv_createpacket(dc->eptr,MATOCL_FUSE_NOTIFY_PARENT,12);
			stats_notify++;
			put32bit(&ptr,0);
			put32bit(&ptr,dirinode);
			if (parent==dc->eptr->sesdata->rootinode) {
				put32bit(&ptr,MFS_ROOT_ID);
			} else {
				put32bit(&ptr,parent);
			}
			if (dc->eptr->sesdata) {
				dc->eptr->sesdata->currentopstats[20]++;
			}
			dc->eptr->notifications = 1;
		}
	}
}
*/

static void matoclserv_send_iolimits_cfg(matoclserventry *eptr) {
	MessageBuffer buffer;
	matocl::iolimitsConfig::serialize(buffer, gIoLimitsConfigId,
			gIoLimitsRefreshTime * 1000 * 1000, gIoLimitsSubsystem,
			gIoLimitsDatabase.getGroups());
	matoclserv_createpacket(eptr, buffer);
}

static void matoclserv_broadcast_iolimits_cfg() {
	for (matoclserventry *eptr = matoclservhead; eptr; eptr = eptr->next) {
		if (eptr->iolimits) {
			matoclserv_send_iolimits_cfg(eptr);
		}
	}
}

void matoclserv_ping(matoclserventry *eptr,const uint8_t *data,uint32_t length) {
	uint32_t size;
	deserializeAllMooseFsPacketDataNoHeader(data, length, size);
	matoclserv_createpacket(eptr, ANTOAN_PING_REPLY, size);
}

void matoclserv_fuse_register(matoclserventry *eptr,const uint8_t *data,uint32_t length) {
	const uint8_t *rptr;
	uint8_t *wptr;
	uint32_t sessionid;
	uint8_t status;
	uint8_t tools;

	if (starting) {
		eptr->mode = KILL;
		return;
	}
	if (length<64) {
		syslog(LOG_NOTICE,"CLTOMA_FUSE_REGISTER - wrong size (%" PRIu32 "/<64)",length);
		eptr->mode = KILL;
		return;
	}
	tools = (memcmp(data,FUSE_REGISTER_BLOB_TOOLS_NOACL,64)==0)?1:0;
	if (eptr->registered==0 && (memcmp(data,FUSE_REGISTER_BLOB_NOACL,64)==0 || tools)) {
		if (RejectOld) {
			syslog(LOG_NOTICE,"CLTOMA_FUSE_REGISTER/NOACL - rejected (option REJECT_OLD_CLIENTS is set)");
			eptr->mode = KILL;
			return;
		}
		if (tools) {
			if (length!=64 && length!=68) {
				syslog(LOG_NOTICE,"CLTOMA_FUSE_REGISTER/NOACL-TOOLS - wrong size (%" PRIu32 "/64|68)",length);
				eptr->mode = KILL;
				return;
			}
		} else {
			if (length!=68 && length!=72) {
				syslog(LOG_NOTICE,"CLTOMA_FUSE_REGISTER/NOACL-MOUNT - wrong size (%" PRIu32 "/68|72)",length);
				eptr->mode = KILL;
				return;
			}
		}
		rptr = data+64;
		if (tools) {
			sessionid = 0;
			if (length==68) {
				eptr->version = get32bit(&rptr);
			}
		} else {
			sessionid = get32bit(&rptr);
			if (length==72) {
				eptr->version = get32bit(&rptr);
			}
		}
		if (eptr->version<0x010500 && !tools) {
			syslog(LOG_NOTICE,"got register packet from mount older than 1.5 - rejecting");
			eptr->mode = KILL;
			return;
		}
		if (sessionid==0) {     // new session
			status = STATUS_OK; // exports_check(eptr->peerip,(const uint8_t*)"",NULL,NULL,&sesflags);      // check privileges for '/' w/o password
				eptr->sesdata = matoclserv_new_session(0,tools);
				if (eptr->sesdata==NULL) {
					syslog(LOG_NOTICE,"can't allocate session record");
					eptr->mode = KILL;
					return;
				}
				eptr->sesdata->rootinode = MFS_ROOT_ID;
				eptr->sesdata->sesflags = 0;
				eptr->sesdata->peerip = eptr->peerip;
		} else { // reconnect or tools
			eptr->sesdata = matoclserv_find_session(sessionid);
			if (eptr->sesdata==NULL) {      // in old model if session doesn't exist then create it
				eptr->sesdata = matoclserv_new_session(0,0);
				if (eptr->sesdata==NULL) {
					syslog(LOG_NOTICE,"can't allocate session record");
					eptr->mode = KILL;
					return;
				}
				eptr->sesdata->rootinode = MFS_ROOT_ID;
				eptr->sesdata->sesflags = 0;
				eptr->sesdata->peerip = eptr->peerip;
				status = STATUS_OK;
			} else if (eptr->sesdata->peerip==0) { // created by "filesystem"
				eptr->sesdata->peerip = eptr->peerip;
				status = STATUS_OK;
			} else if (eptr->sesdata->peerip==eptr->peerip) {
				status = STATUS_OK;
			} else {
				status = ERROR_EACCES;
			}
		}
		if (tools) {
			wptr = matoclserv_createpacket(eptr,MATOCL_FUSE_REGISTER,1);
		} else {
			wptr = matoclserv_createpacket(eptr,MATOCL_FUSE_REGISTER,(status!=STATUS_OK)?1:4);
		}
		if (status!=STATUS_OK) {
			put8bit(&wptr,status);
			return;
		}
		if (tools) {
			put8bit(&wptr,status);
		} else {
			sessionid = eptr->sesdata->sessionid;
			put32bit(&wptr,sessionid);
		}
		eptr->registered = (tools)?100:1;
		return;
	} else if (memcmp(data,FUSE_REGISTER_BLOB_ACL,64)==0) {
		uint32_t rootinode;
		uint8_t sesflags;
		uint8_t mingoal,maxgoal;
		uint32_t mintrashtime,maxtrashtime;
		uint32_t rootuid,rootgid;
		uint32_t mapalluid,mapallgid;
		uint32_t ileng,pleng;
		uint8_t i,rcode;
		const uint8_t *path;
		const char *info;

		if (length<65) {
			syslog(LOG_NOTICE,"CLTOMA_FUSE_REGISTER/ACL - wrong size (%" PRIu32 "/<65)",length);
			eptr->mode = KILL;
			return;
		}

		rptr = data+64;
		rcode = get8bit(&rptr);

		if ((eptr->registered==0 && rcode==REGISTER_CLOSESESSION) || (eptr->registered && rcode!=REGISTER_CLOSESESSION)) {
			syslog(LOG_NOTICE,"CLTOMA_FUSE_REGISTER/ACL - wrong rcode (%d) for registered status (%d)",rcode,eptr->registered);
			eptr->mode = KILL;
			return;
		}

		switch (rcode) {
		case REGISTER_GETRANDOM:
			if (length!=65) {
				syslog(LOG_NOTICE,"CLTOMA_FUSE_REGISTER/ACL.1 - wrong size (%" PRIu32 "/65)",length);
				eptr->mode = KILL;
				return;
			}
			wptr = matoclserv_createpacket(eptr,MATOCL_FUSE_REGISTER,32);
			for (i=0 ; i<32 ; i++) {
				eptr->passwordrnd[i]=rndu8();
			}
			memcpy(wptr,eptr->passwordrnd,32);
			return;
		case REGISTER_NEWSESSION:
			if (length<77) {
				syslog(LOG_NOTICE,"CLTOMA_FUSE_REGISTER/ACL.2 - wrong size (%" PRIu32 "/>=77)",length);
				eptr->mode = KILL;
				return;
			}
			eptr->version = get32bit(&rptr);
			ileng = get32bit(&rptr);
			if (length<77+ileng) {
				syslog(LOG_NOTICE,"CLTOMA_FUSE_REGISTER/ACL.2 - wrong size (%" PRIu32 "/>=77+ileng(%" PRIu32 "))",length,ileng);
				eptr->mode = KILL;
				return;
			}
			info = (const char*)rptr;
			rptr+=ileng;
			pleng = get32bit(&rptr);
			if (length!=77+ileng+pleng && length!=77+16+ileng+pleng) {
				syslog(LOG_NOTICE,"CLTOMA_FUSE_REGISTER/ACL.2 - wrong size (%" PRIu32 "/77+ileng(%" PRIu32 ")+pleng(%" PRIu32 ")[+16])",length,ileng,pleng);
				eptr->mode = KILL;
				return;
			}
			path = rptr;
			rptr+=pleng;
			if (pleng>0 && rptr[-1]!=0) {
				syslog(LOG_NOTICE,"CLTOMA_FUSE_REGISTER/ACL.2 - received path without ending zero");
				eptr->mode = KILL;
				return;
			}
			if (pleng==0) {
				path = (const uint8_t*)"";
			}
			if (length==77+16+ileng+pleng) {
				status = exports_check(eptr->peerip,eptr->version,0,path,eptr->passwordrnd,rptr,&sesflags,&rootuid,&rootgid,&mapalluid,&mapallgid,&mingoal,&maxgoal,&mintrashtime,&maxtrashtime);
			} else {
				status = exports_check(eptr->peerip,eptr->version,0,path,NULL,NULL,&sesflags,&rootuid,&rootgid,&mapalluid,&mapallgid,&mingoal,&maxgoal,&mintrashtime,&maxtrashtime);
			}
			if (status==STATUS_OK) {
				status = fs_getrootinode(&rootinode,path);
			}
			if (status==STATUS_OK) {
				eptr->sesdata = matoclserv_new_session(1,0);
				if (eptr->sesdata==NULL) {
					syslog(LOG_NOTICE,"can't allocate session record");
					eptr->mode = KILL;
					return;
				}
				eptr->sesdata->rootinode = rootinode;
				eptr->sesdata->sesflags = sesflags;
				eptr->sesdata->rootuid = rootuid;
				eptr->sesdata->rootgid = rootgid;
				eptr->sesdata->mapalluid = mapalluid;
				eptr->sesdata->mapallgid = mapallgid;
				eptr->sesdata->mingoal = mingoal;
				eptr->sesdata->maxgoal = maxgoal;
				eptr->sesdata->mintrashtime = mintrashtime;
				eptr->sesdata->maxtrashtime = maxtrashtime;
				eptr->sesdata->peerip = eptr->peerip;
				if (ileng>0) {
					if (info[ileng-1]==0) {
						eptr->sesdata->info = strdup(info);
						passert(eptr->sesdata->info);
					} else {
						eptr->sesdata->info = (char*) malloc(ileng+1);
						passert(eptr->sesdata->info);
						memcpy(eptr->sesdata->info,info,ileng);
						eptr->sesdata->info[ileng]=0;
					}
				}
				matoclserv_store_sessions();
			}
			wptr = matoclserv_createpacket(eptr,MATOCL_FUSE_REGISTER,(status==STATUS_OK)?((eptr->version>=0x01061A)?35:(eptr->version>=0x010615)?25:(eptr->version>=0x010601)?21:13):1);
			if (status!=STATUS_OK) {
				put8bit(&wptr,status);
				return;
			}
			sessionid = eptr->sesdata->sessionid;
			if (eptr->version==0x010615) {
				put32bit(&wptr,0);
			} else if (eptr->version>=0x010616) {
				put16bit(&wptr,LIZARDFS_PACKAGE_VERSION_MAJOR);
				put8bit(&wptr,LIZARDFS_PACKAGE_VERSION_MINOR);
				put8bit(&wptr,LIZARDFS_PACKAGE_VERSION_MICRO);
			}
			put32bit(&wptr,sessionid);
			put8bit(&wptr,sesflags);
			put32bit(&wptr,rootuid);
			put32bit(&wptr,rootgid);
			if (eptr->version>=0x010601) {
				put32bit(&wptr,mapalluid);
				put32bit(&wptr,mapallgid);
			}
			if (eptr->version>=0x01061A) {
				put8bit(&wptr,mingoal);
				put8bit(&wptr,maxgoal);
				put32bit(&wptr,mintrashtime);
				put32bit(&wptr,maxtrashtime);
			}
			if (eptr->version >= lizardfsVersion(1, 6, 30)) {
				eptr->iolimits = true;
				matoclserv_send_iolimits_cfg(eptr);
			}
			eptr->registered = 1;
			return;
		case REGISTER_NEWMETASESSION:
			if (length<73) {
				syslog(LOG_NOTICE,"CLTOMA_FUSE_REGISTER/ACL.5 - wrong size (%" PRIu32 "/>=73)",length);
				eptr->mode = KILL;
				return;
			}
			eptr->version = get32bit(&rptr);
			ileng = get32bit(&rptr);
			if (length!=73+ileng && length!=73+16+ileng) {
				syslog(LOG_NOTICE,"CLTOMA_FUSE_REGISTER/ACL.5 - wrong size (%" PRIu32 "/73+ileng(%" PRIu32 ")[+16])",length,ileng);
				eptr->mode = KILL;
				return;
			}
			info = (const char*)rptr;
			rptr+=ileng;
			if (length==73+16+ileng) {
				status = exports_check(eptr->peerip,eptr->version,1,NULL,eptr->passwordrnd,rptr,&sesflags,&rootuid,&rootgid,&mapalluid,&mapallgid,&mingoal,&maxgoal,&mintrashtime,&maxtrashtime);
			} else {
				status = exports_check(eptr->peerip,eptr->version,1,NULL,NULL,NULL,&sesflags,&rootuid,&rootgid,&mapalluid,&mapallgid,&mingoal,&maxgoal,&mintrashtime,&maxtrashtime);
			}
			if (status==STATUS_OK) {
				eptr->sesdata = matoclserv_new_session(1,0);
				if (eptr->sesdata==NULL) {
					syslog(LOG_NOTICE,"can't allocate session record");
					eptr->mode = KILL;
					return;
				}
				eptr->sesdata->rootinode = 0;
				eptr->sesdata->sesflags = sesflags;
				eptr->sesdata->rootuid = 0;
				eptr->sesdata->rootgid = 0;
				eptr->sesdata->mapalluid = 0;
				eptr->sesdata->mapallgid = 0;
				eptr->sesdata->mingoal = mingoal;
				eptr->sesdata->maxgoal = maxgoal;
				eptr->sesdata->mintrashtime = mintrashtime;
				eptr->sesdata->maxtrashtime = maxtrashtime;
				eptr->sesdata->peerip = eptr->peerip;
				if (ileng>0) {
					if (info[ileng-1]==0) {
						eptr->sesdata->info = strdup(info);
						passert(eptr->sesdata->info);
					} else {
						eptr->sesdata->info = (char*) malloc(ileng+1);
						passert(eptr->sesdata->info);
						memcpy(eptr->sesdata->info,info,ileng);
						eptr->sesdata->info[ileng]=0;
					}
				}
				matoclserv_store_sessions();
			}
			wptr = matoclserv_createpacket(eptr,MATOCL_FUSE_REGISTER,(status==STATUS_OK)?((eptr->version>=0x01061A)?19:(eptr->version>=0x010615)?9:5):1);
			if (status!=STATUS_OK) {
				put8bit(&wptr,status);
				return;
			}
			sessionid = eptr->sesdata->sessionid;
			if (eptr->version>=0x010615) {
				put16bit(&wptr,LIZARDFS_PACKAGE_VERSION_MAJOR);
				put8bit(&wptr,LIZARDFS_PACKAGE_VERSION_MINOR);
				put8bit(&wptr,LIZARDFS_PACKAGE_VERSION_MICRO);
			}
			put32bit(&wptr,sessionid);
			put8bit(&wptr,sesflags);
			if (eptr->version>=0x01061A) {
				put8bit(&wptr,mingoal);
				put8bit(&wptr,maxgoal);
				put32bit(&wptr,mintrashtime);
				put32bit(&wptr,maxtrashtime);
			}
			eptr->registered = 1;
			return;
		case REGISTER_RECONNECT:
		case REGISTER_TOOLS:
			if (length<73) {
				syslog(LOG_NOTICE,"CLTOMA_FUSE_REGISTER/ACL.%" PRIu8 " - wrong size (%" PRIu32 "/73)",rcode,length);
				eptr->mode = KILL;
				return;
			}
			sessionid = get32bit(&rptr);
			eptr->version = get32bit(&rptr);
			eptr->sesdata = matoclserv_find_session(sessionid);
			if (eptr->sesdata == NULL || eptr->sesdata->peerip == 0) {
				status = ERROR_BADSESSIONID;
			} else {
				if ((eptr->sesdata->sesflags&SESFLAG_DYNAMICIP)==0 && eptr->peerip!=eptr->sesdata->peerip) {
					status = ERROR_EACCES;
				} else {
					status = STATUS_OK;
				}
			}
			wptr = matoclserv_createpacket(eptr,MATOCL_FUSE_REGISTER,1);
			put8bit(&wptr,status);
			if (status!=STATUS_OK) {
				return;
			}
			if (rcode == REGISTER_RECONNECT) {
				if (eptr->version >= lizardfsVersion(1, 6, 30) && eptr->sesdata->rootinode != 0) {
					eptr->iolimits = true;
					matoclserv_send_iolimits_cfg(eptr);
				}
				eptr->registered = 1;
			} else {
				eptr->registered = 100;
			}
			return;
		case REGISTER_CLOSESESSION:
			if (length<69) {
				syslog(LOG_NOTICE,"CLTOMA_FUSE_REGISTER/ACL.6 - wrong size (%" PRIu32 "/69)",length);
				eptr->mode = KILL;
				return;
			}
			sessionid = get32bit(&rptr);
			matoclserv_close_session(sessionid);
			eptr->mode = KILL;
			return;
		}
		syslog(LOG_NOTICE,"CLTOMA_FUSE_REGISTER/ACL - wrong rcode (%" PRIu8 ")",rcode);
		eptr->mode = KILL;
		return;
	} else {
		syslog(LOG_NOTICE,"CLTOMA_FUSE_REGISTER - wrong register blob");
		eptr->mode = KILL;
		return;
	}
}

void matoclserv_fuse_reserved_inodes(matoclserventry *eptr,const uint8_t *data,uint32_t length) {
	const uint8_t *ptr;
	filelist *ofptr,**ofpptr;
	uint32_t inode;

	if ((length&0x3)!=0) {
		syslog(LOG_NOTICE,"CLTOMA_FUSE_RESERVED_INODES - wrong size (%" PRIu32 "/N*4)",length);
		eptr->mode = KILL;
		return;
	}

	ptr = data;
	ofpptr = &(eptr->sesdata->openedfiles);
	length >>= 2;
	if (length) {
		length--;
		inode = get32bit(&ptr);
	} else {
		inode=0;
	}

	FsContext context = FsContext::getForMaster(main_time());
	changelog_disable_flush();
	while ((ofptr=*ofpptr) && inode>0) {
		if (ofptr->inode<inode) {
			fs_release(context, ofptr->inode, eptr->sesdata->sessionid);
			*ofpptr = ofptr->next;
			free(ofptr);
		} else if (ofptr->inode>inode) {
			if (fs_acquire(context, inode, eptr->sesdata->sessionid) == STATUS_OK) {
				ofptr = (filelist*)malloc(sizeof(filelist));
				passert(ofptr);
				ofptr->next = *ofpptr;
				ofptr->inode = inode;
				*ofpptr = ofptr;
				ofpptr = &(ofptr->next);
			}
			if (length) {
				length--;
				inode = get32bit(&ptr);
			} else {
				inode=0;
			}
		} else {
			ofpptr = &(ofptr->next);
			if (length) {
				length--;
				inode = get32bit(&ptr);
			} else {
				inode=0;
			}
		}
	}
	while (inode>0) {
		if (fs_acquire(context, inode, eptr->sesdata->sessionid) == STATUS_OK) {
			ofptr = (filelist*)malloc(sizeof(filelist));
			passert(ofptr);
			ofptr->next = *ofpptr;
			ofptr->inode = inode;
			*ofpptr = ofptr;
			ofpptr = &(ofptr->next);
		}
		if (length) {
			length--;
			inode = get32bit(&ptr);
		} else {
			inode=0;
		}
	}
	while ((ofptr=*ofpptr)) {
		fs_release(context, ofptr->inode, eptr->sesdata->sessionid);
		*ofpptr = ofptr->next;
		free(ofptr);
	}
	changelog_enable_flush();
}

void matoclserv_fuse_statfs(matoclserventry *eptr,const uint8_t *data,uint32_t length) {
	uint64_t totalspace,availspace,trashspace,reservedspace;
	uint32_t msgid,inodes;
	uint8_t *ptr;
	if (length!=4) {
		syslog(LOG_NOTICE,"CLTOMA_FUSE_STATFS - wrong size (%" PRIu32 "/4)",length);
		eptr->mode = KILL;
		return;
	}
	msgid = get32bit(&data);
	fs_statfs(eptr->sesdata->rootinode,eptr->sesdata->sesflags,&totalspace,&availspace,&trashspace,&reservedspace,&inodes);
	ptr = matoclserv_createpacket(eptr,MATOCL_FUSE_STATFS,40);
	put32bit(&ptr,msgid);
	put64bit(&ptr,totalspace);
	put64bit(&ptr,availspace);
	put64bit(&ptr,trashspace);
	put64bit(&ptr,reservedspace);
	put32bit(&ptr,inodes);
	if (eptr->sesdata) {
		eptr->sesdata->currentopstats[0]++;
	}
}

void matoclserv_fuse_access(matoclserventry *eptr,const uint8_t *data,uint32_t length) {
	uint32_t inode,uid,gid;
	uint8_t modemask;
	uint32_t msgid;
	uint8_t *ptr;
	uint8_t status;
	if (length!=17) {
		syslog(LOG_NOTICE,"CLTOMA_FUSE_ACCESS - wrong size (%" PRIu32 "/17)",length);
		eptr->mode = KILL;
		return;
	}
	msgid = get32bit(&data);
	inode = get32bit(&data);
	uid = get32bit(&data);
	gid = get32bit(&data);
	matoclserv_ugid_remap(eptr,&uid,&gid);
	modemask = get8bit(&data);
	status = fs_access(eptr->sesdata->rootinode,eptr->sesdata->sesflags,inode,uid,gid,modemask);
	ptr = matoclserv_createpacket(eptr,MATOCL_FUSE_ACCESS,5);
	put32bit(&ptr,msgid);
	put8bit(&ptr,status);
}

void matoclserv_fuse_lookup(matoclserventry *eptr,const uint8_t *data,uint32_t length) {
	uint32_t inode,uid,gid,auid,agid;
	uint8_t nleng;
	const uint8_t *name;
	uint32_t newinode;
	Attributes attr;
	uint32_t msgid;
	uint8_t *ptr;
	uint8_t status;
	if (length<17) {
		syslog(LOG_NOTICE,"CLTOMA_FUSE_LOOKUP - wrong size (%" PRIu32 ")",length);
		eptr->mode = KILL;
		return;
	}
	msgid = get32bit(&data);
	inode = get32bit(&data);
	nleng = get8bit(&data);
	if (length!=17U+nleng) {
		syslog(LOG_NOTICE,"CLTOMA_FUSE_LOOKUP - wrong size (%" PRIu32 ":nleng=%" PRIu8 ")",length,nleng);
		eptr->mode = KILL;
		return;
	}
	name = data;
	data += nleng;
	auid = uid = get32bit(&data);
	agid = gid = get32bit(&data);
	matoclserv_ugid_remap(eptr,&uid,&gid);
	status = fs_lookup(eptr->sesdata->rootinode,eptr->sesdata->sesflags,inode,nleng,name,uid,gid,auid,agid,&newinode,attr);
	ptr = matoclserv_createpacket(eptr,MATOCL_FUSE_LOOKUP,(status!=STATUS_OK)?5:43);
	put32bit(&ptr,msgid);
	if (status!=STATUS_OK) {
		put8bit(&ptr,status);
	} else {
		put32bit(&ptr,newinode);
		memcpy(ptr,attr,35);
	}
	if (eptr->sesdata) {
		eptr->sesdata->currentopstats[3]++;
	}
}

void matoclserv_fuse_getattr(matoclserventry *eptr,const uint8_t *data,uint32_t length) {
	uint32_t inode,uid,gid,auid,agid;
	Attributes attr;
	uint32_t msgid;
	uint8_t *ptr;
	uint8_t status;
	if (length!=8 && length!=16) {
		syslog(LOG_NOTICE,"CLTOMA_FUSE_GETATTR - wrong size (%" PRIu32 "/8,16)",length);
		eptr->mode = KILL;
		return;
	}
	msgid = get32bit(&data);
	inode = get32bit(&data);
	if (length==16) {
		auid = uid = get32bit(&data);
		agid = gid = get32bit(&data);
		matoclserv_ugid_remap(eptr,&uid,&gid);
	} else {
		auid = uid = 12345;
		agid = gid = 12345;
	}
	status = fs_getattr(eptr->sesdata->rootinode,eptr->sesdata->sesflags,inode,uid,gid,auid,agid,attr);
	ptr = matoclserv_createpacket(eptr,MATOCL_FUSE_GETATTR,(status!=STATUS_OK)?5:39);
	put32bit(&ptr,msgid);
	if (status!=STATUS_OK) {
		put8bit(&ptr,status);
	} else {
		memcpy(ptr,attr,35);
	}
	if (eptr->sesdata) {
		eptr->sesdata->currentopstats[1]++;
	}
}

void matoclserv_fuse_setattr(matoclserventry *eptr,const uint8_t *data,uint32_t length) {
	uint32_t inode,uid,gid,auid,agid;
	uint16_t setmask;
	Attributes attr;
	uint32_t msgid;
	uint8_t *ptr;
	uint8_t status;
	SugidClearMode sugidclearmode;
	uint16_t attrmode;
	uint32_t attruid,attrgid,attratime,attrmtime;
	if (length!=35 && length!=36) {
		syslog(LOG_NOTICE,"CLTOMA_FUSE_SETATTR - wrong size (%" PRIu32 "/35|36)",length);
		eptr->mode = KILL;
		return;
	}
	msgid = get32bit(&data);
	inode = get32bit(&data);
	auid = uid = get32bit(&data);
	agid = gid = get32bit(&data);
	matoclserv_ugid_remap(eptr,&uid,&gid);
	setmask = get8bit(&data);
	attrmode = get16bit(&data);
	attruid = get32bit(&data);
	attrgid = get32bit(&data);
	attratime = get32bit(&data);
	attrmtime = get32bit(&data);
	if (length==36) {
		sugidclearmode = static_cast<SugidClearMode>(get8bit(&data));
	} else {
		sugidclearmode = SugidClearMode::kAlways; // this is safest option
	}
	status = fs_setattr(eptr->sesdata->rootinode, eptr->sesdata->sesflags,
			inode, uid, gid, auid, agid,
			setmask, attrmode, attruid, attrgid, attratime, attrmtime, sugidclearmode, attr);
	ptr = matoclserv_createpacket(eptr,MATOCL_FUSE_SETATTR,(status!=STATUS_OK)?5:39);
	put32bit(&ptr,msgid);
	if (status!=STATUS_OK) {
		put8bit(&ptr,status);
	} else {
		memcpy(ptr,attr,35);
	}
	if (eptr->sesdata) {
		eptr->sesdata->currentopstats[2]++;
	}
}

void matoclserv_fuse_truncate(matoclserventry *eptr, PacketHeader header, const uint8_t *data) {
	sassert(header.type == CLTOMA_FUSE_TRUNCATE
			|| header.type == LIZ_CLTOMA_FUSE_TRUNCATE
			|| header.type == LIZ_CLTOMA_FUSE_TRUNCATE_END);

	// Deserialize the request
	std::vector<uint8_t> request(data, data + header.length);
	uint8_t status = STATUS_OK;
	uint32_t messageId, inode, uid, gid, type;
	uint32_t lockId = 0;
	bool opened;
	uint64_t chunkId, length;
	const PacketSerializer *serializer = PacketSerializer::getSerializer(header.type);
	if (header.type == LIZ_CLTOMA_FUSE_TRUNCATE_END) {
		cltoma::fuseTruncateEnd::deserialize(request,
				messageId, inode, uid, gid, length, lockId);
		opened = true; // permissions have already been checked on LIZ_CLTOMA_TRUNCATE
		type = FUSE_TRUNCATE_END;
		// We have to verify lockid in this request
		if (lockId == 0) { // unlocking with lockid == 0 means "force unlock", this is not allowed
			status = ERROR_WRONGLOCKID;
		} else {
			// let's check if chunk is still locked by us
			status = fs_get_chunkid(matoclserv_get_context(eptr), inode, length / MFSCHUNKSIZE, &chunkId);
			if (status == STATUS_OK) {
				status = chunk_can_unlock(chunkId, lockId);
			}
			fs_end_setlength(chunkId);
		}
	} else {
		serializer->deserializeFuseTruncate(request, messageId, inode, opened, uid, gid, length);
		type = FUSE_TRUNCATE;
	}
	uint32_t auid = uid;
	uint32_t agid = gid;
	matoclserv_ugid_remap(eptr, &uid, &gid);

	// Try to do the truncate
	Attributes attr;
	if (status == STATUS_OK) {
		status = fs_try_setlength(eptr->sesdata->rootinode, eptr->sesdata->sesflags, inode, opened,
				uid, gid, auid, agid, length, (type != FUSE_TRUNCATE_END), lockId, attr, &chunkId);
	}

	// In case of ERROR_NOTPOSSIBLE we have to tell the client to write the chunk before truncating
	if (status == ERROR_NOTPOSSIBLE && header.type == CLTOMA_FUSE_TRUNCATE) {
		// Old client requested to truncate xor chunk. We can't do this!
		status = ERROR_ENOTSUP;
	} else if (status == ERROR_NOTPOSSIBLE && header.type == LIZ_CLTOMA_FUSE_TRUNCATE) {
		// New client requested to truncate xor chunk. He has to do it himself.
		uint64_t fileLength;
		uint8_t opflag;
		fs_writechunk(matoclserv_get_context(eptr), inode, length / MFSCHUNKSIZE, false,
				&lockId, &chunkId, &opflag, &fileLength);
		if (opflag) {
			// But first we have to duplicate chunk :)
			type = FUSE_TRUNCATE_BEGIN;
			length = fileLength;
			status = ERROR_DELAYED;
		} else {
			// No duplication is needed
			std::vector<uint8_t> reply;
			matocl::fuseTruncate::serialize(reply, messageId, fileLength, lockId);
			matoclserv_createpacket(eptr, std::move(reply));
			if (eptr->sesdata) {
				eptr->sesdata->currentopstats[2]++;
			}
			return;
		}
	}

	if (status == ERROR_DELAYED) {
		// Duplicate or truncate request has been sent to chunkservers, delay the reply
		chunklist *cl = (chunklist*)malloc(sizeof(chunklist));
		passert(cl);
		cl->chunkid = chunkId;
		cl->qid = messageId;
		cl->inode = inode;
		cl->uid = uid;
		cl->gid = gid;
		cl->auid = auid;
		cl->agid = agid;
		cl->fleng = length;
		cl->lockid = lockId;
		cl->type = type;
		cl->serializer = serializer;
		cl->next = eptr->chunkdelayedops;
		eptr->chunkdelayedops = cl;
		if (eptr->sesdata) {
			eptr->sesdata->currentopstats[2]++;
		}
		return;
	}
	if (status == STATUS_OK) {
		status = fs_do_setlength(eptr->sesdata->rootinode, eptr->sesdata->sesflags,
				inode, uid, gid, auid, agid, length, attr);
	}
	if (status == STATUS_OK) {
		dcm_modify(inode, eptr->sesdata->sessionid);
	}

	std::vector<uint8_t> reply;
	if (status == STATUS_OK) {
		serializer->serializeFuseTruncate(reply, type, messageId, attr);
	} else {
		serializer->serializeFuseTruncate(reply, type, messageId, status);
	}
	matoclserv_createpacket(eptr, std::move(reply));
	if (eptr->sesdata) {
		eptr->sesdata->currentopstats[2]++;
	}
}

void matoclserv_fuse_readlink(matoclserventry *eptr,const uint8_t *data,uint32_t length) {
	uint32_t inode;
	uint32_t pleng;
	uint8_t *path;
	uint32_t msgid;
	uint8_t *ptr;
	uint8_t status;
	if (length!=8) {
		syslog(LOG_NOTICE,"CLTOMA_FUSE_READLINK - wrong size (%" PRIu32 "/8)",length);
		eptr->mode = KILL;
		return;
	}
	msgid = get32bit(&data);
	inode = get32bit(&data);
	status = fs_readlink(eptr->sesdata->rootinode,eptr->sesdata->sesflags,inode,&pleng,&path);
	ptr = matoclserv_createpacket(eptr,MATOCL_FUSE_READLINK,(status!=STATUS_OK)?5:8+pleng+1);
	put32bit(&ptr,msgid);
	if (status!=STATUS_OK) {
		put8bit(&ptr,status);
	} else {
		put32bit(&ptr,pleng+1);
		if (pleng>0) {
			memcpy(ptr,path,pleng);
		}
		ptr[pleng]=0;
	}
	if (eptr->sesdata) {
		eptr->sesdata->currentopstats[7]++;
	}
}

void matoclserv_fuse_symlink(matoclserventry *eptr,const uint8_t *data,uint32_t length) {
	uint32_t inode;
	uint8_t nleng;
	const uint8_t *name,*path;
	uint32_t uid,gid;
	uint32_t pleng;
	uint32_t newinode;
	Attributes attr;
	uint32_t msgid;
	uint8_t status;
	uint8_t *ptr;
	if (length<21) {
		syslog(LOG_NOTICE,"CLTOMA_FUSE_SYMLINK - wrong size (%" PRIu32 ")",length);
		eptr->mode = KILL;
		return;
	}
	msgid = get32bit(&data);
	inode = get32bit(&data);
	nleng = get8bit(&data);
	if (length<21U+nleng) {
		syslog(LOG_NOTICE,"CLTOMA_FUSE_SYMLINK - wrong size (%" PRIu32 ":nleng=%" PRIu8 ")",length,nleng);
		eptr->mode = KILL;
		return;
	}
	name = data;
	data += nleng;
	pleng = get32bit(&data);
	if (length!=21U+nleng+pleng) {
		syslog(LOG_NOTICE,"CLTOMA_FUSE_SYMLINK - wrong size (%" PRIu32 ":nleng=%" PRIu8 ":pleng=%" PRIu32 ")",length,nleng,pleng);
		eptr->mode = KILL;
		return;
	}
	path = data;
	data += pleng;
	uid = get32bit(&data);
	gid = get32bit(&data);
	while (pleng>0 && path[pleng-1]==0) {
		pleng--;
	}
	status = fs_symlink(matoclserv_get_context(eptr, uid, gid),inode,nleng,name,pleng,path,&newinode,&attr);
	ptr = matoclserv_createpacket(eptr,MATOCL_FUSE_SYMLINK,(status!=STATUS_OK)?5:43);
	put32bit(&ptr,msgid);
	if (status!=STATUS_OK) {
		put8bit(&ptr,status);
	} else {
		put32bit(&ptr,newinode);
		memcpy(ptr,attr,35);
	}
	if (eptr->sesdata) {
		eptr->sesdata->currentopstats[6]++;
	}
}

void matoclserv_fuse_mknod(matoclserventry *eptr, PacketHeader header, const uint8_t *data) {
	uint32_t messageId, inode, uid, gid, rdev;
	MooseFsString<uint8_t> name;
	uint8_t type;
	uint16_t mode, umask;

	if (header.type == CLTOMA_FUSE_MKNOD) {
		deserializeAllMooseFsPacketDataNoHeader(data, header.length,
				messageId, inode, name, type, mode, uid, gid, rdev);
		umask = 0;
	} else if (header.type == LIZ_CLTOMA_FUSE_MKNOD) {
		cltoma::fuseMknod::deserialize(data, header.length,
				messageId, inode, name, type, mode, umask, uid, gid, rdev);
	} else {
		throw IncorrectDeserializationException(
				"Unknown packet type for matoclserv_fuse_mknod: " + std::to_string(header.type));
	}
	uint32_t auid = uid;
	uint32_t agid = gid;
	matoclserv_ugid_remap(eptr, &uid, &gid);

	uint32_t newinode;
	Attributes attr;
	uint8_t status = fs_mknod(eptr->sesdata->rootinode, eptr->sesdata->sesflags,
			inode, name.size(), reinterpret_cast<const uint8_t*>(name.data()),
			type, mode, umask, uid, gid, auid, agid, rdev, &newinode, attr);

	MessageBuffer reply;
	if (status == STATUS_OK && header.type == CLTOMA_FUSE_MKNOD) {
		serializeMooseFsPacket(reply, MATOCL_FUSE_MKNOD, messageId, newinode, attr);
	} else if (status == STATUS_OK && header.type == LIZ_CLTOMA_FUSE_MKNOD) {
		matocl::fuseMknod::serialize(reply, messageId, newinode, attr);
	} else if (header.type == LIZ_CLTOMA_FUSE_MKNOD) {
		matocl::fuseMknod::serialize(reply, messageId, status);
	} else {
		serializeMooseFsPacket(reply, MATOCL_FUSE_MKNOD, messageId, status);
	}
	matoclserv_createpacket(eptr, std::move(reply));
	if (eptr->sesdata) {
		eptr->sesdata->currentopstats[8]++;
	}
}

void matoclserv_fuse_mkdir(matoclserventry *eptr, PacketHeader header, const uint8_t *data) {
	uint32_t messageId, inode, uid, gid;
	MooseFsString<uint8_t> name;
	bool copysgid;
	uint16_t mode, umask;

	if (header.type == CLTOMA_FUSE_MKDIR) {
		if (eptr->version >= lizardfsVersion(1, 6, 25)) {
			deserializeAllMooseFsPacketDataNoHeader(data, header.length,
					messageId, inode, name, mode, uid, gid, copysgid);
		} else {
			deserializeAllMooseFsPacketDataNoHeader(data, header.length,
					messageId, inode, name, mode, uid, gid);
			copysgid = false;
		}
		umask = 0;
	} else if (header.type == LIZ_CLTOMA_FUSE_MKDIR) {
		cltoma::fuseMkdir::deserialize(data, header.length, messageId,
				inode, name, mode, umask, uid, gid, copysgid);
	} else {
		throw IncorrectDeserializationException(
				"Unknown packet type for matoclserv_fuse_mkdir: " + std::to_string(header.type));
	}
	uint32_t auid = uid;
	uint32_t agid = gid;
	matoclserv_ugid_remap(eptr, &uid, &gid);

	uint32_t newinode;
	Attributes attr;
	uint8_t status = fs_mkdir(eptr->sesdata->rootinode, eptr->sesdata->sesflags,
			inode, name.size(), reinterpret_cast<const uint8_t*>(name.data()),
			mode, umask, uid, gid, auid, agid, copysgid, &newinode, attr);

	MessageBuffer reply;
	if (status == STATUS_OK && header.type == CLTOMA_FUSE_MKDIR) {
		serializeMooseFsPacket(reply, MATOCL_FUSE_MKDIR, messageId, newinode, attr);
	} else if (status == STATUS_OK && header.type == LIZ_CLTOMA_FUSE_MKDIR) {
		matocl::fuseMkdir::serialize(reply, messageId, newinode, attr);
	} else if (header.type == LIZ_CLTOMA_FUSE_MKDIR) {
		matocl::fuseMkdir::serialize(reply, messageId, status);
	} else {
		serializeMooseFsPacket(reply, MATOCL_FUSE_MKDIR, messageId, status);
	}
	matoclserv_createpacket(eptr, std::move(reply));
	if (eptr->sesdata) {
		eptr->sesdata->currentopstats[4]++;
	}
}

void matoclserv_fuse_unlink(matoclserventry *eptr,const uint8_t *data,uint32_t length) {
	uint32_t inode,uid,gid;
	uint8_t nleng;
	const uint8_t *name;
	uint32_t msgid;
	uint8_t *ptr;
	uint8_t status;
	if (length<17) {
		syslog(LOG_NOTICE,"CLTOMA_FUSE_UNLINK - wrong size (%" PRIu32 ")",length);
		eptr->mode = KILL;
		return;
	}
	msgid = get32bit(&data);
	inode = get32bit(&data);
	nleng = get8bit(&data);
	if (length!=17U+nleng) {
		syslog(LOG_NOTICE,"CLTOMA_FUSE_UNLINK - wrong size (%" PRIu32 ":nleng=%" PRIu8 ")",length,nleng);
		eptr->mode = KILL;
		return;
	}
	name = data;
	data += nleng;
	uid = get32bit(&data);
	gid = get32bit(&data);
	matoclserv_ugid_remap(eptr,&uid,&gid);
	status = fs_unlink(eptr->sesdata->rootinode,eptr->sesdata->sesflags,inode,nleng,name,uid,gid);
	ptr = matoclserv_createpacket(eptr,MATOCL_FUSE_UNLINK,5);
	put32bit(&ptr,msgid);
	put8bit(&ptr,status);
	if (eptr->sesdata) {
		eptr->sesdata->currentopstats[9]++;
	}
}

void matoclserv_fuse_rmdir(matoclserventry *eptr,const uint8_t *data,uint32_t length) {
	uint32_t inode,uid,gid;
	uint8_t nleng;
	const uint8_t *name;
	uint32_t msgid;
	uint8_t *ptr;
	uint8_t status;
	if (length<17) {
		syslog(LOG_NOTICE,"CLTOMA_FUSE_RMDIR - wrong size (%" PRIu32 ")",length);
		eptr->mode = KILL;
		return;
	}
	msgid = get32bit(&data);
	inode = get32bit(&data);
	nleng = get8bit(&data);
	if (length!=17U+nleng) {
		syslog(LOG_NOTICE,"CLTOMA_FUSE_RMDIR - wrong size (%" PRIu32 ":nleng=%" PRIu8 ")",length,nleng);
		eptr->mode = KILL;
		return;
	}
	name = data;
	data += nleng;
	uid = get32bit(&data);
	gid = get32bit(&data);
	matoclserv_ugid_remap(eptr,&uid,&gid);
	status = fs_rmdir(eptr->sesdata->rootinode,eptr->sesdata->sesflags,inode,nleng,name,uid,gid);
	ptr = matoclserv_createpacket(eptr,MATOCL_FUSE_RMDIR,5);
	put32bit(&ptr,msgid);
	put8bit(&ptr,status);
	if (eptr->sesdata) {
		eptr->sesdata->currentopstats[5]++;
	}
}

void matoclserv_fuse_rename(matoclserventry *eptr,const uint8_t *data,uint32_t length) {
	uint32_t inode,inode_src,inode_dst;
	uint8_t nleng_src,nleng_dst;
	const uint8_t *name_src,*name_dst;
	uint32_t uid,gid;
	Attributes attr;
	uint32_t msgid;
	uint8_t status;
	uint8_t *ptr;
	if (length<22) {
		syslog(LOG_NOTICE,"CLTOMA_FUSE_RENAME - wrong size (%" PRIu32 ")",length);
		eptr->mode = KILL;
		return;
	}
	msgid = get32bit(&data);
	inode_src = get32bit(&data);
	nleng_src = get8bit(&data);
	if (length<22U+nleng_src) {
		syslog(LOG_NOTICE,"CLTOMA_FUSE_RENAME - wrong size (%" PRIu32 ":nleng_src=%" PRIu8 ")",length,nleng_src);
		eptr->mode = KILL;
		return;
	}
	name_src = data;
	data += nleng_src;
	inode_dst = get32bit(&data);
	nleng_dst = get8bit(&data);
	if (length!=22U+nleng_src+nleng_dst) {
		syslog(LOG_NOTICE,"CLTOMA_FUSE_RENAME - wrong size (%" PRIu32 ":nleng_src=%" PRIu8 ":nleng_dst=%" PRIu8 ")",length,nleng_src,nleng_dst);
		eptr->mode = KILL;
		return;
	}
	name_dst = data;
	data += nleng_dst;
	uid = get32bit(&data);
	gid = get32bit(&data);
	status = fs_rename(matoclserv_get_context(eptr, uid, gid),
			inode_src, nleng_src, name_src, inode_dst, nleng_dst, name_dst, &inode, &attr);
	if (eptr->version>=0x010615 && status==STATUS_OK) {
		ptr = matoclserv_createpacket(eptr,MATOCL_FUSE_RENAME,43);
	} else {
		ptr = matoclserv_createpacket(eptr,MATOCL_FUSE_RENAME,5);
	}
	put32bit(&ptr,msgid);
	if (eptr->version>=0x010615 && status==STATUS_OK) {
		put32bit(&ptr,inode);
		memcpy(ptr,attr,35);
	} else {
		put8bit(&ptr,status);
	}
	if (eptr->sesdata) {
		eptr->sesdata->currentopstats[10]++;
	}
}

void matoclserv_fuse_link(matoclserventry *eptr,const uint8_t *data,uint32_t length) {
	uint32_t inode,inode_dst;
	uint8_t nleng_dst;
	const uint8_t *name_dst;
	uint32_t uid,gid;
	uint32_t newinode;
	Attributes attr;
	uint32_t msgid;
	uint8_t *ptr;
	uint8_t status;
	if (length<21) {
		syslog(LOG_NOTICE,"CLTOMA_FUSE_LINK - wrong size (%" PRIu32 ")",length);
		eptr->mode = KILL;
		return;
	}
	msgid = get32bit(&data);
	inode = get32bit(&data);
	inode_dst = get32bit(&data);
	nleng_dst = get8bit(&data);
	if (length!=21U+nleng_dst) {
		syslog(LOG_NOTICE,"CLTOMA_FUSE_LINK - wrong size (%" PRIu32 ":nleng_dst=%" PRIu8 ")",length,nleng_dst);
		eptr->mode = KILL;
		return;
	}
	name_dst = data;
	data += nleng_dst;
	uid = get32bit(&data);
	gid = get32bit(&data);
	status = fs_link(matoclserv_get_context(eptr, uid, gid),
			inode, inode_dst, nleng_dst, name_dst, &newinode, &attr);
	ptr = matoclserv_createpacket(eptr,MATOCL_FUSE_LINK,(status!=STATUS_OK)?5:43);
	put32bit(&ptr,msgid);
	if (status!=STATUS_OK) {
		put8bit(&ptr,status);
	} else {
		put32bit(&ptr,newinode);
		memcpy(ptr,attr,35);
	}
	if (eptr->sesdata) {
		eptr->sesdata->currentopstats[11]++;
	}
}

void matoclserv_fuse_getdir(matoclserventry *eptr,const uint8_t *data,uint32_t length) {
	uint32_t inode,uid,gid,auid,agid;
	uint8_t flags;
	uint32_t msgid;
	uint8_t *ptr;
	uint8_t status;
	uint32_t dleng;
	void *custom;
	if (length!=16 && length!=17) {
		syslog(LOG_NOTICE,"CLTOMA_FUSE_GETDIR - wrong size (%" PRIu32 "/16|17)",length);
		eptr->mode = KILL;
		return;
	}
	msgid = get32bit(&data);
	inode = get32bit(&data);
	auid = uid = get32bit(&data);
	agid = gid = get32bit(&data);
	matoclserv_ugid_remap(eptr,&uid,&gid);
	if (length==17) {
		flags = get8bit(&data);
	} else {
		flags = 0;
	}
	status = fs_readdir_size(eptr->sesdata->rootinode,eptr->sesdata->sesflags,inode,uid,gid,flags,&custom,&dleng);
	ptr = matoclserv_createpacket(eptr,MATOCL_FUSE_GETDIR,(status!=STATUS_OK)?5:4+dleng);
	put32bit(&ptr,msgid);
	if (status!=STATUS_OK) {
		put8bit(&ptr,status);
	} else {
		fs_readdir_data(eptr->sesdata->rootinode,eptr->sesdata->sesflags,uid,gid,auid,agid,flags,custom,ptr);
/* CACHENOTIFY
		if (flags&GETDIR_FLAG_ADDTOCACHE) {
			if (inode==MFS_ROOT_ID) {
				matoclserv_notify_add_dir(eptr,eptr->sesdata->rootinode);
			} else {
				matoclserv_notify_add_dir(eptr,inode);
			}
		}
*/
	}
	if (eptr->sesdata) {
		eptr->sesdata->currentopstats[12]++;
	}
}

/* CACHENOTIFY
void matoclserv_fuse_dir_removed(matoclserventry *eptr,const uint8_t *data,uint32_t length) {
	uint32_t inode;
	if (length%4!=0) {
		syslog(LOG_NOTICE,"CLTOMA_FUSE_DIR_REMOVED - wrong size (%" PRIu32 "/N*4)",length);
		eptr->mode = KILL;
		return;
	}
	if (get32bit(&data)) {
		syslog(LOG_NOTICE,"CLTOMA_FUSE_DIR_REMOVED - wrong msgid");
		eptr->mode = KILL;
		return;
	}
	length-=4;
	while (length) {
		inode = get32bit(&data);
		length-=4;
		if (inode==MFS_ROOT_ID) {
			matoclserv_notify_remove_dir(eptr,eptr->sesdata->rootinode);
		} else {
			matoclserv_notify_remove_dir(eptr,inode);
		}
	}
}
*/

void matoclserv_fuse_open(matoclserventry *eptr,const uint8_t *data,uint32_t length) {
	uint32_t inode,uid,gid,auid,agid;
	uint8_t flags;
	Attributes attr;
	uint32_t msgid;
	uint8_t *ptr;
	uint8_t status;
	int allowcache;
	if (length!=17) {
		syslog(LOG_NOTICE,"CLTOMA_FUSE_OPEN - wrong size (%" PRIu32 "/17)",length);
		eptr->mode = KILL;
		return;
	}
	msgid = get32bit(&data);
	inode = get32bit(&data);
	auid = uid = get32bit(&data);
	agid = gid = get32bit(&data);
	matoclserv_ugid_remap(eptr,&uid,&gid);
	flags = get8bit(&data);
	status = matoclserv_insert_openfile(eptr->sesdata,inode);
	if (status==STATUS_OK) {
		status = fs_opencheck(eptr->sesdata->rootinode,eptr->sesdata->sesflags,inode,uid,gid,auid,agid,flags,attr);
	}
	if (eptr->version>=0x010609 && status==STATUS_OK) {
		allowcache = dcm_open(inode,eptr->sesdata->sessionid);
		if (allowcache==0) {
			attr[1]&=(0xFF^(MATTR_ALLOWDATACACHE<<4));
		}
		ptr = matoclserv_createpacket(eptr,MATOCL_FUSE_OPEN,39);
	} else {
		ptr = matoclserv_createpacket(eptr,MATOCL_FUSE_OPEN,5);
	}
	put32bit(&ptr,msgid);
	if (eptr->version>=0x010609 && status==STATUS_OK) {
		memcpy(ptr,attr,35);
	} else {
		put8bit(&ptr,status);
	}
	if (eptr->sesdata) {
		eptr->sesdata->currentopstats[13]++;
	}
}

void matoclserv_fuse_read_chunk(matoclserventry *eptr, PacketHeader header, const uint8_t *data) {
	sassert(header.type == CLTOMA_FUSE_READ_CHUNK || header.type == LIZ_CLTOMA_FUSE_READ_CHUNK);
	uint8_t status;
	uint64_t chunkid;
	uint64_t fleng;
	uint32_t version;
	uint32_t messageId;
	uint32_t inode;
	uint32_t index;
	std::vector<uint8_t> outMessage;
	const PacketSerializer* serializer = PacketSerializer::getSerializer(header.type);

	std::vector<uint8_t> receivedData(data, data + header.length);
	serializer->deserializeFuseReadChunk(receivedData, messageId, inode, index);

	status = fs_readchunk(inode, index, &chunkid, &fleng);
	std::vector<ChunkTypeWithAddress> allChunkCopies;
	if (status == STATUS_OK) {
		if (chunkid > 0) {
			status = chunk_getversionandlocations(chunkid, eptr->peerip, version,
					kMaxNumberOfChunkCopies, allChunkCopies);
		} else {
			version = 0;
		}
	}

	if (status != STATUS_OK) {
		serializer->serializeFuseReadChunk(outMessage, messageId, status);
		matoclserv_createpacket(eptr, outMessage);
		return;
	}

	dcm_access(inode, eptr->sesdata->sessionid);
	serializer->serializeFuseReadChunk(outMessage, messageId, fleng, chunkid, version,
			allChunkCopies);
	matoclserv_createpacket(eptr, outMessage);

	if (eptr->sesdata) {
		eptr->sesdata->currentopstats[14]++;
	}
}

<<<<<<< HEAD
void matoclserv_fuse_write_chunk(matoclserventry *eptr, PacketHeader header, const uint8_t *data) {
	sassert(header.type == CLTOMA_FUSE_WRITE_CHUNK || header.type == LIZ_CLTOMA_FUSE_WRITE_CHUNK);
=======
void matoclserv_chunk_info(matoclserventry *eptr, const uint8_t *data, uint32_t length) {
	uint8_t status;
	uint64_t chunkid;
	uint64_t fleng;
	uint32_t version;
	uint32_t messageId;
	uint32_t inode;
	uint32_t index;
	std::vector<uint8_t> outMessage;

	cltoma::chunkInfo::deserialize(data, length, messageId, inode, index);

	status = fs_readchunk(inode, index, &chunkid, &fleng);
	std::vector<ChunkWithAddressAndLabel> allChunkCopies;
	if (status == STATUS_OK) {
		if (chunkid > 0) {
			status = chunk_getversionandlocations(chunkid, eptr->peerip, version,
					kMaxNumberOfChunkCopies, allChunkCopies);
		} else {
			version = 0;
		}
	}

	if (status != STATUS_OK) {
		matocl::chunkInfo::serialize(outMessage, messageId, status);
		matoclserv_createpacket(eptr, outMessage);
		return;
	}

	dcm_access(inode, eptr->sesdata->sessionid);
	matocl::chunkInfo::serialize(outMessage, messageId, fleng, chunkid, version, allChunkCopies);
	matoclserv_createpacket(eptr, outMessage);

	if (eptr->sesdata) {
		eptr->sesdata->currentopstats[14]++;
	}
}

void matoclserv_fuse_write_chunk(matoclserventry *eptr,const uint8_t *data,uint32_t length) {
	uint8_t *ptr;
>>>>>>> bb89f49e
	uint8_t status;
	uint32_t inode;
	uint32_t chunkIndex;
	uint64_t fileLength;
	uint64_t chunkId;
	uint32_t lockId;
	uint32_t messageId;
	uint8_t opflag;
	chunklist *cl;
	std::vector<uint8_t> outMessage;
	const PacketSerializer* serializer = PacketSerializer::getSerializer(header.type);

	std::vector<uint8_t> receivedData(data, data + header.length);
	serializer->deserializeFuseWriteChunk(receivedData, messageId, inode, chunkIndex, lockId);

	// Original MooseFS (1.6.27) does not use lock ID's
	bool useDummyLockId = (header.type == CLTOMA_FUSE_WRITE_CHUNK);
	status = fs_writechunk(matoclserv_get_context(eptr), inode, chunkIndex, useDummyLockId,
			&lockId, &chunkId, &opflag, &fileLength);

	if (status != STATUS_OK) {
		serializer->serializeFuseWriteChunk(outMessage, messageId, status);
		matoclserv_createpacket(eptr, outMessage);
		return;
	}

	if (opflag) {   // wait for operation end
		cl = (chunklist*)malloc(sizeof(chunklist));
		passert(cl);
		cl->inode = inode;
		cl->chunkid = chunkId;
		cl->qid = messageId;
		cl->fleng = fileLength;
		cl->lockid = lockId;
		cl->type = FUSE_WRITE;
		cl->next = eptr->chunkdelayedops;
		cl->serializer = serializer;
		eptr->chunkdelayedops = cl;
	} else {        // return status immediately
		dcm_modify(inode,eptr->sesdata->sessionid);
		status = matoclserv_fuse_write_chunk_respond(eptr, serializer,
				chunkId, messageId, fileLength, lockId);
		if (status != STATUS_OK) {
			fs_writeend(0, 0, chunkId, 0);  // ignore status - just do it.
		}
	}

	if (eptr->sesdata) {
		eptr->sesdata->currentopstats[15]++;
	}
}

void matoclserv_fuse_write_chunk_end(matoclserventry *eptr,
		PacketHeader header, const uint8_t *data) {
	sassert(header.type == CLTOMA_FUSE_WRITE_CHUNK_END
			|| header.type == LIZ_CLTOMA_FUSE_WRITE_CHUNK_END);
	uint32_t messageId;
	uint64_t chunkId;
	uint32_t lockId;
	uint32_t inode;
	uint64_t fileLength;
	uint8_t status;
	std::vector<uint8_t> outMessage;

	std::vector<uint8_t> request(data, data + header.length);
	const PacketSerializer* serializer = PacketSerializer::getSerializer(header.type);
	serializer->deserializeFuseWriteChunkEnd(request, messageId, chunkId, lockId, inode, fileLength);
	if (lockId == 0) {
		// this lock id passed to chunk_unlock would force chunk unlock
		status = ERROR_WRONGLOCKID;
	} else if (eptr->sesdata->sesflags & SESFLAG_READONLY) {
		status = ERROR_EROFS;
	} else {
		status = fs_writeend(inode, fileLength, chunkId, lockId);
	}
	dcm_modify(inode,eptr->sesdata->sessionid);
	serializer->serializeFuseWriteChunkEnd(outMessage, messageId, status);
	matoclserv_createpacket(eptr, outMessage);
}

void matoclserv_fuse_repair(matoclserventry *eptr,const uint8_t *data,uint32_t length) {
	uint32_t inode,uid,gid;
	uint32_t msgid;
	uint32_t chunksnotchanged,chunkserased,chunksrepaired;
	uint8_t *ptr;
	uint8_t status;
	if (length!=16) {
		syslog(LOG_NOTICE,"CLTOMA_FUSE_REPAIR - wrong size (%" PRIu32 "/16)",length);
		eptr->mode = KILL;
		return;
	}
	msgid = get32bit(&data);
	inode = get32bit(&data);
	uid = get32bit(&data);
	gid = get32bit(&data);
	matoclserv_ugid_remap(eptr,&uid,&gid);
	status = fs_repair(eptr->sesdata->rootinode,eptr->sesdata->sesflags,inode,uid,gid,&chunksnotchanged,&chunkserased,&chunksrepaired);
	ptr = matoclserv_createpacket(eptr,MATOCL_FUSE_REPAIR,(status!=STATUS_OK)?5:16);
	put32bit(&ptr,msgid);
	if (status!=0) {
		put8bit(&ptr,status);
	} else {
		put32bit(&ptr,chunksnotchanged);
		put32bit(&ptr,chunkserased);
		put32bit(&ptr,chunksrepaired);
	}
}

void matoclserv_fuse_check(matoclserventry *eptr,const uint8_t *data,uint32_t length) {
	uint32_t inode;
	uint32_t chunkcount[CHUNK_MATRIX_SIZE];
	uint32_t msgid;
	uint8_t *ptr;
	uint8_t status;
	if (length!=8) {
		syslog(LOG_NOTICE,"CLTOMA_FUSE_CHECK - wrong size (%" PRIu32 "/8)",length);
		eptr->mode = KILL;
		return;
	}
	msgid = get32bit(&data);
	inode = get32bit(&data);
	status = fs_checkfile(eptr->sesdata->rootinode,eptr->sesdata->sesflags,inode,chunkcount);
	if (status!=STATUS_OK) {
		ptr = matoclserv_createpacket(eptr,MATOCL_FUSE_CHECK,5);
		put32bit(&ptr,msgid);
		put8bit(&ptr,status);
	} else {
		if (eptr->version>=0x010617) {
			ptr = matoclserv_createpacket(eptr,MATOCL_FUSE_CHECK,4 + CHUNK_MATRIX_SIZE * 4);
			put32bit(&ptr,msgid);
			for (uint32_t i = 0; i < CHUNK_MATRIX_SIZE; i++) {
				put32bit(&ptr,chunkcount[i]);
			}
		} else {
			uint8_t j;
			j=0;
			for (uint32_t i = 0; i < CHUNK_MATRIX_SIZE; i++) {
				if (chunkcount[i]>0) {
					j++;
				}
			}
			ptr = matoclserv_createpacket(eptr,MATOCL_FUSE_CHECK,4+3*j);
			put32bit(&ptr,msgid);
			for (uint32_t i = 0; i < CHUNK_MATRIX_SIZE; i++) {
				if (chunkcount[i]>0) {
					put8bit(&ptr,i);
					if (chunkcount[i]<=65535) {
						put16bit(&ptr,chunkcount[i]);
					} else {
						put16bit(&ptr,65535);
					}
				}
			}
		}
	}
}


void matoclserv_fuse_gettrashtime(matoclserventry *eptr,const uint8_t *data,uint32_t length) {
	uint32_t inode;
	uint8_t gmode;
	void *fptr,*dptr;
	uint32_t fnodes,dnodes;
	uint32_t msgid;
	uint8_t *ptr;
	uint8_t status;
	if (length!=9) {
		syslog(LOG_NOTICE,"CLTOMA_FUSE_GETTRASHTIME - wrong size (%" PRIu32 "/9)",length);
		eptr->mode = KILL;
		return;
	}
	msgid = get32bit(&data);
	inode = get32bit(&data);
	gmode = get8bit(&data);
	status = fs_gettrashtime_prepare(eptr->sesdata->rootinode,eptr->sesdata->sesflags,inode,gmode,&fptr,&dptr,&fnodes,&dnodes);
	ptr = matoclserv_createpacket(eptr,MATOCL_FUSE_GETTRASHTIME,(status!=STATUS_OK)?5:12+8*(fnodes+dnodes));
	put32bit(&ptr,msgid);
	if (status!=STATUS_OK) {
		put8bit(&ptr,status);
	} else {
		put32bit(&ptr,fnodes);
		put32bit(&ptr,dnodes);
		fs_gettrashtime_store(fptr,dptr,ptr);
	}
}

void matoclserv_fuse_settrashtime(matoclserventry *eptr,const uint8_t *data,uint32_t length) {
	uint32_t inode,uid,trashtime;
	uint32_t msgid;
	uint8_t smode;
	uint32_t changed,notchanged,notpermitted;
	uint8_t *ptr;
	uint8_t status;
	if (length!=17) {
		syslog(LOG_NOTICE,"CLTOMA_FUSE_SETTRASHTIME - wrong size (%" PRIu32 "/17)",length);
		eptr->mode = KILL;
		return;
	}
	msgid = get32bit(&data);
	inode = get32bit(&data);
	uid = get32bit(&data);
	trashtime = get32bit(&data);
	smode = get8bit(&data);
// limits check
	status = STATUS_OK;
	switch (smode&SMODE_TMASK) {
	case SMODE_SET:
		if (trashtime<eptr->sesdata->mintrashtime || trashtime>eptr->sesdata->maxtrashtime) {
			status = ERROR_EPERM;
		}
		break;
	case SMODE_INCREASE:
		if (trashtime>eptr->sesdata->maxtrashtime) {
			status = ERROR_EPERM;
		}
		break;
	case SMODE_DECREASE:
		if (trashtime<eptr->sesdata->mintrashtime) {
			status = ERROR_EPERM;
		}
		break;
	}

	if (status==STATUS_OK) {
		status = fs_settrashtime(matoclserv_get_context(eptr, uid, 0), inode, trashtime, smode, &changed, &notchanged, &notpermitted);
	}
	ptr = matoclserv_createpacket(eptr,MATOCL_FUSE_SETTRASHTIME,(status!=STATUS_OK)?5:16);
	put32bit(&ptr,msgid);
	if (status!=STATUS_OK) {
		put8bit(&ptr,status);
	} else {
		put32bit(&ptr,changed);
		put32bit(&ptr,notchanged);
		put32bit(&ptr,notpermitted);
	}
}

<<<<<<< HEAD
void matoclserv_fuse_getgoal(matoclserventry *eptr, const uint8_t *data, uint32_t length) {
	uint32_t messageId;
	uint32_t inode;
	uint8_t gmode;
	GoalStats goalStats;

	deserializeAllMooseFsPacketDataNoHeader(data, length, messageId, inode, gmode);
	uint8_t status = fs_getgoal(eptr->sesdata->rootinode, eptr->sesdata->sesflags, inode, gmode, goalStats);
	if (status != STATUS_OK) {
		std::vector<uint8_t> outMessage;
		serializeMooseFsPacket(outMessage, MATOCL_FUSE_GETGOAL, messageId, status);
		matoclserv_createpacket(eptr, outMessage);
		return;
	}

	uint8_t fn = 0;
	uint8_t dn = 0;
	MooseFSVector<std::pair<uint8_t, uint32_t>> goalData;
	for (uint8_t i = goal::kMinOrdinaryGoal; i <= goal::kMaxOrdinaryGoal; ++i) {
		if (goalStats.filesWithGoal[i] > 0) {
			goalData.push_back({i, goalStats.filesWithGoal[i]});
			fn++;
		}
	}
	for (uint8_t i = goal::kMinXorLevel; i <= goal::kMaxXorLevel; ++i) {
		if (goalStats.filesWithXorLevel[i] > 0) {
			goalData.push_back({goal::xorLevelToGoal(i), goalStats.filesWithXorLevel[i]});
			fn++;
		}
	}
	for (uint8_t i = goal::kMinOrdinaryGoal; i <= goal::kMaxOrdinaryGoal; ++i) {
		if (goalStats.directoriesWithGoal[i] > 0) {
			goalData.push_back({i, goalStats.directoriesWithGoal[i]});
			dn++;
		}
	}
	for (uint8_t i = goal::kMinXorLevel; i <= goal::kMaxXorLevel; ++i) {
		if (goalStats.directoriesWithXorLevel[i]) {
			goalData.push_back({goal::xorLevelToGoal(i), goalStats.directoriesWithXorLevel[i]});
			dn++;
		}
	}
	std::vector<uint8_t> outMessage;
	serializeMooseFsPacket(outMessage, MATOCL_FUSE_GETGOAL, messageId, fn, dn, goalData);
	matoclserv_createpacket(eptr, outMessage);
}

void matoclserv_fuse_setgoal(matoclserventry *eptr, const uint8_t *data, uint32_t length) {
	uint32_t inode, uid;
	uint32_t messageId;
	uint8_t goal, smode;

	deserializeAllMooseFsPacketDataNoHeader(data, length, messageId, inode, uid, goal, smode);

	uint8_t status = STATUS_OK;
	if (!goal::isGoalValid(goal)) {
		status = ERROR_EINVAL;
	} else if (goal::isOrdinaryGoal(goal) && (goal < eptr->sesdata->mingoal || goal > eptr->sesdata->maxgoal)) {
		status = ERROR_EPERM;
	} else if (goal::isXorGoal(goal) && (smode & SMODE_TMASK) != SMODE_SET) {
		status = ERROR_EINVAL;
	}

	uint32_t changed = 0, notchanged = 0, notpermitted = 0;
	if (status == STATUS_OK) {
		status = fs_setgoal(matoclserv_get_context(eptr, uid, 0), inode, goal,
				smode, &changed, &notchanged, &notpermitted);
	}

	std::vector<uint8_t> outMessage;
	if (status != STATUS_OK) {
		serializeMooseFsPacket(outMessage, MATOCL_FUSE_SETGOAL, messageId, status);
	} else {
		serializeMooseFsPacket(outMessage, MATOCL_FUSE_SETGOAL,
				messageId, changed, notchanged, notpermitted);
	}
	matoclserv_createpacket(eptr, outMessage);
=======
void matoclserv_fuse_getgoal(matoclserventry *eptr, PacketHeader header, const uint8_t *data) {
	uint32_t inode;
	uint32_t msgid;
	uint8_t gmode;

	if (header.type == CLTOMA_FUSE_GETGOAL) {
		deserializeAllMooseFsPacketDataNoHeader(data, header.length, msgid, inode, gmode);
	} else if (header.type == LIZ_CLTOMA_FUSE_GETGOAL) {
		cltoma::fuseGetGoal::deserialize(data, header.length, msgid, inode, gmode);
	} else {
		throw IncorrectDeserializationException(
				"Unknown packet type for matoclserv_fuse_getgoal: " + std::to_string(header.type));
	}

	GoalMap<uint32_t> fgtab, dgtab;
	uint8_t status = fs_getgoal(eptr->sesdata->rootinode, eptr->sesdata->sesflags,
			inode, gmode, fgtab, dgtab);

	MessageBuffer reply;
	if (status == STATUS_OK) {
		GoalMap<Goal> goalDefinitions = fs_get_goal_definitions();
		std::vector<FuseGetGoalStats> lizReply;
		MooseFSVector<std::pair<uint8_t, uint32_t>> mooseFsReplyFiles, mooseFsReplyDirectories;
		for (uint8_t goal = goal::kMinGoal; goal <= goal::kMaxGoal; goal++) {
			if (fgtab[goal] || dgtab[goal]) {
				lizReply.emplace_back(goalDefinitions[goal].name(), fgtab[goal], dgtab[goal]);
			}
			if (fgtab[goal] > 0) {
				mooseFsReplyFiles.emplace_back(goal, fgtab[goal]);
			}
			if (dgtab[goal] > 0) {
				mooseFsReplyDirectories.emplace_back(goal, dgtab[goal]);
			}
		}
		if (header.type == LIZ_CLTOMA_FUSE_GETGOAL) {
			matocl::fuseGetGoal::serialize(reply, msgid, lizReply);
		} else {
			serializeMooseFsPacket(reply, MATOCL_FUSE_GETGOAL,
					msgid,
					uint8_t(mooseFsReplyFiles.size()),
					uint8_t(mooseFsReplyDirectories.size()),
					mooseFsReplyFiles,
					mooseFsReplyDirectories);
		}
	} else {
		if (header.type == LIZ_CLTOMA_FUSE_GETGOAL) {
			matocl::fuseGetGoal::serialize(reply, msgid, status);
		} else {
			serializeMooseFsPacket(reply, MATOCL_FUSE_GETGOAL, msgid, status);
		}
	}
	matoclserv_createpacket(eptr, std::move(reply));
}

void matoclserv_fuse_setgoal(matoclserventry *eptr, PacketHeader header, const uint8_t *data) {
	uint32_t inode, uid, msgid;
	uint8_t goalId, smode;
	uint8_t status = STATUS_OK;

	if (header.type == CLTOMA_FUSE_SETGOAL) {
		deserializeAllMooseFsPacketDataNoHeader(data, header.length,
				msgid, inode, uid, goalId, smode);
	} else if (header.type == LIZ_CLTOMA_FUSE_SETGOAL) {
		std::string goalName;
		cltoma::fuseSetGoal::deserialize(data, header.length,
				msgid, inode, uid, goalName, smode);
		// find a proper goalId,
		GoalMap<Goal> goalDefinitions = fs_get_goal_definitions();
		bool goalFound = false;
		for (goalId = goal::kMinGoal; goalId <= goal::kMaxGoal; goalId++) {
			if (goalDefinitions[goalId].name() == goalName) {
				goalFound = true;
				break;
			}
		}
		if (!goalFound) {
			status = ERROR_EINVAL;
		}
	} else {
		throw IncorrectDeserializationException(
				"Unknown packet type for matoclserv_fuse_getgoal: " + std::to_string(header.type));
	}

	uint8_t smodeType = smode & SMODE_TMASK;
	if (status == STATUS_OK && smodeType != SMODE_INCREASE && goalId < eptr->sesdata->mingoal) {
		status = ERROR_EPERM;
	}
	if (status == STATUS_OK && smodeType != SMODE_DECREASE && goalId > eptr->sesdata->maxgoal) {
		status = ERROR_EPERM;
	}
	if (status == STATUS_OK && !goal::isGoalValid(goalId)) {
		status = ERROR_EINVAL;
	}

	uint32_t changed,notchanged,notpermitted;
	if (status == STATUS_OK) {
		status = fs_setgoal(matoclserv_get_context(eptr, uid, 0), inode, goalId, smode,
				&changed, &notchanged, &notpermitted);
	}

	MessageBuffer reply;
	if (status == STATUS_OK) {
		if (header.type == LIZ_CLTOMA_FUSE_SETGOAL) {
			matocl::fuseSetGoal::serialize(reply, msgid, changed, notchanged, notpermitted);
		} else {
			serializeMooseFsPacket(reply, MATOCL_FUSE_SETGOAL,
					msgid, changed, notchanged, notpermitted);
		}
	} else {
		if (header.type == LIZ_CLTOMA_FUSE_SETGOAL) {
			matocl::fuseSetGoal::serialize(reply, msgid, status);
		} else {
			serializeMooseFsPacket(reply, MATOCL_FUSE_SETGOAL, msgid, status);
		}
	}
	matoclserv_createpacket(eptr, std::move(reply));
>>>>>>> bb89f49e
}

void matoclserv_fuse_geteattr(matoclserventry *eptr,const uint8_t *data,uint32_t length) {
	uint32_t inode;
	uint32_t msgid;
	uint32_t feattrtab[16],deattrtab[16];
	uint8_t i,fn,dn,gmode;
	uint8_t *ptr;
	uint8_t status;
	if (length!=9) {
		syslog(LOG_NOTICE,"CLTOMA_FUSE_GETEATTR - wrong size (%" PRIu32 "/9)",length);
		eptr->mode = KILL;
		return;
	}
	msgid = get32bit(&data);
	inode = get32bit(&data);
	gmode = get8bit(&data);
	status = fs_geteattr(eptr->sesdata->rootinode,eptr->sesdata->sesflags,inode,gmode,feattrtab,deattrtab);
	fn=0;
	dn=0;
	if (status==STATUS_OK) {
		for (i=0 ; i<16 ; i++) {
			if (feattrtab[i]) {
				fn++;
			}
			if (deattrtab[i]) {
				dn++;
			}
		}
	}
	ptr = matoclserv_createpacket(eptr,MATOCL_FUSE_GETEATTR,(status!=STATUS_OK)?5:6+5*(fn+dn));
	put32bit(&ptr,msgid);
	if (status!=STATUS_OK) {
		put8bit(&ptr,status);
	} else {
		put8bit(&ptr,fn);
		put8bit(&ptr,dn);
		for (i=0 ; i<16 ; i++) {
			if (feattrtab[i]) {
				put8bit(&ptr,i);
				put32bit(&ptr,feattrtab[i]);
			}
		}
		for (i=0 ; i<16 ; i++) {
			if (deattrtab[i]) {
				put8bit(&ptr,i);
				put32bit(&ptr,deattrtab[i]);
			}
		}
	}
}

void matoclserv_fuse_seteattr(matoclserventry *eptr,const uint8_t *data,uint32_t length) {
	uint32_t inode,uid;
	uint32_t msgid;
	uint8_t eattr,smode;
	uint32_t changed,notchanged,notpermitted;
	uint8_t *ptr;
	uint8_t status;
	if (length!=14) {
		syslog(LOG_NOTICE,"CLTOMA_FUSE_SETEATTR - wrong size (%" PRIu32 "/14)",length);
		eptr->mode = KILL;
		return;
	}
	msgid = get32bit(&data);
	inode = get32bit(&data);
	uid = get32bit(&data);
	eattr = get8bit(&data);
	smode = get8bit(&data);
	status = fs_seteattr(matoclserv_get_context(eptr, uid, 0), inode, eattr, smode, &changed, &notchanged, &notpermitted);
	ptr = matoclserv_createpacket(eptr,MATOCL_FUSE_SETEATTR,(status!=STATUS_OK)?5:16);
	put32bit(&ptr,msgid);
	if (status!=STATUS_OK) {
		put8bit(&ptr,status);
	} else {
		put32bit(&ptr,changed);
		put32bit(&ptr,notchanged);
		put32bit(&ptr,notpermitted);
	}
}

void matoclserv_fuse_getxattr(matoclserventry *eptr,const uint8_t *data,uint32_t length) {
	uint32_t inode,uid,gid;
	uint32_t msgid;
	uint8_t opened;
	uint8_t mode;
	uint8_t *ptr;
	uint8_t status;
	uint8_t anleng;
	const uint8_t *attrname;
	if (length<19) {
		syslog(LOG_NOTICE,"CLTOMA_FUSE_GETXATTR - wrong size (%" PRIu32 ")",length);
		eptr->mode = KILL;
		return;
	}
	msgid = get32bit(&data);
	inode = get32bit(&data);
	opened = get8bit(&data);
	uid = get32bit(&data);
	gid = get32bit(&data);
	matoclserv_ugid_remap(eptr,&uid,&gid);
	anleng = get8bit(&data);
	attrname = data;
	data+=anleng;
	if (length!=19U+anleng) {
		syslog(LOG_NOTICE,"CLTOMA_FUSE_GETXATTR - wrong size (%" PRIu32 ":anleng=%" PRIu8 ")",length,anleng);
		eptr->mode = KILL;
		return;
	}
	mode = get8bit(&data);
	if (mode!=XATTR_GMODE_GET_DATA && mode!=XATTR_GMODE_LENGTH_ONLY) {
		ptr = matoclserv_createpacket(eptr,MATOCL_FUSE_GETXATTR,5);
		put32bit(&ptr,msgid);
		put8bit(&ptr,ERROR_EINVAL);
	} else if (anleng==0) {
		void *xanode;
		uint32_t xasize;
		status = fs_listxattr_leng(eptr->sesdata->rootinode,eptr->sesdata->sesflags,inode,opened,uid,gid,&xanode,&xasize);
		ptr = matoclserv_createpacket(eptr,MATOCL_FUSE_GETXATTR,(status!=STATUS_OK)?5:8+((mode==XATTR_GMODE_GET_DATA)?xasize:0));
		put32bit(&ptr,msgid);
		if (status!=STATUS_OK) {
			put8bit(&ptr,status);
		} else {
			put32bit(&ptr,xasize);
			if (mode==XATTR_GMODE_GET_DATA && xasize>0) {
				fs_listxattr_data(xanode,ptr);
			}
		}
	} else {
		uint8_t *attrvalue;
		uint32_t avleng;
		status = fs_getxattr(eptr->sesdata->rootinode,eptr->sesdata->sesflags,inode,opened,uid,gid,anleng,attrname,&avleng,&attrvalue);
		ptr = matoclserv_createpacket(eptr,MATOCL_FUSE_GETXATTR,(status!=STATUS_OK)?5:8+((mode==XATTR_GMODE_GET_DATA)?avleng:0));
		put32bit(&ptr,msgid);
		if (status!=STATUS_OK) {
			put8bit(&ptr,status);
		} else {
			put32bit(&ptr,avleng);
			if (mode==XATTR_GMODE_GET_DATA && avleng>0) {
				memcpy(ptr,attrvalue,avleng);
			}
		}
	}
}

void matoclserv_fuse_setxattr(matoclserventry *eptr,const uint8_t *data,uint32_t length) {
	uint32_t inode,uid,gid;
	uint32_t msgid;
	const uint8_t *attrname,*attrvalue;
	uint8_t opened;
	uint8_t anleng;
	uint32_t avleng;
	uint8_t mode;
	uint8_t *ptr;
	uint8_t status;
	if (length<23) {
		syslog(LOG_NOTICE,"CLTOMA_FUSE_SETXATTR - wrong size (%" PRIu32 ")",length);
		eptr->mode = KILL;
		return;
	}
	msgid = get32bit(&data);
	inode = get32bit(&data);
	opened = get8bit(&data);
	uid = get32bit(&data);
	gid = get32bit(&data);
	matoclserv_ugid_remap(eptr,&uid,&gid);
	anleng = get8bit(&data);
	if (length<23U+anleng) {
		syslog(LOG_NOTICE,"CLTOMA_FUSE_SETXATTR - wrong size (%" PRIu32 ":anleng=%" PRIu8 ")",length,anleng);
		eptr->mode = KILL;
		return;
	}
	attrname = data;
	data += anleng;
	avleng = get32bit(&data);
	if (length!=23U+anleng+avleng) {
		syslog(LOG_NOTICE,"CLTOMA_FUSE_SETXATTR - wrong size (%" PRIu32 ":anleng=%" PRIu8 ":avleng=%" PRIu32 ")",length,anleng,avleng);
		eptr->mode = KILL;
		return;
	}
	attrvalue = data;
	data += avleng;
	mode = get8bit(&data);
	status = fs_setxattr(eptr->sesdata->rootinode,eptr->sesdata->sesflags,inode,opened,uid,gid,anleng,attrname,avleng,attrvalue,mode);
	ptr = matoclserv_createpacket(eptr,MATOCL_FUSE_SETXATTR,5);
	put32bit(&ptr,msgid);
	put8bit(&ptr,status);
}

void matoclserv_fuse_append(matoclserventry *eptr, const uint8_t *data, uint32_t length) {
	uint32_t inode,inode_src,uid,gid;
	uint32_t msgid;
	uint8_t *ptr;
	uint8_t status;
	if (length!=20) {
		syslog(LOG_NOTICE,"CLTOMA_FUSE_APPEND - wrong size (%" PRIu32 "/20)",length);
		eptr->mode = KILL;
		return;
	}
	msgid = get32bit(&data);
	inode = get32bit(&data);
	inode_src = get32bit(&data);
	uid = get32bit(&data);
	gid = get32bit(&data);
	status = fs_append(matoclserv_get_context(eptr, uid, gid), inode, inode_src);
	ptr = matoclserv_createpacket(eptr,MATOCL_FUSE_APPEND,5);
	put32bit(&ptr,msgid);
	put8bit(&ptr,status);
}

void matoclserv_fuse_snapshot(matoclserventry *eptr,const uint8_t *data,uint32_t length) {
	uint32_t inode,inode_dst;
	uint8_t nleng_dst;
	const uint8_t *name_dst;
	uint32_t uid,gid;
	uint8_t canoverwrite;
	uint32_t msgid;
	uint8_t *ptr;
	uint8_t status;
	if (length<22) {
		syslog(LOG_NOTICE,"CLTOMA_FUSE_SNAPSHOT - wrong size (%" PRIu32 ")",length);
		eptr->mode = KILL;
		return;
	}
	msgid = get32bit(&data);
	inode = get32bit(&data);
	inode_dst = get32bit(&data);
	nleng_dst = get8bit(&data);
	if (length!=22U+nleng_dst) {
		syslog(LOG_NOTICE,"CLTOMA_FUSE_SNAPSHOT - wrong size (%" PRIu32 ":nleng_dst=%" PRIu8 ")",length,nleng_dst);
		eptr->mode = KILL;
		return;
	}
	name_dst = data;
	data += nleng_dst;
	uid = get32bit(&data);
	gid = get32bit(&data);
	canoverwrite = get8bit(&data);
	status = fs_snapshot(matoclserv_get_context(eptr, uid, gid),
			inode, inode_dst, nleng_dst, name_dst, canoverwrite);
	ptr = matoclserv_createpacket(eptr,MATOCL_FUSE_SNAPSHOT,5);
	put32bit(&ptr,msgid);
	put8bit(&ptr,status);
}

void matoclserv_fuse_getdirstats_old(matoclserventry *eptr,const uint8_t *data,uint32_t length) {
	uint32_t inode,inodes,files,dirs,chunks;
	uint64_t leng,size,rsize;
	uint32_t msgid;
	uint8_t *ptr;
	uint8_t status;
	if (length!=8) {
		syslog(LOG_NOTICE,"CLTOMA_FUSE_GETDIRSTATS - wrong size (%" PRIu32 "/8)",length);
		eptr->mode = KILL;
		return;
	}
	msgid = get32bit(&data);
	inode = get32bit(&data);
	status = fs_get_dir_stats(eptr->sesdata->rootinode,eptr->sesdata->sesflags,inode,&inodes,&dirs,&files,&chunks,&leng,&size,&rsize);
	ptr = matoclserv_createpacket(eptr,MATOCL_FUSE_GETDIRSTATS,(status!=STATUS_OK)?5:60);
	put32bit(&ptr,msgid);
	if (status!=STATUS_OK) {
		put8bit(&ptr,status);
	} else {
		put32bit(&ptr,inodes);
		put32bit(&ptr,dirs);
		put32bit(&ptr,files);
		put32bit(&ptr,0);
		put32bit(&ptr,0);
		put32bit(&ptr,chunks);
		put32bit(&ptr,0);
		put32bit(&ptr,0);
		put64bit(&ptr,leng);
		put64bit(&ptr,size);
		put64bit(&ptr,rsize);
	}
}

void matoclserv_fuse_getdirstats(matoclserventry *eptr,const uint8_t *data,uint32_t length) {
	uint32_t inode,inodes,files,dirs,chunks;
	uint64_t leng,size,rsize;
	uint32_t msgid;
	uint8_t *ptr;
	uint8_t status;
	if (length!=8) {
		syslog(LOG_NOTICE,"CLTOMA_FUSE_GETDIRSTATS - wrong size (%" PRIu32 "/8)",length);
		eptr->mode = KILL;
		return;
	}
	msgid = get32bit(&data);
	inode = get32bit(&data);
	status = fs_get_dir_stats(eptr->sesdata->rootinode,eptr->sesdata->sesflags,inode,&inodes,&dirs,&files,&chunks,&leng,&size,&rsize);
	ptr = matoclserv_createpacket(eptr,MATOCL_FUSE_GETDIRSTATS,(status!=STATUS_OK)?5:44);
	put32bit(&ptr,msgid);
	if (status!=STATUS_OK) {
		put8bit(&ptr,status);
	} else {
		put32bit(&ptr,inodes);
		put32bit(&ptr,dirs);
		put32bit(&ptr,files);
		put32bit(&ptr,chunks);
		put64bit(&ptr,leng);
		put64bit(&ptr,size);
		put64bit(&ptr,rsize);
	}
}

void matoclserv_fuse_gettrash(matoclserventry *eptr,const uint8_t *data,uint32_t length) {
	uint32_t msgid;
	uint8_t *ptr;
	uint8_t status;
	uint32_t dleng;
	if (length!=4) {
		syslog(LOG_NOTICE,"CLTOMA_FUSE_GETTRASH - wrong size (%" PRIu32 "/4)",length);
		eptr->mode = KILL;
		return;
	}
	msgid = get32bit(&data);
	status = fs_readtrash_size(eptr->sesdata->rootinode,eptr->sesdata->sesflags,&dleng);
	ptr = matoclserv_createpacket(eptr,MATOCL_FUSE_GETTRASH,(status!=STATUS_OK)?5:(4+dleng));
	put32bit(&ptr,msgid);
	if (status!=STATUS_OK) {
		put8bit(&ptr,status);
	} else {
		fs_readtrash_data(eptr->sesdata->rootinode,eptr->sesdata->sesflags,ptr);
	}
}

void matoclserv_fuse_getdetachedattr(matoclserventry *eptr,const uint8_t *data,uint32_t length) {
	uint32_t inode;
	Attributes attr;
	uint32_t msgid;
	uint8_t dtype;
	uint8_t *ptr;
	uint8_t status;
	if (length<8 || length>9) {
		syslog(LOG_NOTICE,"CLTOMA_FUSE_GETDETACHEDATTR - wrong size (%" PRIu32 "/8,9)",length);
		eptr->mode = KILL;
		return;
	}
	msgid = get32bit(&data);
	inode = get32bit(&data);
	if (length==9) {
		dtype = get8bit(&data);
	} else {
		dtype = DTYPE_UNKNOWN;
	}
	status = fs_getdetachedattr(eptr->sesdata->rootinode,eptr->sesdata->sesflags,inode,attr,dtype);
	ptr = matoclserv_createpacket(eptr,MATOCL_FUSE_GETDETACHEDATTR,(status!=STATUS_OK)?5:39);
	put32bit(&ptr,msgid);
	if (status!=STATUS_OK) {
		put8bit(&ptr,status);
	} else {
		memcpy(ptr,attr,35);
	}
}

void matoclserv_fuse_gettrashpath(matoclserventry *eptr,const uint8_t *data,uint32_t length) {
	uint32_t inode;
	uint32_t pleng;
	uint8_t *path;
	uint32_t msgid;
	uint8_t *ptr;
	uint8_t status;
	if (length!=8) {
		syslog(LOG_NOTICE,"CLTOMA_FUSE_GETTRASHPATH - wrong size (%" PRIu32 "/8)",length);
		eptr->mode = KILL;
		return;
	}
	msgid = get32bit(&data);
	inode = get32bit(&data);
	status = fs_gettrashpath(eptr->sesdata->rootinode,eptr->sesdata->sesflags,inode,&pleng,&path);
	ptr = matoclserv_createpacket(eptr,MATOCL_FUSE_GETTRASHPATH,(status!=STATUS_OK)?5:8+pleng+1);
	put32bit(&ptr,msgid);
	if (status!=STATUS_OK) {
		put8bit(&ptr,status);
	} else {
		put32bit(&ptr,pleng+1);
		if (pleng>0) {
			memcpy(ptr,path,pleng);
		}
		ptr[pleng]=0;
	}
}

void matoclserv_fuse_settrashpath(matoclserventry *eptr,const uint8_t *data,uint32_t length) {
	uint32_t inode;
	const uint8_t *path;
	uint32_t pleng;
	uint32_t msgid;
	uint8_t status;
	uint8_t *ptr;
	if (length<12) {
		syslog(LOG_NOTICE,"CLTOMA_FUSE_SETTRASHPATH - wrong size (%" PRIu32 "/>=12)",length);
		eptr->mode = KILL;
		return;
	}
	msgid = get32bit(&data);
	inode = get32bit(&data);
	pleng = get32bit(&data);
	if (length!=12+pleng) {
		syslog(LOG_NOTICE,"CLTOMA_FUSE_SETTRASHPATH - wrong size (%" PRIu32 "/%" PRIu32 ")",length,12+pleng);
		eptr->mode = KILL;
		return;
	}
	path = data;
	data += pleng;
	while (pleng>0 && path[pleng-1]==0) {
		pleng--;
	}
	status = fs_settrashpath(matoclserv_get_context(eptr), inode, pleng, path);
	ptr = matoclserv_createpacket(eptr,MATOCL_FUSE_SETTRASHPATH,5);
	put32bit(&ptr,msgid);
	put8bit(&ptr,status);
}

void matoclserv_fuse_undel(matoclserventry *eptr,const uint8_t *data,uint32_t length) {
	uint32_t inode;
	uint32_t msgid;
	uint8_t status;
	uint8_t *ptr;
	if (length!=8) {
		syslog(LOG_NOTICE,"CLTOMA_FUSE_UNDEL - wrong size (%" PRIu32 "/8)",length);
		eptr->mode = KILL;
		return;
	}
	msgid = get32bit(&data);
	inode = get32bit(&data);
	status = fs_undel(matoclserv_get_context(eptr), inode);
	ptr = matoclserv_createpacket(eptr,MATOCL_FUSE_UNDEL,5);
	put32bit(&ptr,msgid);
	put8bit(&ptr,status);
}

void matoclserv_fuse_purge(matoclserventry *eptr,const uint8_t *data,uint32_t length) {
	uint32_t inode;
	uint32_t msgid;
	uint8_t *ptr;
	uint8_t status;
	if (length!=8) {
		syslog(LOG_NOTICE,"CLTOMA_FUSE_PURGE - wrong size (%" PRIu32 "/8)",length);
		eptr->mode = KILL;
		return;
	}
	msgid = get32bit(&data);
	inode = get32bit(&data);
	status = fs_purge(matoclserv_get_context(eptr), inode);
	ptr = matoclserv_createpacket(eptr,MATOCL_FUSE_PURGE,5);
	put32bit(&ptr,msgid);
	put8bit(&ptr,status);
}


void matoclserv_fuse_getreserved(matoclserventry *eptr,const uint8_t *data,uint32_t length) {
	uint32_t msgid;
	uint8_t *ptr;
	uint8_t status;
	uint32_t dleng;
	if (length!=4) {
		syslog(LOG_NOTICE,"CLTOMA_FUSE_GETRESERVED - wrong size (%" PRIu32 "/4)",length);
		eptr->mode = KILL;
		return;
	}
	msgid = get32bit(&data);
	status = fs_readreserved_size(eptr->sesdata->rootinode,eptr->sesdata->sesflags,&dleng);
	ptr = matoclserv_createpacket(eptr,MATOCL_FUSE_GETRESERVED,(status!=STATUS_OK)?5:(4+dleng));
	put32bit(&ptr,msgid);
	if (status!=STATUS_OK) {
		put8bit(&ptr,status);
	} else {
		fs_readreserved_data(eptr->sesdata->rootinode,eptr->sesdata->sesflags,ptr);
	}
}

void matoclserv_fuse_deleteacl(matoclserventry *eptr, const uint8_t *data, uint32_t length) {
	uint32_t messageId, inode, uid, gid;
	AclType type;
	cltoma::fuseDeleteAcl::deserialize(data, length, messageId, inode, uid, gid, type);

	MessageBuffer reply;
	uint8_t status = fs_deleteacl(matoclserv_get_context(eptr, uid, gid), inode, type);
	matocl::fuseDeleteAcl::serialize(reply, messageId, status);
	matoclserv_createpacket(eptr, std::move(reply));
}

void matoclserv_fuse_getacl(matoclserventry *eptr, const uint8_t *data, uint32_t length) {
	uint32_t messageId, inode, uid, gid;
	AclType type;
	cltoma::fuseGetAcl::deserialize(data, length, messageId, inode, uid, gid, type);
	DEBUG_LOG("master.cltoma_fuse_getacl") << inode;

	MessageBuffer reply;
	AccessControlList acl;
	uint8_t status = fs_getacl(matoclserv_get_context(eptr, uid, gid), inode, type, acl);
	if (status == STATUS_OK) {
		matocl::fuseGetAcl::serialize(reply, messageId, acl);
	} else {
		matocl::fuseGetAcl::serialize(reply, messageId, status);
	}
	matoclserv_createpacket(eptr, std::move(reply));
}

void matoclserv_fuse_setacl(matoclserventry *eptr, const uint8_t *data, uint32_t length) {
	uint32_t messageId, inode, uid, gid;
	AclType type;
	AccessControlList acl;
	cltoma::fuseSetAcl::deserialize(data, length, messageId, inode, uid, gid, type, acl);

	MessageBuffer reply;
	uint8_t status = fs_setacl(matoclserv_get_context(eptr, uid, gid), inode, type, std::move(acl));
	matocl::fuseSetAcl::serialize(reply, messageId, status);
	matoclserv_createpacket(eptr, std::move(reply));
}

void matoclserv_fuse_setquota(matoclserventry *eptr, const uint8_t *data, uint32_t length) {
	uint32_t messageId, uid, gid;
	std::vector<QuotaEntry> entries;
	cltoma::fuseSetQuota::deserialize(data, length, messageId, uid, gid, entries);
	matoclserv_ugid_remap(eptr, &uid, NULL);
	uint8_t status = fs_quota_set(eptr->sesdata->sesflags, uid, entries);
	MessageBuffer reply;
	matocl::fuseSetQuota::serialize(reply, messageId, status);
	matoclserv_createpacket(eptr, std::move(reply));
}

void matoclserv_fuse_getquota(matoclserventry *eptr, const uint8_t *data, uint32_t length) {
	uint32_t version, messageId, uid, gid;
	std::vector<QuotaOwnerAndLimits> results;
	uint8_t status;
	deserializePacketVersionNoHeader(data, length, version);
	if (version == cltoma::fuseGetQuota::kAllLimits) {
		cltoma::fuseGetQuota::deserialize(data, length, messageId, uid, gid);
		matoclserv_ugid_remap(eptr, &uid, &gid);
		status = fs_quota_get_all(eptr->sesdata->sesflags, uid, results);
	} else if (version == cltoma::fuseGetQuota::kSelectedLimits) {
		std::vector<QuotaOwner> owners;
		cltoma::fuseGetQuota::deserialize(data, length, messageId, uid, gid, owners);
		matoclserv_ugid_remap(eptr, &uid, &gid);
		status = fs_quota_get(eptr->sesdata->sesflags, uid, gid, owners, results);
	} else {
		throw IncorrectDeserializationException(
				"Unknown LIZ_CLTOMA_FUSE_GET_QUOTA version: " + std::to_string(version));
	}
	MessageBuffer reply;
	if (status == STATUS_OK) {
		matocl::fuseGetQuota::serialize(reply, messageId, results);
	} else {
		matocl::fuseGetQuota::serialize(reply, messageId, status);
	}
	matoclserv_createpacket(eptr, std::move(reply));
}

void matoclserv_iolimit(matoclserventry *eptr, const uint8_t *data, uint32_t length) {
	uint32_t msgid;
	uint32_t configVersion;
	std::string groupId;
	uint64_t requestedBytes;
	cltoma::iolimit::deserialize(data, length, msgid, configVersion, groupId, requestedBytes);
	uint64_t grantedBytes;
	if (configVersion != gIoLimitsConfigId) {
		grantedBytes = 0;
	} else {
		try {
			grantedBytes = gIoLimitsDatabase.request(
					SteadyClock::now(), groupId, requestedBytes);
		} catch (IoLimitsDatabase::InvalidGroupIdException&) {
			syslog(LOG_NOTICE, "LIZ_CLTOMA_IOLIMIT: Invalid group: %s", groupId.c_str());
			grantedBytes = 0;
		}
	}
	MessageBuffer reply;
	matocl::iolimit::serialize(reply, msgid, configVersion, groupId, grantedBytes);
	matoclserv_createpacket(eptr, std::move(reply));
}

void matocl_session_timedout(session *sesdata) {
	filelist *fl,*afl;
	fl=sesdata->openedfiles;
	FsContext context = FsContext::getForMaster(main_time());
	while (fl) {
		afl = fl;
		fl=fl->next;
		fs_release(context, afl->inode, sesdata->sessionid);
		free(afl);
	}
	sesdata->openedfiles=NULL;
	if (sesdata->info) {
		free(sesdata->info);
	}
}

void matocl_session_check(void) {
	session **sesdata,*asesdata;
	uint32_t now;

	now = main_time();
	sesdata = &(sessionshead);
	while ((asesdata=*sesdata)) {
//              syslog(LOG_NOTICE,"session: %u ; nsocks: %u ; state: %u ; disconnected: %u",asesdata->sessionid,asesdata->nsocks,asesdata->newsession,asesdata->disconnected);
		if (asesdata->nsocks==0 && ((asesdata->newsession>1 && asesdata->disconnected<now) || (asesdata->newsession==1 && asesdata->disconnected+SessionSustainTime<now) || (asesdata->newsession==0 && asesdata->disconnected+7200<now))) {
//                      syslog(LOG_NOTICE,"remove session: %u",asesdata->sessionid);
			matocl_session_timedout(asesdata);
			*sesdata = asesdata->next;
			free(asesdata);
		} else {
			sesdata = &(asesdata->next);
		}
	}
}

void matocl_session_statsmove(void) {
	session *sesdata;
	for (sesdata = sessionshead ; sesdata ; sesdata=sesdata->next) {
		memcpy(sesdata->lasthouropstats,sesdata->currentopstats,4*SESSION_STATS);
		memset(sesdata->currentopstats,0,4*SESSION_STATS);
	}
	matoclserv_store_sessions();
}

void matocl_beforedisconnect(matoclserventry *eptr) {
	chunklist *cl,*acl;
// unlock locked chunks
	cl=eptr->chunkdelayedops;
	while (cl) {
		acl = cl;
		cl=cl->next;
		if (acl->type == FUSE_TRUNCATE) {
			fs_end_setlength(acl->chunkid);
		}
		free(acl);
	}
	eptr->chunkdelayedops=NULL;
	if (eptr->sesdata) {
		if (eptr->sesdata->nsocks>0) {
			eptr->sesdata->nsocks--;
		}
		if (eptr->sesdata->nsocks==0) {
			eptr->sesdata->disconnected = main_time();
		}
	}
/* CACHENOTIFY
	matoclserv_notify_disconnected(eptr);
*/
}

void matoclserv_gotpacket(matoclserventry *eptr,uint32_t type,const uint8_t *data,uint32_t length) {
	if (type==ANTOAN_NOP) {
		return;
	}
	if (type==ANTOAN_UNKNOWN_COMMAND) { // for future use
		return;
	}
	if (type==ANTOAN_BAD_COMMAND_SIZE) { // for future use
		return;
	}
	if (type==ANTOAN_PING) {
		matoclserv_ping(eptr,data,length);
		return;
	}
	try {
		if (!metadataserver::isMaster()) {     // shadow
			switch (type) {
				case LIZ_CLTOMA_METADATASERVER_STATUS:
					matoclserv_metadataserver_status(eptr, data, length);
					break;
				default:
					syslog(LOG_NOTICE,"main master server module: got invalid message in shadow state (type:%" PRIu32 ")",type);
					eptr->mode = KILL;
			}
		} else if (eptr->registered==0) {      // unregistered clients - beware that in this context sesdata is NULL
			switch (type) {
				case CLTOMA_FUSE_REGISTER:
					matoclserv_fuse_register(eptr,data,length);
					break;
				case CLTOMA_CSERV_LIST:
					matoclserv_cserv_list(eptr,data,length);
					break;
				case LIZ_CLTOMA_CSERV_LIST:
					matoclserv_liz_cserv_list(eptr);
					break;
				case CLTOMA_SESSION_LIST:
					matoclserv_session_list(eptr,data,length);
					break;
				case CLTOAN_CHART:
					matoclserv_chart(eptr,data,length);
					break;
				case CLTOAN_CHART_DATA:
					matoclserv_chart_data(eptr,data,length);
					break;
				case CLTOMA_INFO:
					matoclserv_info(eptr,data,length);
					break;
				case CLTOMA_FSTEST_INFO:
					matoclserv_fstest_info(eptr,data,length);
					break;
				case CLTOMA_CHUNKSTEST_INFO:
					matoclserv_chunkstest_info(eptr,data,length);
					break;
				case CLTOMA_CHUNKS_MATRIX:
					matoclserv_chunks_matrix(eptr,data,length);
					break;
				case CLTOMA_EXPORTS_INFO:
					matoclserv_exports_info(eptr,data,length);
					break;
				case CLTOMA_MLOG_LIST:
					matoclserv_mlog_list(eptr,data,length);
					break;
				case CLTOMA_CSSERV_REMOVESERV:
					matoclserv_cserv_removeserv(eptr,data,length);
					break;
				case LIZ_CLTOMA_IOLIMITS_STATUS:
					matoclserv_iolimits_status(eptr, data, length);
					break;
				case LIZ_CLTOMA_METADATASERVER_STATUS:
					matoclserv_metadataserver_status(eptr, data, length);
					break;
<<<<<<< HEAD
=======
				case LIZ_CLTOMA_LIST_GOALS:
					matoclserv_list_goals(eptr);
					break;
>>>>>>> bb89f49e
				case LIZ_CLTOMA_CHUNKS_HEALTH:
					matoclserv_chunks_health(eptr, data, length);
					break;
				default:
					syslog(LOG_NOTICE,"main master server module: got unknown message from unregistered (type:%" PRIu32 ")",type);
					eptr->mode=KILL;
			}
		} else if (eptr->registered<100) {      // mounts and new tools
			if (eptr->sesdata==NULL) {
				syslog(LOG_ERR,"registered connection without sesdata !!!");
				eptr->mode=KILL;
				return;
			}
			switch (type) {
				case CLTOMA_FUSE_REGISTER:
					matoclserv_fuse_register(eptr,data,length);
					break;
				case CLTOMA_FUSE_RESERVED_INODES:
					matoclserv_fuse_reserved_inodes(eptr,data,length);
					break;
				case CLTOMA_FUSE_STATFS:
					matoclserv_fuse_statfs(eptr,data,length);
					break;
				case CLTOMA_FUSE_ACCESS:
					matoclserv_fuse_access(eptr,data,length);
					break;
				case CLTOMA_FUSE_LOOKUP:
					matoclserv_fuse_lookup(eptr,data,length);
					break;
				case CLTOMA_FUSE_GETATTR:
					matoclserv_fuse_getattr(eptr,data,length);
					break;
				case CLTOMA_FUSE_SETATTR:
					matoclserv_fuse_setattr(eptr,data,length);
					break;
				case CLTOMA_FUSE_READLINK:
					matoclserv_fuse_readlink(eptr,data,length);
					break;
				case CLTOMA_FUSE_SYMLINK:
					matoclserv_fuse_symlink(eptr,data,length);
					break;
				case CLTOMA_FUSE_MKNOD:
				case LIZ_CLTOMA_FUSE_MKNOD:
					matoclserv_fuse_mknod(eptr, PacketHeader(type, length), data);
					break;
				case CLTOMA_FUSE_MKDIR:
				case LIZ_CLTOMA_FUSE_MKDIR:
					matoclserv_fuse_mkdir(eptr, PacketHeader(type, length), data);
					break;
				case CLTOMA_FUSE_UNLINK:
					matoclserv_fuse_unlink(eptr,data,length);
					break;
				case CLTOMA_FUSE_RMDIR:
					matoclserv_fuse_rmdir(eptr,data,length);
					break;
				case CLTOMA_FUSE_RENAME:
					matoclserv_fuse_rename(eptr,data,length);
					break;
				case CLTOMA_FUSE_LINK:
					matoclserv_fuse_link(eptr,data,length);
					break;
				case CLTOMA_FUSE_GETDIR:
					matoclserv_fuse_getdir(eptr,data,length);
					break;
					/* CACHENOTIFY
					   case CLTOMA_FUSE_DIR_REMOVED:
					   matoclserv_fuse_dir_removed(eptr,data,length);
					   break;
					   */
				case CLTOMA_FUSE_OPEN:
					matoclserv_fuse_open(eptr,data,length);
					break;
				case LIZ_CLTOMA_FUSE_READ_CHUNK:
				case CLTOMA_FUSE_READ_CHUNK:
					matoclserv_fuse_read_chunk(eptr, PacketHeader(type, length), data);
					break;
<<<<<<< HEAD
				case LIZ_CLTOMA_FUSE_WRITE_CHUNK:
=======
				case LIZ_CLTOMA_CHUNK_INFO:
					matoclserv_chunk_info(eptr, data, length);
					break;
>>>>>>> bb89f49e
				case CLTOMA_FUSE_WRITE_CHUNK:
					matoclserv_fuse_write_chunk(eptr, PacketHeader(type, length), data);
					break;
				case LIZ_CLTOMA_FUSE_WRITE_CHUNK_END:
				case CLTOMA_FUSE_WRITE_CHUNK_END:
					matoclserv_fuse_write_chunk_end(eptr, PacketHeader(type, length), data);
					break;
					// fuse - meta
				case CLTOMA_FUSE_GETTRASH:
					matoclserv_fuse_gettrash(eptr,data,length);
					break;
				case CLTOMA_FUSE_GETDETACHEDATTR:
					matoclserv_fuse_getdetachedattr(eptr,data,length);
					break;
				case CLTOMA_FUSE_GETTRASHPATH:
					matoclserv_fuse_gettrashpath(eptr,data,length);
					break;
				case CLTOMA_FUSE_SETTRASHPATH:
					matoclserv_fuse_settrashpath(eptr,data,length);
					break;
				case CLTOMA_FUSE_UNDEL:
					matoclserv_fuse_undel(eptr,data,length);
					break;
				case CLTOMA_FUSE_PURGE:
					matoclserv_fuse_purge(eptr,data,length);
					break;
				case CLTOMA_FUSE_GETRESERVED:
					matoclserv_fuse_getreserved(eptr,data,length);
					break;
				case CLTOMA_FUSE_CHECK:
					matoclserv_fuse_check(eptr,data,length);
					break;
				case CLTOMA_FUSE_GETTRASHTIME:
					matoclserv_fuse_gettrashtime(eptr,data,length);
					break;
				case CLTOMA_FUSE_SETTRASHTIME:
					matoclserv_fuse_settrashtime(eptr,data,length);
					break;
				case CLTOMA_FUSE_GETGOAL:
				case LIZ_CLTOMA_FUSE_GETGOAL:
					matoclserv_fuse_getgoal(eptr, PacketHeader(type, length), data);
					break;
				case CLTOMA_FUSE_SETGOAL:
				case LIZ_CLTOMA_FUSE_SETGOAL:
					matoclserv_fuse_setgoal(eptr, PacketHeader(type, length), data);
					break;
				case CLTOMA_FUSE_APPEND:
					matoclserv_fuse_append(eptr,data,length);
					break;
				case CLTOMA_FUSE_GETDIRSTATS:
					matoclserv_fuse_getdirstats_old(eptr,data,length);
					break;
				case LIZ_CLTOMA_FUSE_TRUNCATE_END:
				case LIZ_CLTOMA_FUSE_TRUNCATE:
				case CLTOMA_FUSE_TRUNCATE:
					matoclserv_fuse_truncate(eptr, PacketHeader(type, length), data);
					break;
				case CLTOMA_FUSE_REPAIR:
					matoclserv_fuse_repair(eptr,data,length);
					break;
				case CLTOMA_FUSE_SNAPSHOT:
					matoclserv_fuse_snapshot(eptr,data,length);
					break;
				case CLTOMA_FUSE_GETEATTR:
					matoclserv_fuse_geteattr(eptr,data,length);
					break;
				case CLTOMA_FUSE_SETEATTR:
					matoclserv_fuse_seteattr(eptr,data,length);
					break;
				case LIZ_CLTOMA_FUSE_DELETE_ACL:
					matoclserv_fuse_deleteacl(eptr, data, length);
					break;
				case LIZ_CLTOMA_FUSE_GET_ACL:
					matoclserv_fuse_getacl(eptr, data, length);
					break;
				case LIZ_CLTOMA_FUSE_SET_ACL:
					matoclserv_fuse_setacl(eptr, data, length);
					break;
				case LIZ_CLTOMA_FUSE_SET_QUOTA:
					matoclserv_fuse_setquota(eptr, data, length);
					break;
				case LIZ_CLTOMA_FUSE_GET_QUOTA:
					matoclserv_fuse_getquota(eptr, data, length);
					break;
					/* do not use in version before 1.7.x */
				case CLTOMA_FUSE_GETXATTR:
					matoclserv_fuse_getxattr(eptr,data,length);
					break;
				case CLTOMA_FUSE_SETXATTR:
					matoclserv_fuse_setxattr(eptr,data,length);
					break;
					/* for tools - also should be available for registered clients */
				case CLTOMA_CSERV_LIST:
					matoclserv_cserv_list(eptr,data,length);
					break;
				case CLTOMA_SESSION_LIST:
					matoclserv_session_list(eptr,data,length);
					break;
				case CLTOAN_CHART:
					matoclserv_chart(eptr,data,length);
					break;
				case CLTOAN_CHART_DATA:
					matoclserv_chart_data(eptr,data,length);
					break;
				case CLTOMA_INFO:
					matoclserv_info(eptr,data,length);
					break;
				case CLTOMA_FSTEST_INFO:
					matoclserv_fstest_info(eptr,data,length);
					break;
				case CLTOMA_CHUNKSTEST_INFO:
					matoclserv_chunkstest_info(eptr,data,length);
					break;
				case CLTOMA_CHUNKS_MATRIX:
					matoclserv_chunks_matrix(eptr,data,length);
					break;
				case CLTOMA_EXPORTS_INFO:
					matoclserv_exports_info(eptr,data,length);
					break;
				case CLTOMA_MLOG_LIST:
					matoclserv_mlog_list(eptr,data,length);
					break;
				case CLTOMA_CSSERV_REMOVESERV:
					matoclserv_cserv_removeserv(eptr,data,length);
					break;
				case LIZ_CLTOMA_IOLIMIT:
					matoclserv_iolimit(eptr,data,length);
					break;
				default:
					syslog(LOG_NOTICE,"main master server module: got unknown message from mfsmount (type:%" PRIu32 ")",type);
					eptr->mode=KILL;
			}
		} else {        // old mfstools
			if (eptr->sesdata==NULL) {
				syslog(LOG_ERR,"registered connection (tools) without sesdata !!!");
				eptr->mode=KILL;
				return;
			}
			switch (type) {
				// extra (external tools)
				case CLTOMA_FUSE_REGISTER:
					matoclserv_fuse_register(eptr,data,length);
					break;
				case CLTOMA_FUSE_READ_CHUNK: // used in mfsfileinfo
					matoclserv_fuse_read_chunk(eptr, PacketHeader(type, length), data);
					break;
				case CLTOMA_FUSE_CHECK:
					matoclserv_fuse_check(eptr,data,length);
					break;
				case CLTOMA_FUSE_GETTRASHTIME:
					matoclserv_fuse_gettrashtime(eptr,data,length);
					break;
				case CLTOMA_FUSE_SETTRASHTIME:
					matoclserv_fuse_settrashtime(eptr,data,length);
					break;
				case CLTOMA_FUSE_GETGOAL:
					matoclserv_fuse_getgoal(eptr, PacketHeader(type, length), data);
					break;
				case CLTOMA_FUSE_SETGOAL:
					matoclserv_fuse_setgoal(eptr, PacketHeader(type, length), data);
					break;
				case CLTOMA_FUSE_APPEND:
					matoclserv_fuse_append(eptr,data,length);
					break;
				case CLTOMA_FUSE_GETDIRSTATS:
					matoclserv_fuse_getdirstats(eptr,data,length);
					break;
				case CLTOMA_FUSE_TRUNCATE:
					matoclserv_fuse_truncate(eptr, PacketHeader(type, length), data);
					break;
				case CLTOMA_FUSE_REPAIR:
					matoclserv_fuse_repair(eptr,data,length);
					break;
				case CLTOMA_FUSE_SNAPSHOT:
					matoclserv_fuse_snapshot(eptr,data,length);
					break;
				case CLTOMA_FUSE_GETEATTR:
					matoclserv_fuse_geteattr(eptr,data,length);
					break;
				case CLTOMA_FUSE_SETEATTR:
					matoclserv_fuse_seteattr(eptr,data,length);
					break;
				default:
					syslog(LOG_NOTICE,"main master server module: got unknown message from mfstools (type:%" PRIu32 ")",type);
					eptr->mode=KILL;
			}
		}
	} catch (IncorrectDeserializationException& e) {
		syslog(LOG_NOTICE,
				"main master server module: got inconsistent message from mount "
				"(type:%" PRIu32 ", length:%" PRIu32"), %s", type, length, e.what());
		eptr->mode = KILL;
	}
}

void matoclserv_term(void) {
	matoclserventry *eptr,*eptrn;
	packetstruct *pptr,*pptrn;
	chunklist *cl,*cln;

	syslog(LOG_NOTICE,"main master server module: closing %s:%s",ListenHost,ListenPort);
	tcpclose(lsock);

	for (eptr = matoclservhead ; eptr ; eptr = eptrn) {
		eptrn = eptr->next;
		if (eptr->inputpacket.packet) {
			free(eptr->inputpacket.packet);
		}
		for (pptr = eptr->outputhead ; pptr ; pptr = pptrn) {
			pptrn = pptr->next;
			if (pptr->packet) {
				free(pptr->packet);
			}
			free(pptr);
		}
		for (cl = eptr->chunkdelayedops ; cl ; cl = cln) {
			cln = cl->next;
			free(cl);
		}
		free(eptr);
	}
	matoclserv_session_unload();

	free(ListenHost);
	free(ListenPort);
}

void matoclserv_read(matoclserventry *eptr) {
	int32_t i;
	uint32_t type,size;
	const uint8_t *ptr;
	for (;;) {
		i=read(eptr->sock,eptr->inputpacket.startptr,eptr->inputpacket.bytesleft);
		if (i==0) {
			if (eptr->registered>0 && eptr->registered<100) {       // show this message only for standard, registered clients
				syslog(LOG_NOTICE,"connection with client(ip:%u.%u.%u.%u) has been closed by peer",(eptr->peerip>>24)&0xFF,(eptr->peerip>>16)&0xFF,(eptr->peerip>>8)&0xFF,eptr->peerip&0xFF);
			}
			eptr->mode = KILL;
			return;
		}
		if (i<0) {
			if (errno!=EAGAIN) {
#ifdef ECONNRESET
				if (errno!=ECONNRESET || eptr->registered<100) {
#endif
					mfs_arg_errlog_silent(LOG_NOTICE,"main master server module: (ip:%u.%u.%u.%u) read error",(eptr->peerip>>24)&0xFF,(eptr->peerip>>16)&0xFF,(eptr->peerip>>8)&0xFF,eptr->peerip&0xFF);
#ifdef ECONNRESET
				}
#endif
				eptr->mode = KILL;
			}
			return;
		}
		eptr->inputpacket.startptr+=i;
		eptr->inputpacket.bytesleft-=i;
		stats_brcvd+=i;

		if (eptr->inputpacket.bytesleft>0) {
			return;
		}

		if (eptr->mode==HEADER) {
			ptr = eptr->hdrbuff+4;
			size = get32bit(&ptr);

			if (size>0) {
				if (size>MaxPacketSize) {
					syslog(LOG_WARNING,"main master server module: packet too long (%" PRIu32 "/%u)",size,MaxPacketSize);
					eptr->mode = KILL;
					return;
				}
				eptr->inputpacket.packet = (uint8_t*) malloc(size);
				passert(eptr->inputpacket.packet);
				eptr->inputpacket.bytesleft = size;
				eptr->inputpacket.startptr = eptr->inputpacket.packet;
				eptr->mode = DATA;
				continue;
			}
			eptr->mode = DATA;
		}

		if (eptr->mode==DATA) {
			ptr = eptr->hdrbuff;
			type = get32bit(&ptr);
			size = get32bit(&ptr);

			eptr->mode=HEADER;
			eptr->inputpacket.bytesleft = 8;
			eptr->inputpacket.startptr = eptr->hdrbuff;

			matoclserv_gotpacket(eptr,type,eptr->inputpacket.packet,size);
			stats_prcvd++;

			if (eptr->inputpacket.packet) {
				free(eptr->inputpacket.packet);
			}
			eptr->inputpacket.packet=NULL;
			break;
		}
	}
}

void matoclserv_write(matoclserventry *eptr) {
	packetstruct *pack;
	int32_t i;
	for (;;) {
		pack = eptr->outputhead;
		if (pack==NULL) {
			return;
		}
		i=write(eptr->sock,pack->startptr,pack->bytesleft);
		if (i<0) {
			if (errno!=EAGAIN) {
				mfs_arg_errlog_silent(LOG_NOTICE,"main master server module: (ip:%u.%u.%u.%u) write error",(eptr->peerip>>24)&0xFF,(eptr->peerip>>16)&0xFF,(eptr->peerip>>8)&0xFF,eptr->peerip&0xFF);
				eptr->mode = KILL;
			}
			return;
		}
		pack->startptr+=i;
		pack->bytesleft-=i;
		stats_bsent+=i;
		if (pack->bytesleft>0) {
			return;
		}
		free(pack->packet);
		stats_psent++;
		eptr->outputhead = pack->next;
		if (eptr->outputhead==NULL) {
			eptr->outputtail = &(eptr->outputhead);
		}
		free(pack);
	}
}

void matoclserv_wantexit(void) {
	exiting=1;
}

int matoclserv_canexit(void) {
	matoclserventry *eptr;
	for (eptr=matoclservhead ; eptr ; eptr=eptr->next) {
		if (eptr->outputhead!=NULL) {
			return 0;
		}
		if (eptr->chunkdelayedops!=NULL) {
			return 0;
		}
	}
	return 1;
}

void matoclserv_desc(struct pollfd *pdesc,uint32_t *ndesc) {
	uint32_t pos = *ndesc;
	matoclserventry *eptr;

	if (exiting==0) {
		pdesc[pos].fd = lsock;
		pdesc[pos].events = POLLIN;
		lsockpdescpos = pos;
		pos++;
	} else {
		lsockpdescpos = -1;
	}
	for (eptr=matoclservhead ; eptr ; eptr=eptr->next) {
		pdesc[pos].fd = eptr->sock;
		pdesc[pos].events = 0;
		eptr->pdescpos = pos;
		if (exiting==0) {
			pdesc[pos].events |= POLLIN;
		}
		if (eptr->outputhead!=NULL) {
			pdesc[pos].events |= POLLOUT;
		}
		pos++;
	}
	*ndesc = pos;
}


void matoclserv_serve(struct pollfd *pdesc) {
	uint32_t now=main_time();
	matoclserventry *eptr,**kptr;
	packetstruct *pptr,*paptr;
	int ns;

	if (lsockpdescpos>=0 && (pdesc[lsockpdescpos].revents & POLLIN)) {
		ns=tcpaccept(lsock);
		if (ns<0) {
			mfs_errlog_silent(LOG_NOTICE,"main master server module: accept error");
		} else {
			tcpnonblock(ns);
			tcpnodelay(ns);
			eptr = (matoclserventry*) malloc(sizeof(matoclserventry));
			passert(eptr);
			eptr->next = matoclservhead;
			matoclservhead = eptr;
			eptr->sock = ns;
			eptr->pdescpos = -1;
			tcpgetpeer(ns,&(eptr->peerip),NULL);
			eptr->registered = 0;
			eptr->iolimits = false;
/* CACHENOTIFY
			eptr->notifications = 0;
*/
			eptr->version = 0;
			eptr->mode = HEADER;
			eptr->lastread = now;
			eptr->lastwrite = now;
			eptr->inputpacket.next = NULL;
			eptr->inputpacket.bytesleft = 8;
			eptr->inputpacket.startptr = eptr->hdrbuff;
			eptr->inputpacket.packet = NULL;
			eptr->outputhead = NULL;
			eptr->outputtail = &(eptr->outputhead);

			eptr->chunkdelayedops = NULL;
			eptr->sesdata = NULL;
/* CACHENOTIFY
			eptr->cacheddirs = NULL;
*/
			memset(eptr->passwordrnd,0,32);
		}
	}

// read
	for (eptr=matoclservhead ; eptr ; eptr=eptr->next) {
		if (eptr->pdescpos>=0) {
			if (pdesc[eptr->pdescpos].revents & (POLLERR|POLLHUP)) {
				eptr->mode = KILL;
			}
			if ((pdesc[eptr->pdescpos].revents & POLLIN) && eptr->mode!=KILL) {
				eptr->lastread = now;
				matoclserv_read(eptr);
			}
		}
	}

// write
	for (eptr=matoclservhead ; eptr ; eptr=eptr->next) {
		if (eptr->lastwrite+2<now && eptr->registered<100 && eptr->outputhead==NULL) {
			uint8_t *ptr = matoclserv_createpacket(eptr,ANTOAN_NOP,4);      // 4 byte length because of 'msgid'
			*((uint32_t*)ptr) = 0;
		}
		if (eptr->pdescpos>=0) {
/* CACHENOTIFY
			if (eptr->notifications) {
				if (eptr->version>=0x010616) {
					uint8_t *ptr = matoclserv_createpacket(eptr,MATOCL_FUSE_NOTIFY_END,4);  // transaction end
					*((uint32_t*)ptr) = 0;
				}
				eptr->notifications = 0;
			}
*/
			if ((((pdesc[eptr->pdescpos].events & POLLOUT)==0 && (eptr->outputhead)) || (pdesc[eptr->pdescpos].revents & POLLOUT)) && eptr->mode!=KILL) {
				eptr->lastwrite = now;
				matoclserv_write(eptr);
			}
		}
		if (eptr->lastread+10<now && exiting==0) {
			eptr->mode = KILL;
		}
	}

// close
	kptr = &matoclservhead;
	while ((eptr=*kptr)) {
		if (eptr->mode == KILL) {
			matocl_beforedisconnect(eptr);
			tcpclose(eptr->sock);
			if (eptr->inputpacket.packet) {
				free(eptr->inputpacket.packet);
			}
			pptr = eptr->outputhead;
			while (pptr) {
				if (pptr->packet) {
					free(pptr->packet);
				}
				paptr = pptr;
				pptr = pptr->next;
				free(paptr);
			}
			*kptr = eptr->next;
			free(eptr);
		} else {
			kptr = &(eptr->next);
		}
	}
}

void matoclserv_start_cond_check(void) {
	if (starting) {
// very simple condition checking if all chunkservers have been connected
// in the future master will know his chunkservers list and then this condition will be changed
		if (chunk_get_missing_count()<100) {
			starting=0;
		} else {
			starting--;
		}
	}
}

int matoclserv_sessionsinit(void) {
	fprintf(stderr,"loading sessions ... ");
	fflush(stderr);
	sessionshead = NULL;
	switch (matoclserv_load_sessions()) {
		case 0: // no file
			fprintf(stderr,"file not found\n");
			fprintf(stderr,"if it is not fresh installation then you have to restart all active mounts !!!\n");
			matoclserv_store_sessions();
			break;
		case 1: // file loaded
			fprintf(stderr,"ok\n");
			fprintf(stderr,"sessions file has been loaded\n");
			break;
		default:
			fprintf(stderr,"error\n");
			fprintf(stderr,"due to missing sessions you have to restart all active mounts !!!\n");
			break;
	}
	SessionSustainTime = cfg_getuint32("SESSION_SUSTAIN_TIME",86400);
	if (SessionSustainTime>7*86400) {
		SessionSustainTime=7*86400;
		mfs_syslog(LOG_WARNING,"SESSION_SUSTAIN_TIME too big (more than week) - setting this value to one week");
	}
	if (SessionSustainTime<60) {
		SessionSustainTime=60;
		mfs_syslog(LOG_WARNING,"SESSION_SUSTAIN_TIME too low (less than minute) - setting this value to one minute");
	}
	return 0;
}

int matoclserv_iolimits_reload() {
	std::string configFile = cfg_getstring("GLOBALIOLIMITS_FILENAME", "");
	gIoLimitsAccumulate_ms = cfg_get_minvalue("GLOBALIOLIMITS_ACCUMULATE_MS", 250U, 1U);

	if (!configFile.empty()) {
		try {
			IoLimitsConfigLoader configLoader;
			configLoader.load(std::ifstream(configFile));
			gIoLimitsSubsystem = configLoader.subsystem();
			gIoLimitsDatabase.setLimits(
					SteadyClock::now(), configLoader.limits(), gIoLimitsAccumulate_ms);
		} catch (Exception& ex) {
			mfs_arg_syslog(LOG_ERR, "Failed to process global I/O limits configuration "
					"file (%s): %s", configFile.c_str(), ex.message().c_str());
			return -1;
		}
	} else {
		gIoLimitsSubsystem = "";
		gIoLimitsDatabase.setLimits(
				SteadyClock::now(), IoLimitsConfigLoader::LimitsMap(), gIoLimitsAccumulate_ms);
	}

	gIoLimitsRefreshTime = cfg_get_minvalue(
			"GLOBALIOLIMITS_RENEGOTIATION_PERIOD_SECONDS", 0.1, 0.001);

	gIoLimitsConfigId++;

	matoclserv_broadcast_iolimits_cfg();

	return 0;
}

void  matoclserv_become_master() {
	starting = 120;
	matoclserv_reset_session_timeouts();
	matoclserv_start_cond_check();
	if (starting) {
		main_timeregister(TIMEMODE_RUN_LATE,1,0,matoclserv_start_cond_check);
	}
	main_timeregister(TIMEMODE_RUN_LATE,10,0,matocl_session_check);
	main_timeregister(TIMEMODE_RUN_LATE,3600,0,matocl_session_statsmove);
	return;
}

void matoclserv_reload(void) {
	char *oldListenHost,*oldListenPort;
	int newlsock;

	RejectOld = cfg_getuint32("REJECT_OLD_CLIENTS",0);
	SessionSustainTime = cfg_getuint32("SESSION_SUSTAIN_TIME",86400);
	if (SessionSustainTime>7*86400) {
		SessionSustainTime=7*86400;
		mfs_syslog(LOG_WARNING,"SESSION_SUSTAIN_TIME too big (more than week) - setting this value to one week");
	}
	if (SessionSustainTime<60) {
		SessionSustainTime=60;
		mfs_syslog(LOG_WARNING,"SESSION_SUSTAIN_TIME too low (less than minute) - setting this value to one minute");
	}

	matoclserv_iolimits_reload();

	oldListenHost = ListenHost;
	oldListenPort = ListenPort;
	if (cfg_isdefined("MATOCL_LISTEN_HOST") || cfg_isdefined("MATOCL_LISTEN_PORT") || !(cfg_isdefined("MATOCU_LISTEN_HOST") || cfg_isdefined("MATOCU_LISTEN_HOST"))) {
		ListenHost = cfg_getstr("MATOCL_LISTEN_HOST","*");
		ListenPort = cfg_getstr("MATOCL_LISTEN_PORT","9421");
	} else {
		ListenHost = cfg_getstr("MATOCU_LISTEN_HOST","*");
		ListenPort = cfg_getstr("MATOCU_LISTEN_PORT","9421");
	}
	if (strcmp(oldListenHost,ListenHost)==0 && strcmp(oldListenPort,ListenPort)==0) {
		free(oldListenHost);
		free(oldListenPort);
		mfs_arg_syslog(LOG_NOTICE,"main master server module: socket address hasn't changed (%s:%s)",ListenHost,ListenPort);
		return;
	}

	newlsock = tcpsocket();
	if (newlsock<0) {
		mfs_errlog(LOG_WARNING,"main master server module: socket address has changed, but can't create new socket");
		free(ListenHost);
		free(ListenPort);
		ListenHost = oldListenHost;
		ListenPort = oldListenPort;
		return;
	}
	tcpnonblock(newlsock);
	tcpnodelay(newlsock);
	tcpreuseaddr(newlsock);
	if (tcpsetacceptfilter(newlsock)<0 && errno!=ENOTSUP) {
		mfs_errlog_silent(LOG_NOTICE,"main master server module: can't set accept filter");
	}
	if (tcpstrlisten(newlsock,ListenHost,ListenPort,100)<0) {
		mfs_arg_errlog(LOG_ERR,"main master server module: socket address has changed, but can't listen on socket (%s:%s)",ListenHost,ListenPort);
		free(ListenHost);
		free(ListenPort);
		ListenHost = oldListenHost;
		ListenPort = oldListenPort;
		tcpclose(newlsock);
		return;
	}
	mfs_arg_syslog(LOG_NOTICE,"main master server module: socket address has changed, now listen on %s:%s",ListenHost,ListenPort);
	free(oldListenHost);
	free(oldListenPort);
	tcpclose(lsock);
	lsock = newlsock;
	if (metadataserver::isDuringPersonalityChange()) {
		matoclserv_become_master();
	}
}

int matoclserv_networkinit(void) {
	if (cfg_isdefined("MATOCL_LISTEN_HOST") || cfg_isdefined("MATOCL_LISTEN_PORT") || !(cfg_isdefined("MATOCU_LISTEN_HOST") || cfg_isdefined("MATOCU_LISTEN_HOST"))) {
		ListenHost = cfg_getstr("MATOCL_LISTEN_HOST","*");
		ListenPort = cfg_getstr("MATOCL_LISTEN_PORT","9421");
	} else {
		fprintf(stderr,"change MATOCU_LISTEN_* option names to MATOCL_LISTEN_* !!!\n");
		ListenHost = cfg_getstr("MATOCU_LISTEN_HOST","*");
		ListenPort = cfg_getstr("MATOCU_LISTEN_PORT","9421");
	}
	RejectOld = cfg_getuint32("REJECT_OLD_CLIENTS",0);

	if (matoclserv_iolimits_reload() != 0) {
		return -1;
	}

	exiting = 0;
	lsock = tcpsocket();
	if (lsock<0) {
		mfs_errlog(LOG_ERR,"main master server module: can't create socket");
		return -1;
	}
	tcpnonblock(lsock);
	tcpnodelay(lsock);
	tcpreuseaddr(lsock);
	if (tcpsetacceptfilter(lsock)<0 && errno!=ENOTSUP) {
		mfs_errlog_silent(LOG_NOTICE,"main master server module: can't set accept filter");
	}
	if (tcpstrlisten(lsock,ListenHost,ListenPort,100)<0) {
		mfs_arg_errlog(LOG_ERR,"main master server module: can't listen on %s:%s",ListenHost,ListenPort);
		return -1;
	}
	mfs_arg_syslog(LOG_NOTICE,"main master server module: listen on %s:%s",ListenHost,ListenPort);

	matoclservhead = NULL;
/* CACHENOTIFY
	matoclserv_dircache_init();
*/

	if (metadataserver::isMaster()) {
		matoclserv_become_master();
	}
	main_reloadregister(matoclserv_reload);
	main_destructregister(matoclserv_term);
	main_pollregister(matoclserv_desc,matoclserv_serve);
	main_wantexitregister(matoclserv_wantexit);
	main_canexitregister(matoclserv_canexit);
	return 0;
}

void matoclserv_session_unload(void) {
	for (session* ss = sessionshead, *ssn = NULL; ss ; ss = ssn) {
		ssn = ss->next;
		for (filelist* of = ss->openedfiles, *ofn = NULL; of; of = ofn) {
			ofn = of->next;
			free(of);
		}
		if (ss->info) {
			free(ss->info);
		}
		free(ss);
	}
	sessionshead = nullptr;
}
<|MERGE_RESOLUTION|>--- conflicted
+++ resolved
@@ -38,12 +38,9 @@
 
 #include "common/cfg.h"
 #include "common/charts.h"
-<<<<<<< HEAD
 #include "common/chunk_type_with_address.h"
+#include "common/chunk_with_address_and_label.h"
 #include "common/chunks_availability_state.h"
-=======
-#include "common/chunk_with_address_and_label.h"
->>>>>>> bb89f49e
 #include "common/cltoma_communication.h"
 #include "common/datapack.h"
 #include "common/goal.h"
@@ -776,8 +773,8 @@
 				asesdata->mintrashtime = get32bit(&ptr);
 				asesdata->maxtrashtime = get32bit(&ptr);
 			} else { // set defaults (no limits)
-				asesdata->mingoal = goal::kMinGoal;
-				asesdata->maxgoal = goal::kMaxGoal;
+				asesdata->mingoal = goal::kMinOrdinaryGoal;
+				asesdata->maxgoal = goal::kMaxOrdinaryGoal;
 				asesdata->mintrashtime = 0;
 				asesdata->maxtrashtime = UINT32_C(0xFFFFFFFF);
 			}
@@ -871,8 +868,8 @@
 		asesdata->info = NULL;
 		asesdata->peerip = 0;
 		asesdata->sesflags = 0;
-		asesdata->mingoal = goal::kMinGoal;
-		asesdata->maxgoal = goal::kMaxGoal;
+		asesdata->mingoal = goal::kMinOrdinaryGoal;
+		asesdata->maxgoal = goal::kMaxOrdinaryGoal;
 		asesdata->mintrashtime = 0;
 		asesdata->maxtrashtime = UINT32_C(0xFFFFFFFF);
 		asesdata->rootuid = 0;
@@ -1216,33 +1213,29 @@
 	matoclserv_createpacket(eptr, std::move(buffer));
 }
 
-<<<<<<< HEAD
-void matoclserv_chunks_health(matoclserventry *eptr, const uint8_t *data, uint32_t length) {
-	bool regularChunksOnly;
-	std::vector<uint8_t> message(data, data + length);
-	cltoma::xorChunksHealth::deserialize(message, regularChunksOnly);
-	message.clear();
-	matocl::xorChunksHealth::serialize(message, regularChunksOnly,
-			chunk_get_availability_state(regularChunksOnly),
-			chunk_get_replication_state(regularChunksOnly));
-	matoclserv_createpacket(eptr, message);
-=======
 void matoclserv_list_goals(matoclserventry* eptr) {
 	std::vector<SerializedGoal> serializedGoals;
 	const GoalMap<Goal>& goalMap = fs_get_goal_definitions();
-	for (unsigned i = goal::kMinGoal; i <= goal::kMaxGoal; ++i) {
+	for (auto i : goal::allGoals()) {
 		const Goal& goal = goalMap[i];
-		std::stringstream ss;
-		bool first = true;
-		for (const Goal::Labels::value_type& labelCount : goal.labels()) {
-			if (first) {
-				first = false;
-			} else {
-				ss << ',';
-			}
-			ss << labelCount.second << "*" << labelCount.first;
-		}
-		serializedGoals.emplace_back(i, goal.name(), ss.str());
+		std::string definition;
+		if (goal.isXor()) {
+			definition = "XOR format: " + std::to_string(goal.xorLevel())
+					+ " data parts + 1 parity part";
+		} else {
+			std::stringstream ss;
+			bool first = true;
+			for (const Goal::Labels::value_type& labelCount : goal.labels()) {
+				if (first) {
+					first = false;
+				} else {
+					ss << ',';
+				}
+				ss << labelCount.second << "*" << labelCount.first;
+			}
+			definition = ss.str();
+		}
+		serializedGoals.emplace_back(i, goal.name(), std::move(definition));
 	}
 	MessageBuffer buffer;
 	matocl::listGoals::serialize(buffer, serializedGoals);
@@ -1257,7 +1250,6 @@
 			chunk_get_availability_state(regularChunksOnly),
 			chunk_get_replication_state(regularChunksOnly));
 	matoclserv_createpacket(eptr, std::move(message));
->>>>>>> bb89f49e
 }
 
 void matoclserv_session_list(matoclserventry *eptr,const uint8_t *data,uint32_t length) {
@@ -2881,10 +2873,6 @@
 	}
 }
 
-<<<<<<< HEAD
-void matoclserv_fuse_write_chunk(matoclserventry *eptr, PacketHeader header, const uint8_t *data) {
-	sassert(header.type == CLTOMA_FUSE_WRITE_CHUNK || header.type == LIZ_CLTOMA_FUSE_WRITE_CHUNK);
-=======
 void matoclserv_chunk_info(matoclserventry *eptr, const uint8_t *data, uint32_t length) {
 	uint8_t status;
 	uint64_t chunkid;
@@ -2923,9 +2911,8 @@
 	}
 }
 
-void matoclserv_fuse_write_chunk(matoclserventry *eptr,const uint8_t *data,uint32_t length) {
-	uint8_t *ptr;
->>>>>>> bb89f49e
+void matoclserv_fuse_write_chunk(matoclserventry *eptr, PacketHeader header, const uint8_t *data) {
+	sassert(header.type == CLTOMA_FUSE_WRITE_CHUNK || header.type == LIZ_CLTOMA_FUSE_WRITE_CHUNK);
 	uint8_t status;
 	uint32_t inode;
 	uint32_t chunkIndex;
@@ -3163,85 +3150,6 @@
 	}
 }
 
-<<<<<<< HEAD
-void matoclserv_fuse_getgoal(matoclserventry *eptr, const uint8_t *data, uint32_t length) {
-	uint32_t messageId;
-	uint32_t inode;
-	uint8_t gmode;
-	GoalStats goalStats;
-
-	deserializeAllMooseFsPacketDataNoHeader(data, length, messageId, inode, gmode);
-	uint8_t status = fs_getgoal(eptr->sesdata->rootinode, eptr->sesdata->sesflags, inode, gmode, goalStats);
-	if (status != STATUS_OK) {
-		std::vector<uint8_t> outMessage;
-		serializeMooseFsPacket(outMessage, MATOCL_FUSE_GETGOAL, messageId, status);
-		matoclserv_createpacket(eptr, outMessage);
-		return;
-	}
-
-	uint8_t fn = 0;
-	uint8_t dn = 0;
-	MooseFSVector<std::pair<uint8_t, uint32_t>> goalData;
-	for (uint8_t i = goal::kMinOrdinaryGoal; i <= goal::kMaxOrdinaryGoal; ++i) {
-		if (goalStats.filesWithGoal[i] > 0) {
-			goalData.push_back({i, goalStats.filesWithGoal[i]});
-			fn++;
-		}
-	}
-	for (uint8_t i = goal::kMinXorLevel; i <= goal::kMaxXorLevel; ++i) {
-		if (goalStats.filesWithXorLevel[i] > 0) {
-			goalData.push_back({goal::xorLevelToGoal(i), goalStats.filesWithXorLevel[i]});
-			fn++;
-		}
-	}
-	for (uint8_t i = goal::kMinOrdinaryGoal; i <= goal::kMaxOrdinaryGoal; ++i) {
-		if (goalStats.directoriesWithGoal[i] > 0) {
-			goalData.push_back({i, goalStats.directoriesWithGoal[i]});
-			dn++;
-		}
-	}
-	for (uint8_t i = goal::kMinXorLevel; i <= goal::kMaxXorLevel; ++i) {
-		if (goalStats.directoriesWithXorLevel[i]) {
-			goalData.push_back({goal::xorLevelToGoal(i), goalStats.directoriesWithXorLevel[i]});
-			dn++;
-		}
-	}
-	std::vector<uint8_t> outMessage;
-	serializeMooseFsPacket(outMessage, MATOCL_FUSE_GETGOAL, messageId, fn, dn, goalData);
-	matoclserv_createpacket(eptr, outMessage);
-}
-
-void matoclserv_fuse_setgoal(matoclserventry *eptr, const uint8_t *data, uint32_t length) {
-	uint32_t inode, uid;
-	uint32_t messageId;
-	uint8_t goal, smode;
-
-	deserializeAllMooseFsPacketDataNoHeader(data, length, messageId, inode, uid, goal, smode);
-
-	uint8_t status = STATUS_OK;
-	if (!goal::isGoalValid(goal)) {
-		status = ERROR_EINVAL;
-	} else if (goal::isOrdinaryGoal(goal) && (goal < eptr->sesdata->mingoal || goal > eptr->sesdata->maxgoal)) {
-		status = ERROR_EPERM;
-	} else if (goal::isXorGoal(goal) && (smode & SMODE_TMASK) != SMODE_SET) {
-		status = ERROR_EINVAL;
-	}
-
-	uint32_t changed = 0, notchanged = 0, notpermitted = 0;
-	if (status == STATUS_OK) {
-		status = fs_setgoal(matoclserv_get_context(eptr, uid, 0), inode, goal,
-				smode, &changed, &notchanged, &notpermitted);
-	}
-
-	std::vector<uint8_t> outMessage;
-	if (status != STATUS_OK) {
-		serializeMooseFsPacket(outMessage, MATOCL_FUSE_SETGOAL, messageId, status);
-	} else {
-		serializeMooseFsPacket(outMessage, MATOCL_FUSE_SETGOAL,
-				messageId, changed, notchanged, notpermitted);
-	}
-	matoclserv_createpacket(eptr, outMessage);
-=======
 void matoclserv_fuse_getgoal(matoclserventry *eptr, PacketHeader header, const uint8_t *data) {
 	uint32_t inode;
 	uint32_t msgid;
@@ -3265,9 +3173,12 @@
 		GoalMap<Goal> goalDefinitions = fs_get_goal_definitions();
 		std::vector<FuseGetGoalStats> lizReply;
 		MooseFSVector<std::pair<uint8_t, uint32_t>> mooseFsReplyFiles, mooseFsReplyDirectories;
-		for (uint8_t goal = goal::kMinGoal; goal <= goal::kMaxGoal; goal++) {
+		for (uint8_t goal : goal::allGoals()) {
 			if (fgtab[goal] || dgtab[goal]) {
 				lizReply.emplace_back(goalDefinitions[goal].name(), fgtab[goal], dgtab[goal]);
+			}
+			if (goal::isXorGoal(goal)) {
+				continue;
 			}
 			if (fgtab[goal] > 0) {
 				mooseFsReplyFiles.emplace_back(goal, fgtab[goal]);
@@ -3298,7 +3209,7 @@
 
 void matoclserv_fuse_setgoal(matoclserventry *eptr, PacketHeader header, const uint8_t *data) {
 	uint32_t inode, uid, msgid;
-	uint8_t goalId, smode;
+	uint8_t goalId = 0, smode;
 	uint8_t status = STATUS_OK;
 
 	if (header.type == CLTOMA_FUSE_SETGOAL) {
@@ -3311,8 +3222,9 @@
 		// find a proper goalId,
 		GoalMap<Goal> goalDefinitions = fs_get_goal_definitions();
 		bool goalFound = false;
-		for (goalId = goal::kMinGoal; goalId <= goal::kMaxGoal; goalId++) {
-			if (goalDefinitions[goalId].name() == goalName) {
+		for (auto goalIdCandidate : goal::allGoals()) {
+			if (goalDefinitions[goalIdCandidate].name() == goalName) {
+				goalId = goalIdCandidate;
 				goalFound = true;
 				break;
 			}
@@ -3326,14 +3238,21 @@
 	}
 
 	uint8_t smodeType = smode & SMODE_TMASK;
-	if (status == STATUS_OK && smodeType != SMODE_INCREASE && goalId < eptr->sesdata->mingoal) {
-		status = ERROR_EPERM;
-	}
-	if (status == STATUS_OK && smodeType != SMODE_DECREASE && goalId > eptr->sesdata->maxgoal) {
-		status = ERROR_EPERM;
-	}
 	if (status == STATUS_OK && !goal::isGoalValid(goalId)) {
 		status = ERROR_EINVAL;
+	}
+	if (status == STATUS_OK && goal::isOrdinaryGoal(goalId)) {
+		if (status == STATUS_OK && smodeType != SMODE_INCREASE && goalId < eptr->sesdata->mingoal) {
+			status = ERROR_EPERM;
+		}
+		if (status == STATUS_OK && smodeType != SMODE_DECREASE && goalId > eptr->sesdata->maxgoal) {
+			status = ERROR_EPERM;
+		}
+	} else if (status == STATUS_OK) {
+		sassert(goal::isXorGoal(goalId));
+		if (status == STATUS_OK && smodeType != SMODE_SET) {
+			status = ERROR_EINVAL;
+		}
 	}
 
 	uint32_t changed,notchanged,notpermitted;
@@ -3358,7 +3277,6 @@
 		}
 	}
 	matoclserv_createpacket(eptr, std::move(reply));
->>>>>>> bb89f49e
 }
 
 void matoclserv_fuse_geteattr(matoclserventry *eptr,const uint8_t *data,uint32_t length) {
@@ -4075,12 +3993,9 @@
 				case LIZ_CLTOMA_METADATASERVER_STATUS:
 					matoclserv_metadataserver_status(eptr, data, length);
 					break;
-<<<<<<< HEAD
-=======
 				case LIZ_CLTOMA_LIST_GOALS:
 					matoclserv_list_goals(eptr);
 					break;
->>>>>>> bb89f49e
 				case LIZ_CLTOMA_CHUNKS_HEALTH:
 					matoclserv_chunks_health(eptr, data, length);
 					break;
@@ -4157,13 +4072,10 @@
 				case CLTOMA_FUSE_READ_CHUNK:
 					matoclserv_fuse_read_chunk(eptr, PacketHeader(type, length), data);
 					break;
-<<<<<<< HEAD
-				case LIZ_CLTOMA_FUSE_WRITE_CHUNK:
-=======
 				case LIZ_CLTOMA_CHUNK_INFO:
 					matoclserv_chunk_info(eptr, data, length);
 					break;
->>>>>>> bb89f49e
+				case LIZ_CLTOMA_FUSE_WRITE_CHUNK:
 				case CLTOMA_FUSE_WRITE_CHUNK:
 					matoclserv_fuse_write_chunk(eptr, PacketHeader(type, length), data);
 					break;
