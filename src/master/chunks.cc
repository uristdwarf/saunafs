/*
   Copyright 2005-2010 Jakub Kruszona-Zawadzki, Gemius SA, 2013 Skytechnology sp. z o.o..

   This file was part of MooseFS and is part of LizardFS.

   LizardFS is free software: you can redistribute it and/or modify
   it under the terms of the GNU General Public License as published by
   the Free Software Foundation, version 3.

   LizardFS is distributed in the hope that it will be useful,
   but WITHOUT ANY WARRANTY; without even the implied warranty of
   MERCHANTABILITY or FITNESS FOR A PARTICULAR PURPOSE.  See the
   GNU General Public License for more details.

   You should have received a copy of the GNU General Public License
   along with LizardFS  If not, see <http://www.gnu.org/licenses/>.
 */

#include "config.h"
#include "master/chunks.h"

#include <fcntl.h>
#include <inttypes.h>
#include <stdio.h>
#include <stdlib.h>
#include <string.h>
#include <sys/stat.h>
#include <sys/types.h>
#include <syslog.h>
#include <unistd.h>
#include <algorithm>

#include "common/chunks_availability_state.h"
#include "common/datapack.h"
#include "common/goal.h"
#include "common/hashfn.h"
#include "common/lizardfs_version.h"
#include "common/massert.h"
#include "common/MFSCommunication.h"
#include "master/checksum.h"
#include "master/chunk_copies_calculator.h"
#include "master/chunk_goal_counters.h"
#include "master/filesystem.h"

#ifdef METARESTORE
#  include <time.h>
#else
#  include "common/cfg.h"
#  include "common/main.h"
#  include "common/random.h"
#  include "master/matoclserv.h"
#  include "master/matocsserv.h"
#  include "master/topology.h"
#  endif

#define USE_SLIST_BUCKETS 1
#define USE_FLIST_BUCKETS 1
#define USE_CHUNK_BUCKETS 1

#define MINLOOPTIME 1
#define MAXLOOPTIME 7200
#define MAXCPS 10000000
#define MINCPS 10000

#define HASHSIZE 0x100000
#define HASHPOS(chunkid) (((uint32_t)chunkid)&0xFFFFF)

#ifndef METARESTORE

/* chunk.operation */
enum {NONE,CREATE,SET_VERSION,DUPLICATE,TRUNCATE,DUPTRUNC};
/* slist.valid */
/* INVALID - wrong version / or got info from chunkserver (IO error etc.)  ->  to delete */
/* DEL - deletion in progress */
/* BUSY - operation in progress */
/* VALID - ok */
/* TDBUSY - to delete + BUSY */
/* TDVALID - want to be deleted */
enum {INVALID,DEL,BUSY,VALID,TDBUSY,TDVALID};

/* List of servers containing the chunk */
struct slist {
	void *ptr; // server data as matocsserventry
	uint32_t version;
	ChunkType chunkType;
	uint8_t valid;
//      uint8_t sectionid; - idea - Split machines into sctions. Try to place each copy of particular chunk in different section.
//      uint16_t machineid; - idea - If there are many different processes on the same physical computer then place there only one copy of chunk.
	slist *next;
	slist()
			: ptr(nullptr),
			  version(0),
			  chunkType(ChunkType::getStandardChunkType()),
			  valid(INVALID),
			  next(nullptr) {
	}

	bool is_busy() const {
		return valid == BUSY || valid == TDBUSY;
	}

	bool is_valid() const {
		return valid != INVALID && valid != DEL;
	}

	bool is_todel() const {
		return valid == TDVALID || valid == TDBUSY;
	}

	void mark_busy() {
		switch (valid) {
		case VALID:
			valid = BUSY;
			break;
		case TDVALID:
			valid = TDBUSY;
			break;
		default:
			sassert(!"slist::mark_busy(): wrong state");
		}
	}
	void unmark_busy() {
		switch (valid) {
		case BUSY:
			valid = VALID;
			break;
		case TDBUSY:
			valid = TDVALID;
			break;
		default:
			sassert(!"slist::unmark_busy(): wrong state");
		}
	}
	void mark_todel() {
		switch (valid) {
		case VALID:
			valid = TDVALID;
			break;
		case BUSY:
			valid = TDBUSY;
			break;
		default:
			sassert(!"slist::mark_todel(): wrong state");
		}
	}
	void unmark_todel() {
		switch (valid) {
		case TDVALID:
			valid = VALID;
			break;
		case TDBUSY:
			valid = BUSY;
			break;
		default:
			sassert(!"slist::unmark_todel(): wrong state");
		}
	}
};

#ifdef USE_SLIST_BUCKETS
#define SLIST_BUCKET_SIZE 5000

struct slist_bucket {
	slist bucket[SLIST_BUCKET_SIZE];
	uint32_t firstfree;
	slist_bucket *next;
	slist_bucket() : firstfree(0) {
	}
};

static slist_bucket *sbhead = NULL;
static slist *slfreehead = NULL;
#endif /* USE_SLIST_BUCKET */

#endif /* METARESTORE */

#ifndef METARESTORE
static inline slist* slist_malloc();
static inline void slist_free(slist *p);
#endif

class chunk {
public:
	uint64_t chunkid;
	uint64_t checksum;
	chunk *next;
#ifndef METARESTORE
	slist *slisthead;
#endif
	uint32_t version;
	uint32_t lockid;
	uint32_t lockedto;
<<<<<<< HEAD
=======
private: // public/private sections are mixed here to make the struct as small as possible
	ChunkGoalCounters goalCounters_;
#ifndef METARESTORE
	uint8_t allValidCopies_, regularValidCopies_;
	uint8_t goalInStats_;
#endif
public:
>>>>>>> 5fc4b330
#ifndef METARESTORE
	uint8_t needverincrease:1;
	uint8_t interrupted:1;
	uint8_t operation:4;
#endif
private:
#ifndef METARESTORE
	uint8_t goalInStats_;
	uint8_t allMissingParts_, regularMissingParts_;
	uint8_t allRedundantParts_, regularRedundantParts_;
	uint8_t allStandardCopies_, regularStandardCopies_;
	uint8_t allAvailabilityState_, regularAvailabilityState_;
#endif
	ChunkGoalCounters goalCounters_;

public:
#ifndef METARESTORE
	static ChunksAvailabilityState allChunksAvailability, regularChunksAvailability;
	static ChunksReplicationState allChunksReplicationState, regularChunksReplicationState;
	static uint64_t count;
	static uint64_t allStandardChunkCopies[11][11], regularStandardChunkCopies[11][11];
#endif

	uint8_t goal() const {
		return goalCounters_.combinedGoal();
	}

	// number of files this chunk belongs to
	uint8_t fileCount() const {
		return goalCounters_.fileCount();
	}

	// called when this chunks becomes a part of a file with the given goal
	void addFileWithGoal(uint8_t goal) {
		goalCounters_.addFile(goal);
#ifndef METARESTORE
		updateStats();
#endif
	}

	// called when a file that this chunks belongs to is removed
	void removeFileWithGoal(uint8_t goal) {
		goalCounters_.removeFile(goal);
#ifndef METARESTORE
		updateStats();
#endif
	}

	// called when a file that this chunks belongs to changes goal
	void changeFileGoal(uint8_t prevGoal, uint8_t newGoal) {
		goalCounters_.changeFileGoal(prevGoal, newGoal);
#ifndef METARESTORE
		updateStats();
#endif
	}

#ifndef METARESTORE
	// This method should be called on a new chunk
	void initStats() {
		count++;
		allMissingParts_ = regularMissingParts_ = 0;
		allRedundantParts_ = regularRedundantParts_ = 0;
		allStandardCopies_ = regularStandardCopies_ = 0;
		allAvailabilityState_ = regularAvailabilityState_ = ChunksAvailabilityState::kSafe;
		goalInStats_ = 0;
		addToStats();
		updateStats();
	}

	// This method should be called when a chunk is removed
	void freeStats() {
		count--;
		removeFromStats();
	}

	// Updates statistics of all chunks
	void updateStats() {
		removeFromStats();
		allStandardCopies_ = regularStandardCopies_ = 0;
		ChunkCopiesCalculator all(goal()), regular(goal());
		for (slist* s = slisthead; s != nullptr; s = s->next) {
			if (!s->is_valid()) {
				continue;
			}
			all.addPart(s->chunkType);
			if (s->chunkType.isStandardChunkType()) {
				allStandardCopies_++;
			}
			if (!s->is_todel()) {
				regular.addPart(s->chunkType);
				if (s->chunkType.isStandardChunkType()) {
					regularStandardCopies_++;
				}
			}
		}
		allAvailabilityState_ = all.getState();
		allMissingParts_ = std::min(200U, all.countPartsToRecover());
		allRedundantParts_ = std::min(200U, all.countPartsToRemove());
		regularAvailabilityState_ = regular.getState();
		regularMissingParts_ = std::min(200U, regular.countPartsToRecover());
		regularRedundantParts_ = std::min(200U, regular.countPartsToRemove());
		addToStats();
	}

	bool isSafe() const {
		return allAvailabilityState_ == ChunksAvailabilityState::kSafe;
	}

	bool isEndangered() const {
		return allAvailabilityState_ == ChunksAvailabilityState::kEndangered;
	}

	bool isLost() const {
		return allAvailabilityState_ == ChunksAvailabilityState::kLost;
	}

	bool needsReplication() const {
		return regularMissingParts_ > 0;
	}

	bool needsDeletion() const {
		return regularRedundantParts_ > 0;
	}

	uint8_t getStandardCopiesCount() const {
		return allStandardCopies_;
	}

	bool isLocked() const {
		return lockedto >= main_time();
	}

	void markCopyAsHavingWrongVersion(slist *s) {
		s->valid = INVALID;
		updateStats();
	}

	void invalidateCopy(slist *s) {
		s->valid = INVALID;
		s->version = 0;
		updateStats();
	}

	void deleteCopy(slist *s) {
		s->valid = DEL;
		updateStats();
	}

	void unlinkCopy(slist *s, slist **prev_next) {
		*prev_next = s->next;
		slist_free(s);
		updateStats();
	}

	slist* addCopyNoStatsUpdate(void *ptr, uint8_t valid, uint32_t version, ChunkType type) {
		slist *s = slist_malloc();
		s->ptr = ptr;
		s->valid = valid;
		s->version = version;
		s->chunkType = type;
		s->next = slisthead;
		slisthead = s;
		return s;
	}

	slist *addCopy(void *ptr, uint8_t valid, uint32_t version, ChunkType type) {
		slist *s = addCopyNoStatsUpdate(ptr, valid, version, type);
		updateStats();
		return s;
	}

	ChunkCopiesCalculator makeRegularCopiesCalculator() const {
		ChunkCopiesCalculator calculator(goal());
		for (const slist *s = slisthead; s != nullptr; s = s->next) {
			if (s->is_valid() && !s->is_todel()) {
				calculator.addPart(s->chunkType);
			}
		}
		return calculator;
	}

private:
	void removeFromStats() {
		ChunksAvailabilityState::State chunkState;

		chunkState = static_cast<ChunksAvailabilityState::State>(allAvailabilityState_);
		allChunksAvailability.removeChunk(goalInStats_, chunkState);
		allChunksReplicationState.removeChunk(goalInStats_, allMissingParts_, allRedundantParts_);

		chunkState = static_cast<ChunksAvailabilityState::State>(regularAvailabilityState_);
		regularChunksAvailability.removeChunk(goalInStats_, chunkState);
		regularChunksReplicationState.removeChunk(goalInStats_,
				regularMissingParts_, regularRedundantParts_);

		if (goalInStats_ == 0 || isOrdinaryGoal(goalInStats_)) {
			uint8_t limitedGoal = std::min<uint8_t>(10, goalInStats_);
			uint8_t limitedAll = std::min<uint8_t>(10, allStandardCopies_);
			uint8_t limitedRegular = std::min<uint8_t>(10, regularStandardCopies_);
			allStandardChunkCopies[limitedGoal][limitedAll]--;
			regularStandardChunkCopies[limitedGoal][limitedRegular]--;
		}
	}

	void addToStats() {
		goalInStats_ = goal();
		ChunksAvailabilityState::State chunkState;

		chunkState = static_cast<ChunksAvailabilityState::State>(allAvailabilityState_);
		allChunksAvailability.addChunk(goalInStats_, chunkState);
		allChunksReplicationState.addChunk(goalInStats_, allMissingParts_, allRedundantParts_);

		chunkState = static_cast<ChunksAvailabilityState::State>(regularAvailabilityState_);
		regularChunksAvailability.addChunk(goalInStats_, chunkState);
		regularChunksReplicationState.addChunk(goalInStats_,
				regularMissingParts_, regularRedundantParts_);

		if (goalInStats_ == 0 || isOrdinaryGoal(goalInStats_)) {
			uint8_t limitedGoal = std::min<uint8_t>(10, goalInStats_);
			uint8_t limitedAll = std::min<uint8_t>(10, allStandardCopies_);
			uint8_t limitedRegular = std::min<uint8_t>(10, regularStandardCopies_);
			allStandardChunkCopies[limitedGoal][limitedAll]++;
			regularStandardChunkCopies[limitedGoal][limitedRegular]++;
		}
	}
#endif
};

#ifndef METARESTORE
ChunksAvailabilityState chunk::allChunksAvailability, chunk::regularChunksAvailability;
ChunksReplicationState chunk::allChunksReplicationState, chunk::regularChunksReplicationState;
uint64_t chunk::count = 0;
uint64_t chunk::allStandardChunkCopies[11][11] = {{0}};
uint64_t chunk::regularStandardChunkCopies[11][11] = {{0}};
#endif

#ifdef USE_CHUNK_BUCKETS
#define CHUNK_BUCKET_SIZE 20000
struct chunk_bucket {
	chunk bucket[CHUNK_BUCKET_SIZE];
	uint32_t firstfree;
	chunk_bucket *next;
};

static chunk_bucket *cbhead = NULL;
static chunk *chfreehead = NULL;
#endif /* USE_CHUNK_BUCKETS */

static chunk *chunkhash[HASHSIZE];
static uint64_t nextchunkid=1;
#define LOCKTIMEOUT 120

#define UNUSED_DELETE_TIMEOUT (86400*7)

#ifndef METARESTORE

static uint32_t ReplicationsDelayDisconnect=3600;
static uint32_t ReplicationsDelayInit=300;

static uint32_t MaxWriteRepl;
static uint32_t MaxReadRepl;
static uint32_t MaxDelSoftLimit;
static uint32_t MaxDelHardLimit;
static double TmpMaxDelFrac;
static uint32_t TmpMaxDel;
static uint32_t HashSteps;
static uint32_t HashCPS;
static double AcceptableDifference;

static uint32_t jobshpos;
static uint32_t jobsrebalancecount;
static uint32_t jobsnorepbefore;

static uint32_t starttime;

struct job_info {
	uint32_t del_invalid;
	uint32_t del_unused;
	uint32_t del_diskclean;
	uint32_t del_overgoal;
	uint32_t copy_undergoal;
};

struct loop_info {
	job_info done,notdone;
	uint32_t copy_rebalance;
};

static loop_info chunksinfo = {{0,0,0,0,0},{0,0,0,0,0},0};
static uint32_t chunksinfo_loopstart=0,chunksinfo_loopend=0;

#endif

static uint64_t lastchunkid=0;
static chunk* lastchunkptr=NULL;

#ifndef METARESTORE
static uint32_t stats_deletions=0;
static uint32_t stats_replications=0;

void chunk_stats(uint32_t *del,uint32_t *repl) {
	*del = stats_deletions;
	*repl = stats_replications;
	stats_deletions = 0;
	stats_replications = 0;
}

#endif

static uint64_t gChunksChecksum;

static uint64_t chunk_checksum(const chunk* c) {
	if (c == nullptr) {
		return 0;
	}
	uint64_t checksum = 64517419147637ULL;
	hashCombine(checksum, c->chunkid, c->version, c->lockedto, c->goal(), c->fileCount());
	return checksum;
}

static void chunk_update_checksum(chunk* ch) {
	if (!ch) {
		return;
	}
	removeFromChecksum(gChunksChecksum, ch->checksum);
	ch->checksum = chunk_checksum(ch);
	addToChecksum(gChunksChecksum, ch->checksum);
}

static void chunk_recalculate_checksum() {
	gChunksChecksum = 78765491511151883ULL;
	for (int i = 0; i < HASHSIZE; ++i) {
		for (chunk* ch = chunkhash[i]; ch; ch = ch->next) {
			ch->checksum = chunk_checksum(ch);
			addToChecksum(gChunksChecksum, ch->checksum);
		}
	}
}

uint64_t chunk_checksum(ChecksumMode mode) {
	uint64_t checksum = 46586918175221;
	addToChecksum(checksum, nextchunkid);
	if (mode == ChecksumMode::kForceRecalculate) {
		chunk_recalculate_checksum();
	}
	addToChecksum(checksum, gChunksChecksum);
	return checksum;
}

#ifndef METARESTORE
#ifdef USE_SLIST_BUCKETS
static inline slist* slist_malloc() {
	slist_bucket *sb;
	slist *ret;
	if (slfreehead) {
		ret = slfreehead;
		slfreehead = ret->next;
		return ret;
	}
	if (sbhead==NULL || sbhead->firstfree==SLIST_BUCKET_SIZE) {
		sb = new slist_bucket;
		passert(sb);
		sb->next = sbhead;
		sbhead = sb;
	}
	ret = (sbhead->bucket)+(sbhead->firstfree);
	sbhead->firstfree++;
	return ret;
}

static inline void slist_free(slist *p) {
	p->next = slfreehead;
	slfreehead = p;
}
#else /* USE_SLIST_BUCKETS */

static inline slist* slist_malloc() {
	return new slist;
}

static inline void slist_free(slist* p) {
	delete p;
}

#endif /* USE_SLIST_BUCKETS */
#endif /* !METARESTORE */

#ifdef USE_CHUNK_BUCKETS
static inline chunk* chunk_malloc() {
	chunk_bucket *cb;
	chunk *ret;
	if (chfreehead) {
		ret = chfreehead;
		chfreehead = ret->next;
		return ret;
	}
	if (cbhead==NULL || cbhead->firstfree==CHUNK_BUCKET_SIZE) {
		cb = new chunk_bucket;
		cb->next = cbhead;
		cb->firstfree = 0;
		cbhead = cb;
	}
	ret = (cbhead->bucket)+(cbhead->firstfree);
	cbhead->firstfree++;
	return ret;
}

static inline void chunk_free(chunk *p) {
	p->next = chfreehead;
	chfreehead = p;
}
#else /* USE_CHUNK_BUCKETS */

static inline chunk* chunk_malloc() {
	return new chunk;
}

static inline void chunk_free(chunk* p) {
	delete p;
}

#endif /* USE_CHUNK_BUCKETS */

chunk* chunk_new(uint64_t chunkid, uint32_t chunkversion) {
	uint32_t chunkpos = HASHPOS(chunkid);
	chunk *newchunk;
	newchunk = chunk_malloc();
	newchunk->next = chunkhash[chunkpos];
	chunkhash[chunkpos] = newchunk;
	newchunk->chunkid = chunkid;
	newchunk->version = chunkversion;
	newchunk->lockid = 0;
	newchunk->lockedto = 0;
#ifndef METARESTORE
	newchunk->needverincrease = 1;
	newchunk->interrupted = 0;
	newchunk->operation = NONE;
	newchunk->slisthead = NULL;
	newchunk->initStats();
#endif
	lastchunkid = chunkid;
	lastchunkptr = newchunk;
	newchunk->checksum = 0;
	chunk_update_checksum(newchunk);
	return newchunk;
}

chunk* chunk_find(uint64_t chunkid) {
	uint32_t chunkpos = HASHPOS(chunkid);
	chunk *chunkit;
	if (lastchunkid==chunkid) {
		return lastchunkptr;
	}
	for (chunkit = chunkhash[chunkpos] ; chunkit ; chunkit = chunkit->next ) {
		if (chunkit->chunkid == chunkid) {
			lastchunkid = chunkid;
			lastchunkptr = chunkit;
			return chunkit;
		}
	}
	return NULL;
}

#ifndef METARESTORE
void chunk_delete(chunk* c) {
	if (lastchunkptr==c) {
		lastchunkid=0;
		lastchunkptr=NULL;
	}
	c->freeStats();
	chunk_free(c);
}

uint32_t chunk_count(void) {
	return chunk::count;
}

void chunk_info(uint32_t *allchunks,uint32_t *allcopies,uint32_t *regularvalidcopies) {
	uint32_t i,j,ag,rg;
	*allchunks = chunk::count;
	*allcopies = 0;
	*regularvalidcopies = 0;
	for (i=1 ; i<=10 ; i++) {
		ag=0;
		rg=0;
		for (j=0 ; j<=10 ; j++) {
			ag += chunk::allStandardChunkCopies[j][i];
			rg += chunk::regularStandardChunkCopies[j][i];
		}
		*allcopies += ag*i;
		*regularvalidcopies += rg*i;
	}
}

uint32_t chunk_get_missing_count(void) {
	uint32_t res = 0;
	for (int goal = kMinOrdinaryGoal; goal <= kMaxOrdinaryGoal; ++goal) {
		res += chunk::allChunksAvailability.lostChunks(goal);
	}
	for (int level = kMinXorLevel; level <= kMaxXorLevel; ++level) {
		res += chunk::allChunksAvailability.lostChunks(xorLevelToGoal(level));
	}
	return res;
}

void chunk_store_chunkcounters(uint8_t *buff, uint8_t matrixid) {
	uint8_t i,j;
	if (matrixid==0) {
		for (i=0 ; i<=10 ; i++) {
			for (j=0 ; j<=10 ; j++) {
				put32bit(&buff, chunk::allStandardChunkCopies[i][j]);
			}
		}
	} else if (matrixid==1) {
		for (i=0 ; i<=10 ; i++) {
			for (j=0 ; j<=10 ; j++) {
				put32bit(&buff, chunk::regularStandardChunkCopies[i][j]);
			}
		}
	} else {
		memset(buff,0,11*11*4);
	}
}
#endif

/// updates chunk's goal after a file goal has been changed
int chunk_change_file(uint64_t chunkid,uint8_t prevgoal,uint8_t newgoal) {
	chunk *c;
	if (prevgoal==newgoal) {
		return STATUS_OK;
	}
	c = chunk_find(chunkid);
	if (c==NULL) {
		return ERROR_NOCHUNK;
	}
	try {
		c->changeFileGoal(prevgoal, newgoal);
	} catch (Exception& ex) {
		syslog(LOG_WARNING, "chunk_change_file: %s", ex.what());
		return ERROR_CHUNKLOST;
	}
	chunk_update_checksum(c);
	return STATUS_OK;
}

/// updates chunk's goal after a file with goal `goal' has been removed
static inline int chunk_delete_file_int(chunk *c,uint8_t goal) {
	try {
		c->removeFileWithGoal(goal);
	} catch (Exception& ex) {
		syslog(LOG_WARNING, "chunk_delete_file_int: %s", ex.what());
		return ERROR_CHUNKLOST;
	}
	chunk_update_checksum(c);
	return STATUS_OK;
}

/// updates chunk's goal after a file with goal `goal' has been added
static inline int chunk_add_file_int(chunk *c,uint8_t goal) {
	try {
		c->addFileWithGoal(goal);
	} catch (Exception& ex) {
		syslog(LOG_WARNING, "chunk_add_file_int: %s", ex.what());
		return ERROR_CHUNKLOST;
	}
	chunk_update_checksum(c);
	return STATUS_OK;
}

int chunk_delete_file(uint64_t chunkid,uint8_t goal) {
	chunk *c;
	c = chunk_find(chunkid);
	if (c==NULL) {
		return ERROR_NOCHUNK;
	}
	return chunk_delete_file_int(c,goal);
}

int chunk_add_file(uint64_t chunkid,uint8_t goal) {
	chunk *c;
	c = chunk_find(chunkid);
	if (c==NULL) {
		return ERROR_NOCHUNK;
	}
	return chunk_add_file_int(c,goal);
}

int chunk_can_unlock(uint64_t chunkid, uint32_t lockid) {
	chunk *c;
	c = chunk_find(chunkid);
	if (c==NULL) {
		return ERROR_NOCHUNK;
	}
	if (lockid == 0) {
		// lockid == 0 -> force unlock
		return STATUS_OK;
	}
	// We will let client unlock the chunk even if c->lockedto < main_time()
	// if he provides lockId that was used to lock the chunk -- this means that nobody
	// else used this chunk since it was locked (operations like truncate or replicate
	// would remove such a stale lock before modifying the chunk)
	if (c->lockid == lockid) {
		return STATUS_OK;
	} else if (c->lockedto == 0) {
		return ERROR_NOTLOCKED;
	} else {
		return ERROR_WRONGLOCKID;
	}
}

int chunk_unlock(uint64_t chunkid) {
	chunk *c;
	c = chunk_find(chunkid);
	if (c==NULL) {
		return ERROR_NOCHUNK;
	}
	// Don't remove lockid to safely accept retransmission of FUSE_CHUNK_UNLOCK message
	c->lockedto = 0;
	chunk_update_checksum(c);
	return STATUS_OK;
}

#ifndef METARESTORE

int chunk_get_validcopies(uint64_t chunkid, uint8_t *vcopies) {
	chunk *c;
	*vcopies = 0;
	c = chunk_find(chunkid);
	if (c==NULL) {
		return ERROR_NOCHUNK;
	}
	if (c->isLost()) {
		*vcopies = 0;
	} else if (c->isEndangered()) {
		*vcopies = 1;
	} else {
		// Safe chunk
		*vcopies = std::max<uint8_t>(2, c->getStandardCopiesCount());
	}
	return STATUS_OK;
}
#endif


#ifndef METARESTORE
int chunk_multi_modify(uint64_t *nchunkid, uint64_t ochunkid, uint8_t goal, uint8_t *opflag,
		uint32_t *lockid, bool usedummylockid, bool quota_exceeded) {
	slist *os,*s;
	uint32_t i;
#else
int chunk_multi_modify(uint32_t ts, uint64_t *nchunkid, uint64_t ochunkid,
		uint8_t goal, uint8_t opflag, uint32_t lockid) {
#endif
	chunk *oc,*c;

	if (ochunkid==0) { // new chunk
#ifndef METARESTORE
		if (quota_exceeded) {
			return ERROR_QUOTA;
		}
		auto serversWithChunkTypes = matocsserv_getservers_for_new_chunk(goal);
		if (serversWithChunkTypes.empty()) {
			uint16_t uscount,tscount;
			double minusage,maxusage;
			matocsserv_usagedifference(&minusage,&maxusage,&uscount,&tscount);
			// if there are chunkservers and it's at least one minute after start then it means that there is no space left
			if (uscount > 0 && (uint32_t)(main_time()) > (starttime + 600)) {
				return ERROR_NOSPACE;
			} else {
				return ERROR_NOCHUNKSERVERS;
			}
		}
#endif
		c = chunk_new(nextchunkid++, 1);
#ifndef METARESTORE
		c->interrupted = 0;
		c->operation = CREATE;
#endif
		chunk_add_file_int(c,goal);
#ifndef METARESTORE
		for (i=0; i < serversWithChunkTypes.size(); ++i) {
			s = c->addCopyNoStatsUpdate(serversWithChunkTypes[i].first, BUSY,
					c->version, serversWithChunkTypes[i].second);
			matocsserv_send_createchunk(s->ptr, c->chunkid, s->chunkType, c->version);
		}
		c->updateStats();
		*opflag=1;
#endif
		*nchunkid = c->chunkid;
	} else {
		c = NULL;
		oc = chunk_find(ochunkid);
		if (oc==NULL) {
			return ERROR_NOCHUNK;
		}
#ifndef METARESTORE
		if (*lockid != 0 && *lockid != oc->lockid) {
			if (oc->lockid == 0 || oc->lockedto == 0) {
				// Lock was removed by some chunk operation or by a different client
				return ERROR_NOTLOCKED;
			} else {
				return ERROR_WRONGLOCKID;
			}
		}
		if (*lockid == 0 && oc->isLocked()) {
			return ERROR_LOCKED;
		}
		if (oc->isLost()) {
			return ERROR_CHUNKLOST;
		}
#endif

		if (oc->fileCount() == 1) { // refcount==1
			*nchunkid = ochunkid;
			c = oc;
#ifndef METARESTORE

			if (c->operation!=NONE) {
				return ERROR_CHUNKBUSY;
			}
			if (c->needverincrease) {
				i=0;
				for (s=c->slisthead ;s ; s=s->next) {
					if (s->is_valid()) {
						if (!s->is_busy()) {
							s->mark_busy();
						}
						s->version = c->version+1;
						matocsserv_send_setchunkversion(s->ptr, ochunkid, c->version+1, c->version,
								s->chunkType);
						i++;
					}
				}
				if (i>0) {
					c->interrupted = 0;
					c->operation = SET_VERSION;
					c->version++;
					*opflag=1;
				} else {
					// This should never happen - we verified this using ChunkCopiesCalculator
					return ERROR_CHUNKLOST;
				}
			} else {
				*opflag=0;
			}
#else
			if (opflag) {
				c->version++;
			}
#endif
		} else {
			if (oc->fileCount() == 0) { // it's serious structure error
#ifndef METARESTORE
				syslog(LOG_WARNING,"serious structure inconsistency: (chunkid:%016" PRIX64 ")",ochunkid);
#else
				printf("serious structure inconsistency: (chunkid:%016" PRIX64 ")\n",ochunkid);
#endif
				return ERROR_CHUNKLOST; // ERROR_STRUCTURE
			}
#ifndef METARESTORE
			if (quota_exceeded) {
				return ERROR_QUOTA;
			}
			i=0;
			for (os=oc->slisthead ;os ; os=os->next) {
				if (os->is_valid()) {
					if (c==NULL) {
#endif
						c = chunk_new(nextchunkid++, 1);
#ifndef METARESTORE
						c->interrupted = 0;
						c->operation = DUPLICATE;
#endif
						chunk_delete_file_int(oc,goal);
						chunk_add_file_int(c,goal);
#ifndef METARESTORE
					}
					s = c->addCopyNoStatsUpdate(os->ptr, BUSY, c->version, os->chunkType);
					matocsserv_send_duplicatechunk(s->ptr, c->chunkid, c->version, os->chunkType,
							oc->chunkid, oc->version);
					i++;
				}
			}
			if (c!=NULL) {
				c->updateStats();
			}
			if (i>0) {
#endif
				*nchunkid = c->chunkid;
#ifndef METARESTORE
				*opflag=1;
			} else {
				return ERROR_CHUNKLOST;
			}
#endif
		}
	}

#ifndef METARESTORE
	c->lockedto = main_time() + LOCKTIMEOUT;
	if (*lockid == 0) {
		if (usedummylockid) {
			*lockid = 1;
		} else {
			*lockid = 2 + rndu32_ranged(0xFFFFFFF0); // some random number greater than 1
		}
	}
	c->lockid = *lockid;
#else
	c->lockedto=ts+LOCKTIMEOUT;
	c->lockid = lockid;
#endif
	chunk_update_checksum(c);
	return STATUS_OK;
}

#ifndef METARESTORE
int chunk_multi_truncate(uint64_t *nchunkid, uint64_t ochunkid, uint32_t length, uint8_t goal,
		bool truncatingUpwards, bool quota_exceeded) {
	uint32_t i;
#else
int chunk_multi_truncate(uint32_t ts,uint64_t *nchunkid,uint64_t ochunkid,uint8_t goal) {
#endif
	chunk *oc,*c;

	c=NULL;
	oc = chunk_find(ochunkid);
	if (oc==NULL) {
		return ERROR_NOCHUNK;
	}
#ifndef METARESTORE
	if (oc->isLocked()) {
		return ERROR_LOCKED;
	}
	oc->lockid = 0; // remove stale lock if exists
#endif
	if (oc->fileCount() == 1) { // refcount==1
		*nchunkid = ochunkid;
		c = oc;
#ifndef METARESTORE
		if (c->operation!=NONE) {
			return ERROR_CHUNKBUSY;
		}
		i=0;
		for (slist *s=c->slisthead ; s ; s=s->next) {
			if (s->is_valid()) {
				if (!s->is_busy()) {
					s->mark_busy();
				}
				if (!truncatingUpwards
						&& s->chunkType.isXorChunkType()
						&& s->chunkType.isXorParity()
						&& (length % (MFSBLOCKSIZE * s->chunkType.getXorLevel()) != 0)) {
					syslog(LOG_WARNING, "Trying to truncate parity chunk: %016" PRIX64
							" - currently unsupported!!!", ochunkid);
					s->valid = INVALID;
					c->updateStats();
				} else {
					s->version = c->version+1;
					uint32_t chunkTypeLength =
							ChunkType::chunkLengthToChunkTypeLength(s->chunkType, length);
					matocsserv_send_truncatechunk(s->ptr, ochunkid, s->chunkType, chunkTypeLength,
							c->version + 1, c->version);
					i++;
				}
			}
		}
		if (i>0) {
			c->interrupted = 0;
			c->operation = TRUNCATE;
			c->version++;
		} else {
			return ERROR_CHUNKLOST;
		}
#else
		c->version++;
#endif
	} else {
		if (oc->fileCount() == 0) { // it's serious structure error
#ifndef METARESTORE
			syslog(LOG_WARNING,"serious structure inconsistency: (chunkid:%016" PRIX64 ")",ochunkid);
#else
			printf("serious structure inconsistency: (chunkid:%016" PRIX64 ")\n",ochunkid);
#endif
			return ERROR_CHUNKLOST; // ERROR_STRUCTURE
		}
#ifndef METARESTORE
		if (quota_exceeded) {
			return ERROR_QUOTA;
		}
		i=0;
		for (slist *os=oc->slisthead ; os ; os=os->next) {
			if (os->is_valid()) {
				if (c==NULL) {
#endif
					c = chunk_new(nextchunkid++, 1);
#ifndef METARESTORE
					c->interrupted = 0;
					c->operation = DUPTRUNC;
#endif
					chunk_delete_file_int(oc,goal);
					chunk_add_file_int(c,goal);
#ifndef METARESTORE
				}
				if (!truncatingUpwards
						&& os->chunkType.isXorChunkType()
						&& os->chunkType.isXorParity()
						&& (length % (MFSBLOCKSIZE * os->chunkType.getXorLevel()) != 0)) {
					syslog(LOG_WARNING, "Trying to duptrunc down parity chunk: %016" PRIX64
							" - currently unsupported!!!", ochunkid);
					c->updateStats();
				} else {
					slist *s = c->addCopyNoStatsUpdate(os->ptr, BUSY, c->version, os->chunkType);
					matocsserv_send_duptruncchunk(s->ptr, c->chunkid, c->version,
							s->chunkType, oc->chunkid, oc->version,
							ChunkType::chunkLengthToChunkTypeLength(s->chunkType, length));
					i++;
				}
			}
		}
		if (c!=NULL) {
			c->updateStats();
		}
		if (i>0) {
#endif
			*nchunkid = c->chunkid;
#ifndef METARESTORE
		} else {
			return ERROR_CHUNKLOST;
		}
#endif
	}

#ifndef METARESTORE
	c->lockedto=(uint32_t)main_time()+LOCKTIMEOUT;
#else
	c->lockedto=ts+LOCKTIMEOUT;
#endif
	chunk_update_checksum(c);
	return STATUS_OK;
}

#ifndef METARESTORE
int chunk_repair(uint8_t goal,uint64_t ochunkid,uint32_t *nversion) {
	uint32_t bestversion;
	chunk *c;
	slist *s;

	*nversion=0;
	if (ochunkid==0) {
		return 0; // not changed
	}

	c = chunk_find(ochunkid);
	if (c==NULL) { // no such chunk - erase (nchunkid already is 0 - so just return with "changed" status)
		return 1;
	}
	if (c->isLocked()) { // can't repair locked chunks - but if it's locked, then likely it doesn't need to be repaired
		return 0;
	}
	c->lockid = 0; // remove stale lock if exists
	bestversion = 0;
	for (s=c->slisthead ; s ; s=s->next) {
		if (s->valid == VALID || s->valid == TDVALID || s->valid == BUSY || s->valid == TDBUSY) { // found chunk that is ok - so return
			return 0;
		}
		if (s->valid == INVALID) {
			if (s->version>=bestversion) {
				bestversion = s->version;
			}
		}
	}
	if (bestversion==0) { // didn't find sensible chunk - so erase it
		chunk_delete_file_int(c,goal);
		return 1;
	}
	c->version = bestversion;
	for (s=c->slisthead ; s ; s=s->next) {
		if (s->valid == INVALID && s->version==bestversion) {
			s->valid = VALID;
		}
	}
	*nversion = bestversion;
	c->needverincrease=1;
	c->updateStats();
	chunk_update_checksum(c);
	return 1;
}
#else
int chunk_set_version(uint64_t chunkid,uint32_t version) {
	chunk *c;
	c = chunk_find(chunkid);
	if (c==NULL) {
		return ERROR_NOCHUNK;
	}
	c->version = version;
	chunk_update_checksum(c);
	return STATUS_OK;
}
#endif

#ifndef METARESTORE
void chunk_emergency_increase_version(chunk *c) {
	slist *s;
	uint32_t i;
	i=0;
	for (s=c->slisthead ;s ; s=s->next) {
		if (s->is_valid()) {
			if (!s->is_busy()) {
				s->mark_busy();
			}
			s->version = c->version+1;
			matocsserv_send_setchunkversion(s->ptr, c->chunkid, c->version+1,c->version,
					s->chunkType);
			i++;
		}
	}
	if (i>0) { // should always be true !!!
		c->interrupted = 0;
		c->operation = SET_VERSION;
		c->version++;
	} else {
		matoclserv_chunk_status(c->chunkid,ERROR_CHUNKLOST);
	}
	fs_incversion(c->chunkid);
	chunk_update_checksum(c);
}
#else
int chunk_increase_version(uint64_t chunkid) {
	chunk *c;
	c = chunk_find(chunkid);
	if (c==NULL) {
		return ERROR_NOCHUNK;
	}
	c->version++;
	chunk_update_checksum(c);
	return STATUS_OK;
}
#endif

#ifndef METARESTORE

const ChunksReplicationState& chunk_get_replication_state(bool regularChunksOnly) {
	return regularChunksOnly ?
			chunk::regularChunksReplicationState :
			chunk::allChunksReplicationState;
}

const ChunksAvailabilityState& chunk_get_availability_state(bool regularChunksOnly) {
	return regularChunksOnly ?
			chunk::regularChunksAvailability :
			chunk::allChunksAvailability;
}

typedef struct locsort {
	uint32_t ip;
	uint16_t port;
	uint32_t dist;
	uint32_t rnd;
} locsort;

int chunk_locsort_cmp(const void *aa,const void *bb) {
	const locsort *a = (const locsort*)aa;
	const locsort *b = (const locsort*)bb;
	if (a->dist<b->dist) {
		return -1;
	} else if (a->dist>b->dist) {
		return 1;
	} else if (a->rnd<b->rnd) {
		return -1;
	} else if (a->rnd>b->rnd) {
		return 1;
	}
	return 0;
}

struct ChunkLocation {
	ChunkLocation() : chunkType(ChunkType::getStandardChunkType()),
			distance(0), random(0) {
	}
	NetworkAddress address;
	ChunkType chunkType;
	uint32_t distance;
	uint32_t random;
	bool operator<(const ChunkLocation& other) const {
		if (distance < other.distance) {
			return true;
		} else if (distance > other.distance) {
			return false;
		} else {
			return random < other.random;
		}
	}
};

int chunk_getversionandlocations(uint64_t chunkid, uint32_t currentIp, uint32_t& version,
		uint32_t maxNumberOfChunkCopies, std::vector<ChunkTypeWithAddress>& serversList) {
	chunk *c;
	slist *s;
	uint8_t cnt;

	sassert(serversList.empty());
	c = chunk_find(chunkid);

	if (c == NULL) {
		return ERROR_NOCHUNK;
	}
	version = c->version;
	cnt = 0;
	std::vector<ChunkLocation> chunkLocation;
	ChunkLocation chunkserverLocation;
	for (s = c->slisthead; s; s = s->next) {
		if (s->is_valid()) {
			if (cnt < maxNumberOfChunkCopies && matocsserv_getlocation(s->ptr,
					&(chunkserverLocation.address.ip),
					&(chunkserverLocation.address.port)) == 0) {
				chunkserverLocation.distance =
						topology_distance(chunkserverLocation.address.ip, currentIp);
						// in the future prepare more sophisticated distance function
				chunkserverLocation.random = rndu32();
				chunkserverLocation.chunkType = s->chunkType;
				chunkLocation.push_back(chunkserverLocation);
				cnt++;
			}
		}
	}
	std::sort(chunkLocation.begin(), chunkLocation.end());
	for (uint i = 0; i < chunkLocation.size(); ++i) {
		const ChunkLocation& loc = chunkLocation[i];
		serversList.push_back(ChunkTypeWithAddress(loc.address, loc.chunkType));
	}
	return STATUS_OK;
}

void chunk_server_has_chunk(void *ptr, uint64_t chunkid, uint32_t version, ChunkType chunkType) {
	chunk *c;
	slist *s;
	const uint32_t new_version = version & 0x7FFFFFFF;
	const bool todel = version & 0x80000000;
	c = chunk_find(chunkid);
	if (c==NULL) {
		// chunkserver has nonexistent chunk, so create it for future deletion
		if (chunkid>=nextchunkid) {
			nextchunkid=chunkid+1;
		}
		c = chunk_new(chunkid, new_version);
		c->lockedto = (uint32_t)main_time()+UNUSED_DELETE_TIMEOUT;
		c->lockid = 0;
		chunk_update_checksum(c);
	}
	for (s=c->slisthead ; s ; s=s->next) {
		if (s->ptr == ptr && s->chunkType == chunkType) {
			// This server already notified us about its copy.
			// We normally don't get repeated notifications about the same copy, but
			// they can arrive after chunkserver configuration reload (particularly,
			// when folders change their 'to delete' status) or due to bugs.
			// Let's try to handle them as well as we can.
			switch (s->valid) {
			case DEL:
				// We requested deletion, but the chunkserver 'has' this copy again.
				// Repeat deletion request.
				c->invalidateCopy(s);
				// fallthrough
			case INVALID:
				// leave this copy alone
				return;
			default:
				break;
			}
			if (s->version != new_version) {
				syslog(LOG_WARNING, "chunk %016" PRIX64 ": master data indicated "
						"version %08" PRIX32 ", chunkserver reports %08"
						PRIX32 "!!! Updating master data.", c->chunkid,
						s->version, new_version);
				s->version = new_version;
			}
			if (s->version != c->version) {
				c->markCopyAsHavingWrongVersion(s);
				return;
			}
			if (!s->is_todel() && todel) {
				s->mark_todel();
				c->updateStats();
			}
			if (s->is_todel() && !todel) {
				s->unmark_todel();
				c->updateStats();
			}
			return;
		}
	}
	const uint8_t state = (new_version == c->version) ? (todel ? TDVALID : VALID) : INVALID;
	c->addCopy(ptr, state, new_version, chunkType);
}

void chunk_damaged(void *ptr,uint64_t chunkid) {
	chunk *c;
	slist *s;
	c = chunk_find(chunkid);
	if (c==NULL) {
		// syslog(LOG_WARNING,"chunkserver has nonexistent chunk (%016" PRIX64 "), so create it for future deletion",chunkid);
		if (chunkid>=nextchunkid) {
			nextchunkid=chunkid+1;
		}
		c = chunk_new(chunkid, 0);
	}
	for (s=c->slisthead ; s ; s=s->next) {
		if (s->ptr==ptr) {
			c->invalidateCopy(s);
			c->needverincrease=1;
			return;
		}
	}
	c->addCopy(ptr, INVALID, 0, ChunkType::getStandardChunkType());
	c->needverincrease=1;
}

void chunk_lost(void *ptr,uint64_t chunkid) {
	chunk *c;
	slist **sptr,*s;
	c = chunk_find(chunkid);
	if (c==NULL) {
		return;
	}
	sptr=&(c->slisthead);
	while ((s=*sptr)) {
		if (s->ptr==ptr) {
			c->unlinkCopy(s, sptr);
			c->needverincrease=1;
		} else {
			sptr = &(s->next);
		}
	}
}

void chunk_server_disconnected(void *ptr) {
	chunk *c;
	slist *s,**st;
	uint32_t i;
	for (i=0 ; i<HASHSIZE ; i++) {
		for (c=chunkhash[i] ; c ; c=c->next ) {
			st = &(c->slisthead);
			while (*st) {
				s = *st;
				if (s->ptr == ptr) {
					c->unlinkCopy(s, st);
					c->needverincrease=1;
				} else {
					st = &(s->next);
				}
			}
			if (c->operation!=NONE) {
				bool any_copy_busy = false;
				uint8_t valid_copies = 0;
				for (s=c->slisthead ; s ; s=s->next) {
					any_copy_busy |= s->is_busy();
					valid_copies += s->is_valid() ? 1 : 0;
				}
				if (any_copy_busy) {
					c->interrupted = 1;
				} else {
					if (valid_copies > 0) {
						chunk_emergency_increase_version(c);
					} else {
						matoclserv_chunk_status(c->chunkid,ERROR_NOTDONE);
						c->operation=NONE;
					}
				}
			}
		}
	}
	fs_cs_disconnected();
}

void chunk_got_delete_status(void *ptr, uint64_t chunkId, ChunkType chunkType, uint8_t status) {
	chunk *c;
	slist *s,**st;
	c = chunk_find(chunkId);
	if (c==NULL) {
		return ;
	}
	st = &(c->slisthead);
	while (*st) {
		s = *st;
		if (s->ptr == ptr && s->chunkType == chunkType) {
			if (s->valid!=DEL) {
				syslog(LOG_WARNING,"got unexpected delete status");
			}
			c->unlinkCopy(s, st);
		} else {
			st = &(s->next);
		}
	}
	if (status!=0) {
		return ;
	}
}

void chunk_got_replicate_status(void *ptr, uint64_t chunkId, uint32_t chunkVersion,
		ChunkType chunkType, uint8_t status) {
	slist *s;
	chunk *c = chunk_find(chunkId);
	if (c == NULL || status != 0) {
		return;
	}

	for (s = c->slisthead; s; s = s->next) {
		if (s->chunkType == chunkType && s->ptr == ptr) {
			syslog(LOG_WARNING,
					"got replication status from server which had had that chunk before (chunk:%016"
					PRIX64 "_%08" PRIX32 ")", chunkId, chunkVersion);
			if (s->valid == VALID && chunkVersion != c->version) {
				s->version = chunkVersion;
				c->markCopyAsHavingWrongVersion(s);
			}
			return;
		}
	}
	const uint8_t state = (c->isLocked() || chunkVersion != c->version) ? INVALID : VALID;
	c->addCopy(ptr, state, chunkVersion, chunkType);
}

void chunk_operation_status(chunk *c, ChunkType chunkType, uint8_t status,void *ptr) {
	slist *s;
	uint8_t valid_copies = 0;
	bool any_copy_busy = false;
	for (s=c->slisthead ; s ; s=s->next) {
		if (s->ptr == ptr && s->chunkType == chunkType) {
			if (status!=0) {
				c->interrupted = 1; // increase version after finish, just in case
				c->invalidateCopy(s);
			} else {
				if (s->is_busy()) {
					s->unmark_busy();
				}
			}
		}
		any_copy_busy |= s->is_busy();
		valid_copies += s->is_valid() ? 1 : 0;
	}
	if (!any_copy_busy) {
		if (valid_copies > 0) {
			if (c->interrupted) {
				chunk_emergency_increase_version(c);
			} else {
				matoclserv_chunk_status(c->chunkid,STATUS_OK);
				c->operation=NONE;
				c->needverincrease = 0;
			}
		} else {
			matoclserv_chunk_status(c->chunkid,ERROR_NOTDONE);
			c->operation=NONE;
		}
	}
}

void chunk_got_chunkop_status(void *ptr,uint64_t chunkid,uint8_t status) {
	chunk *c;
	c = chunk_find(chunkid);
	if (c==NULL) {
		return ;
	}
	chunk_operation_status(c, ChunkType::getStandardChunkType(), status, ptr);
}

void chunk_got_create_status(void *ptr,uint64_t chunkId, ChunkType chunkType, uint8_t status) {
	chunk *c;
	c = chunk_find(chunkId);
	if (c==NULL) {
		return ;
	}
	chunk_operation_status(c, chunkType, status, ptr);
}

void chunk_got_duplicate_status(void *ptr, uint64_t chunkId, ChunkType chunkType, uint8_t status) {
	chunk *c;
	c = chunk_find(chunkId);
	if (c==NULL) {
		return ;
	}
	chunk_operation_status(c, chunkType, status, ptr);
}

void chunk_got_setversion_status(void *ptr, uint64_t chunkId, ChunkType chunkType, uint8_t status) {
	chunk *c;
	c = chunk_find(chunkId);
	if (c==NULL) {
		return ;
	}
	chunk_operation_status(c, chunkType, status, ptr);
}

void chunk_got_truncate_status(void *ptr, uint64_t chunkid, ChunkType chunkType, uint8_t status) {
	chunk *c;
	c = chunk_find(chunkid);
	if (c==NULL) {
		return ;
	}
	chunk_operation_status(c, chunkType, status, ptr);
}

void chunk_got_duptrunc_status(void *ptr, uint64_t chunkId, ChunkType chunkType, uint8_t status) {
	chunk *c;
	c = chunk_find(chunkId);
	if (c==NULL) {
		return ;
	}
	chunk_operation_status(c, chunkType, status, ptr);
}

/* ----------------------- */
/* JOBS (DELETE/REPLICATE) */
/* ----------------------- */

void chunk_store_info(uint8_t *buff) {
	put32bit(&buff,chunksinfo_loopstart);
	put32bit(&buff,chunksinfo_loopend);
	put32bit(&buff,chunksinfo.done.del_invalid);
	put32bit(&buff,chunksinfo.notdone.del_invalid);
	put32bit(&buff,chunksinfo.done.del_unused);
	put32bit(&buff,chunksinfo.notdone.del_unused);
	put32bit(&buff,chunksinfo.done.del_diskclean);
	put32bit(&buff,chunksinfo.notdone.del_diskclean);
	put32bit(&buff,chunksinfo.done.del_overgoal);
	put32bit(&buff,chunksinfo.notdone.del_overgoal);
	put32bit(&buff,chunksinfo.done.copy_undergoal);
	put32bit(&buff,chunksinfo.notdone.copy_undergoal);
	put32bit(&buff,chunksinfo.copy_rebalance);
}

//jobs state: jobshpos

class ChunkWorker {
public:
	ChunkWorker();
	void doEveryLoopTasks();
	void doEverySecondTasks();
	void doChunkJobs(chunk *c, uint16_t serverCount, double minUsage, double maxUsage);

private:
	bool tryReplication(chunk *c, ChunkType type, void *destinationServer);

	uint16_t serverCount_;
	loop_info inforec_;
	uint32_t deleteNotDone_;
	uint32_t deleteDone_;
	uint32_t prevToDeleteCount_;
	uint32_t deleteLoopCount_;
};

ChunkWorker::ChunkWorker()
		: serverCount_(0),
		  deleteNotDone_(0),
		  deleteDone_(0),
		  prevToDeleteCount_(0),
		  deleteLoopCount_(0) {
	memset(&inforec_,0,sizeof(loop_info));
}

void ChunkWorker::doEveryLoopTasks() {
	deleteLoopCount_++;
	if (deleteLoopCount_ >= 16) {
		uint32_t toDeleteCount = deleteDone_ + deleteNotDone_;
		deleteLoopCount_ = 0;
		if ((deleteNotDone_ > deleteDone_) && (toDeleteCount > prevToDeleteCount_)) {
			TmpMaxDelFrac *= 1.5;
			if (TmpMaxDelFrac>MaxDelHardLimit) {
				syslog(LOG_NOTICE,"DEL_LIMIT hard limit (%" PRIu32 " per server) reached",MaxDelHardLimit);
				TmpMaxDelFrac=MaxDelHardLimit;
			}
			TmpMaxDel = TmpMaxDelFrac;
			syslog(LOG_NOTICE,"DEL_LIMIT temporary increased to: %" PRIu32 " per server",TmpMaxDel);
		}
		if ((toDeleteCount < prevToDeleteCount_) && (TmpMaxDelFrac > MaxDelSoftLimit)) {
			TmpMaxDelFrac /= 1.5;
			if (TmpMaxDelFrac<MaxDelSoftLimit) {
				syslog(LOG_NOTICE,"DEL_LIMIT back to soft limit (%" PRIu32 " per server)",MaxDelSoftLimit);
				TmpMaxDelFrac = MaxDelSoftLimit;
			}
			TmpMaxDel = TmpMaxDelFrac;
			syslog(LOG_NOTICE,"DEL_LIMIT decreased back to: %" PRIu32 " per server",TmpMaxDel);
		}
		prevToDeleteCount_ = toDeleteCount;
		deleteNotDone_ = 0;
		deleteDone_ = 0;
	}
	chunksinfo = inforec_;
	memset(&inforec_,0,sizeof(inforec_));
	chunksinfo_loopstart = chunksinfo_loopend;
	chunksinfo_loopend = main_time();
}

void ChunkWorker::doEverySecondTasks() {
	serverCount_ = 0;
}

static bool chunkPresentOnServer(chunk *c, void *server) {
	for (slist *s = c->slisthead ; s ; s = s->next) {
		if (s->ptr == server) {
			return true;
		}
	}
	return false;
}

static void* getServerForReplication(chunk *c, ChunkType chunkTypeToRecover) {
	// get list of chunkservers which can be written to
	std::vector<void*> possibleDestinations;
	matocsserv_getservers_lessrepl(possibleDestinations, MaxWriteRepl);
	uint32_t minServerVersion = 0;
	if (!chunkTypeToRecover.isStandardChunkType()) {
		minServerVersion = lizardfsVersion(1, 6, 28);
	}
	void *destination = nullptr;
	for (void* server : possibleDestinations) {
		if (matocsserv_get_version(server) < minServerVersion) {
			continue;
		}
		destination = server;
		for (slist *s = c->slisthead; s; s = s->next) {
			if (s->ptr == server &&
					s->chunkType.getStripeSize() == chunkTypeToRecover.getStripeSize()) {
				// server can't have any chunk of the same goal
				destination = nullptr;
				break;
			}
		}
		if (destination) {
			break;
		}
	}
	return destination;
}

bool ChunkWorker::tryReplication(chunk *c, ChunkType chunkTypeToRecover, void *destinationServer) {
	// NOTE: we don't allow replicating xor chunks from pre-1.6.28 chunkservers
	const uint32_t newServerVersion = lizardfsVersion(1, 6, 28);
	std::vector<void*> standardSources;
	std::vector<void*> newServerSources;
	ChunkCopiesCalculator newSourcesCalculator(c->goal());

	for (slist *s = c->slisthead ; s ; s = s->next) {
		if (s->is_valid() && !s->is_busy()) {
			if (matocsserv_get_version(s->ptr) >= newServerVersion) {
				newServerSources.push_back(s->ptr);
				newSourcesCalculator.addPart(s->chunkType);
			}
			if (s->chunkType.isStandardChunkType()) {
				standardSources.push_back(s->ptr);
			}
		}
	}

	if (newSourcesCalculator.isRecoveryPossible() &&
			matocsserv_get_version(destinationServer) >= newServerVersion) {
		// new replication possible - use it
		matocsserv_send_liz_replicatechunk(destinationServer, c->chunkid, c->version,
				chunkTypeToRecover, newServerSources,
				newSourcesCalculator.availableParts());
	} else if (chunkTypeToRecover.isStandardChunkType() && !standardSources.empty()) {
		// fall back to legacy replication
		matocsserv_send_replicatechunk(destinationServer, c->chunkid, c->version,
				standardSources[rndu32_ranged(standardSources.size())]);
	} else {
		// no replication possible
		return false;
	}
	stats_replications++;
	c->lockid = 0;             // remove stale lock
	c->needverincrease = 1;
	return true;
}

void ChunkWorker::doChunkJobs(chunk *c, uint16_t serverCount, double minUsage, double maxUsage) {
	slist *s;
	static void* ptrs[65535];
	static uint32_t min,max;

	// step 0. Update chunk's statistics
	// Just in case if somewhere is a bug and updateStats was not called
	c->updateStats();

	// step 1. calculate number of valid and invalid copies
	uint32_t vc, tdc, ivc, bc, tdb, dc;
	vc = tdc = ivc = bc = tdb = dc = 0;
	for (s = c->slisthead ; s ; s = s->next) {
		switch (s->valid) {
		case INVALID:
			ivc++;
			break;
		case TDVALID:
			tdc++;
			break;
		case VALID:
			vc++;
			break;
		case TDBUSY:
			tdb++;
			break;
		case BUSY:
			bc++;
			break;
		case DEL:
			dc++;
			break;
		}
	}

	// step 2. check number of copies
	if (tdc+vc+tdb+bc==0 && ivc>0 && c->fileCount() > 0) {
		syslog(LOG_WARNING,"chunk %016" PRIX64 " has only invalid copies (%" PRIu32 ") - please repair it manually",c->chunkid,ivc);
		for (s=c->slisthead ; s ; s=s->next) {
			syslog(LOG_NOTICE,"chunk %016" PRIX64 "_%08" PRIX32 " - invalid copy on (%s - ver:%08" PRIX32 ")",c->chunkid,c->version,matocsserv_getstrip(s->ptr),s->version);
		}
		return ;
	}

	// step 3. delete invalid copies
	for (s=c->slisthead ; s ; s=s->next) {
		if (matocsserv_deletion_counter(s->ptr)<TmpMaxDel) {
			if (!s->is_valid()) {
				if (s->valid==DEL) {
					syslog(LOG_WARNING,"chunk hasn't been deleted since previous loop - retry");
				}
				s->valid = DEL;
				stats_deletions++;
				matocsserv_send_deletechunk(s->ptr, c->chunkid, 0, s->chunkType);
				inforec_.done.del_invalid++;
				deleteDone_++;
				dc++;
				ivc--;
			}
		} else {
			if (s->valid==INVALID) {
				inforec_.notdone.del_invalid++;
				deleteNotDone_++;
			}
		}
	}

	// step 4. return if chunk is during some operation
	if (c->operation!=NONE || (c->isLocked())) {
		return ;
	}

	// step 5. check busy count
	if ((bc+tdb)>0) {
		syslog(LOG_WARNING,"chunk %016" PRIX64 " has unexpected BUSY copies",c->chunkid);
		return ;
	}

	// step 6. delete unused chunk
	if (c->fileCount()==0) {
		for (s=c->slisthead ; s ; s=s->next) {
			if (matocsserv_deletion_counter(s->ptr)<TmpMaxDel) {
				if (s->is_valid() && !s->is_busy()) {
					c->deleteCopy(s);
					c->needverincrease=1;
					stats_deletions++;
					matocsserv_send_deletechunk(s->ptr, c->chunkid, c->version, s->chunkType);
					inforec_.done.del_unused++;
					deleteDone_++;
				}
			} else {
				if (s->valid==VALID || s->valid==TDVALID) {
					inforec_.notdone.del_unused++;
					deleteNotDone_++;
				}
			}
		}
		return ;
	}

	// step 7a. if chunk needs replication, do it before removing any copies
	if (c->needsReplication()) {
		std::vector<ChunkType> toRecover = c->makeRegularCopiesCalculator().getPartsToRecover();
		if (jobsnorepbefore >= main_time() || c->isLost() || toRecover.empty()) {
			inforec_.notdone.copy_undergoal++;
			return;
		}
		const ChunkType chunkTypeToRecover = toRecover.front();
		void* destination = getServerForReplication(c, chunkTypeToRecover);
		if (destination == nullptr) {
			inforec_.notdone.copy_undergoal++;
			return;
		}
		if (tryReplication(c, chunkTypeToRecover, destination)) {
			inforec_.done.copy_undergoal++;
		} else {
			inforec_.notdone.copy_undergoal++;
		}
		return;
	}

	// step 7b. if chunk has too many copies then delete some of them
	if (c->needsDeletion()) {
		std::vector<ChunkType> toRemove = c->makeRegularCopiesCalculator().getPartsToRemove();
		if (serverCount_ == 0) {
			serverCount_ = matocsserv_getservers_ordered(ptrs,AcceptableDifference/2.0,&min,&max);
		}
		uint32_t copiesRemoved = 0;
		for (uint32_t i = 0; i < serverCount_ && !toRemove.empty(); ++i) {
			for (s = c->slisthead; s; s = s->next) {
				if (s->ptr != ptrs[serverCount_ - 1 - i] || s->valid != VALID) {
					continue;
				}
				if (matocsserv_deletion_counter(s->ptr) >= TmpMaxDel) {
					break;
				}

				auto it = std::find(toRemove.begin(), toRemove.end(), s->chunkType);
				if (it == toRemove.end()) {
					continue;
				}
				c->deleteCopy(s);
				c->needverincrease=1;
				stats_deletions++;
				matocsserv_send_deletechunk(s->ptr, c->chunkid, 0, s->chunkType);
				toRemove.erase(it);
				copiesRemoved++;
				vc--;
				dc++;
			}
		}
		inforec_.done.del_overgoal += copiesRemoved;
		deleteDone_ += copiesRemoved;
		inforec_.notdone.del_overgoal += (toRemove.size() - copiesRemoved);
		deleteNotDone_ += (toRemove.size() - copiesRemoved);
		return;
	}

	// step 7c. if chunk has one copy on each server and some of them have status TODEL then delete one of it
	bool hasXorCopies = false;
	for (s=c->slisthead ; s ; s=s->next) {
		if (!s->chunkType.isStandardChunkType()) {
			hasXorCopies = true;
		}
	}
	if (isOrdinaryGoal(c->goal())
			&& !hasXorCopies
			&& vc + tdc >= serverCount
			&& vc < c->goal()
			&& tdc > 0
			&& vc + tdc > 1) {
		uint8_t prevdone;
		prevdone = 0;
		for (s=c->slisthead ; s && prevdone==0 ; s=s->next) {
			if (s->valid==TDVALID) {
				if (matocsserv_deletion_counter(s->ptr)<TmpMaxDel) {
					c->deleteCopy(s);
					c->needverincrease=1;
					stats_deletions++;
					matocsserv_send_deletechunk(s->ptr, c->chunkid, 0, s->chunkType);
					inforec_.done.del_diskclean++;
					tdc--;
					dc++;
					prevdone = 1;
				} else {
					inforec_.notdone.del_diskclean++;
				}
			}
		}
		return;
	}

	if (chunksinfo.notdone.copy_undergoal > 0 && chunksinfo.done.copy_undergoal > 0) {
		return;
	}

	// step 9. if there is too big difference between chunkservers then make copy of chunk from server with biggest disk usage on server with lowest disk usage
	if (c->goal() >= vc && vc + tdc>0 && (maxUsage - minUsage) > AcceptableDifference) {
		if (serverCount_==0) {
			serverCount_ = matocsserv_getservers_ordered(ptrs,AcceptableDifference/2.0,&min,&max);
		}
		if (min>0 || max>0) {
			ChunkType chunkType = ChunkType::getStandardChunkType();
			void *srcserv=NULL;
			void *dstserv=NULL;
			if (max>0) {
				for (uint32_t i=0 ; i<max && srcserv==NULL ; i++) {
					if (matocsserv_replication_read_counter(ptrs[serverCount_-1-i])<MaxReadRepl) {
						for (s=c->slisthead ; s && s->ptr!=ptrs[serverCount_-1-i] ; s=s->next ) {}
						if (s && (s->valid==VALID || s->valid==TDVALID)) {
							srcserv = s->ptr;
							chunkType = s->chunkType;
						}
					}
				}
			} else {
				for (uint32_t i=0 ; i<(serverCount_-min) && srcserv==NULL ; i++) {
					if (matocsserv_replication_read_counter(ptrs[serverCount_-1-i])<MaxReadRepl) {
						for (s=c->slisthead ; s && s->ptr!=ptrs[serverCount_-1-i] ; s=s->next ) {}
						if (s && (s->valid==VALID || s->valid==TDVALID)) {
							srcserv = s->ptr;
							chunkType = s->chunkType;
						}
					}
				}
			}
			if (srcserv!=NULL) {
				if (min>0) {
					for (uint32_t i=0 ; i<min && dstserv==NULL ; i++) {
						if (matocsserv_replication_write_counter(ptrs[i])<MaxWriteRepl) {
							if (!chunkPresentOnServer(c, ptrs[i])) {
								dstserv=ptrs[i];
							}
						}
					}
				} else {
					for (uint32_t i=0 ; i<serverCount_-max && dstserv==NULL ; i++) {
						if (matocsserv_replication_write_counter(ptrs[i])<MaxWriteRepl) {
							if (!chunkPresentOnServer(c, ptrs[i])) {
								dstserv=ptrs[i];
							}
						}
					}
				}
				if (dstserv!=NULL) {
					if (tryReplication(c, chunkType, dstserv)) {
						inforec_.copy_rebalance++;
					}
				}
			}
		}
	}
}

void chunk_jobs_main(void) {
	static ChunkWorker chunkWorker;
	uint32_t i,l,lc,r;
	uint16_t usableServerCount, totalServerCount;
	static uint16_t lastTotalServerCount = 0;
	static uint16_t maxTotalServerCount = 0;
	double minUsage, maxUsage;
	chunk *c,**cp;

	if (starttime + ReplicationsDelayInit > main_time()) {
		return;
	}

	matocsserv_usagedifference(&minUsage, &maxUsage, &usableServerCount, &totalServerCount);

	if (totalServerCount < lastTotalServerCount) {          // servers disconnected
		jobsnorepbefore = main_time() + ReplicationsDelayDisconnect;
	} else if (totalServerCount > lastTotalServerCount) {   // servers connected
		if (totalServerCount >= maxTotalServerCount) {
			maxTotalServerCount = totalServerCount;
			jobsnorepbefore = main_time();
		}
	} else if (totalServerCount < maxTotalServerCount && (uint32_t)main_time() > jobsnorepbefore) {
		maxTotalServerCount = totalServerCount;
	}
	lastTotalServerCount = totalServerCount;

	if (minUsage > maxUsage) {
		return;
	}

	chunkWorker.doEverySecondTasks();
	lc = 0;
	for (i=0 ; i<HashSteps && lc<HashCPS ; i++) {
		if (jobshpos==0) {
			chunkWorker.doEveryLoopTasks();
		}
		// delete unused chunks from structures
		l=0;
		cp = &(chunkhash[jobshpos]);
		while ((c=*cp)!=NULL) {
			if (c->fileCount()==0 && c->slisthead==NULL) {
				*cp = (c->next);
				chunk_delete(c);
			} else {
				cp = &(c->next);
				l++;
				lc++;
			}
		}
		if (l>0) {
			r = rndu32_ranged(l);
			l=0;
		// do jobs on rest of them
			for (c=chunkhash[jobshpos] ; c ; c=c->next) {
				if (l>=r) {
					chunkWorker.doChunkJobs(c, usableServerCount, minUsage, maxUsage);
				}
				l++;
			}
			l=0;
			for (c=chunkhash[jobshpos] ; l<r && c ; c=c->next) {
				chunkWorker.doChunkJobs(c, usableServerCount, minUsage, maxUsage);
				l++;
			}
		}
		jobshpos+=123; // if HASHSIZE is any power of 2 then any odd number is good here
		jobshpos%=HASHSIZE;
	}
}

#endif

constexpr uint32_t kSerializedChunkSizeNoLockId = 16;
constexpr uint32_t kSerializedChunkSizeWithLockId = 20;
#define CHUNKCNT 1000

#ifdef METARESTORE

void chunk_dump(void) {
	chunk *c;
	uint32_t i;

	for (i=0 ; i<HASHSIZE ; i++) {
		for (c=chunkhash[i] ; c ; c=c->next) {
			printf("*|i:%016" PRIX64 "|v:%08" PRIX32 "|g:%" PRIu8 "|t:%10" PRIu32 "\n",c->chunkid,c->version,c->goal(),c->lockedto);
		}
	}
}

#endif

int chunk_load(FILE *fd, bool loadLockIds) {
	uint8_t hdr[8];
	const uint8_t *ptr;
	int32_t r;
	chunk *c;
// chunkdata
	uint64_t chunkid;

	if (fread(hdr,1,8,fd)!=8) {
		return -1;
	}
	ptr = hdr;
	nextchunkid = get64bit(&ptr);
	int32_t serializedChunkSize = (loadLockIds
			? kSerializedChunkSizeWithLockId : kSerializedChunkSizeNoLockId);
	std::vector<uint8_t> loadbuff(serializedChunkSize);
	for (;;) {
		r = fread(loadbuff.data(), 1, serializedChunkSize, fd);
		if (r != serializedChunkSize) {
			return -1;
		}
		ptr = loadbuff.data();
		chunkid = get64bit(&ptr);
		if (chunkid>0) {
			uint32_t version = get32bit(&ptr);
			c = chunk_new(chunkid, version);
			c->lockedto = get32bit(&ptr);
			if (loadLockIds) {
				c->lockid = get32bit(&ptr);
			}
		} else {
			uint32_t version = get32bit(&ptr);
			uint32_t lockedto = get32bit(&ptr);
			if (version==0 && lockedto==0) {
				return 0;
			} else {
				return -1;
			}
		}
	}
	return 0;       // unreachable
}

void chunk_store(FILE *fd) {
	uint8_t hdr[8];
	uint8_t storebuff[kSerializedChunkSizeWithLockId * CHUNKCNT];
	uint8_t *ptr;
	uint32_t i,j;
	chunk *c;
// chunkdata
	uint64_t chunkid;
	uint32_t version;
	uint32_t lockedto, lockid;
	ptr = hdr;
	put64bit(&ptr,nextchunkid);
	if (fwrite(hdr,1,8,fd)!=(size_t)8) {
		return;
	}
	j=0;
	ptr = storebuff;
	for (i=0 ; i<HASHSIZE ; i++) {
		for (c=chunkhash[i] ; c ; c=c->next) {
			chunkid = c->chunkid;
			put64bit(&ptr,chunkid);
			version = c->version;
			put32bit(&ptr,version);
			lockedto = c->lockedto;
			lockid = c->lockid;
			put32bit(&ptr,lockedto);
			put32bit(&ptr,lockid);
			j++;
			if (j==CHUNKCNT) {
				size_t writtenBlockSize = kSerializedChunkSizeWithLockId * CHUNKCNT;
				if (fwrite(storebuff, 1, writtenBlockSize, fd) != writtenBlockSize) {
					return;
				}
				j=0;
				ptr = storebuff;
			}
		}
	}
	memset(ptr, 0, kSerializedChunkSizeWithLockId);
	j++;
	size_t writtenBlockSize = kSerializedChunkSizeWithLockId * j;
	if (fwrite(storebuff, 1, writtenBlockSize, fd) != writtenBlockSize) {
		return;
	}
}

void chunk_term(void) {
#ifndef METARESTORE
# ifdef USE_SLIST_BUCKETS
	slist_bucket *sb,*sbn;
# else
	slist *sl,*sln;
# endif
# if 0
# ifdef USE_FLIST_BUCKETS
	flist_bucket *fb,*fbn;
# else
	flist *fl,*fln;
# endif
# endif
# ifdef USE_CHUNK_BUCKETS
	chunk_bucket *cb,*cbn;
# endif
# if !defined(USE_SLIST_BUCKETS) || !defined(USE_FLIST_BUCKETS) || !defined(USE_CHUNK_BUCKETS)
	uint32_t i;
	chunk *ch,*chn;
# endif
#else
# ifdef USE_CHUNK_BUCKETS
	chunk_bucket *cb,*cbn;
# else
	uint32_t i;
	chunk *ch,*chn;
# endif
#endif

#ifndef METARESTORE
# ifdef USE_SLIST_BUCKETS
	for (sb = sbhead ; sb ; sb = sbn) {
		sbn = sb->next;
		delete sb;
	}
# else
	for (i=0 ; i<HASHSIZE ; i++) {
		for (ch = chunkhash[i] ; ch ; ch = ch->next) {
			for (sl = ch->slisthead ; sl ; sl = sln) {
				sln = sl->next;
				delete sl;
			}
		}
	}
# endif
#endif
#ifdef USE_CHUNK_BUCKETS
	for (cb = cbhead ; cb ; cb = cbn) {
		cbn = cb->next;
		delete cb;
	}
#else
	for (i=0 ; i<HASHSIZE ; i++) {
		for (ch = chunkhash[i] ; ch ; ch = chn) {
			chn = ch->next;
			delete ch;
		}
	}
#endif
}

void chunk_newfs(void) {
#ifndef METARESTORE
	chunk::count = 0;
#endif
	nextchunkid = 1;
}

#ifndef METARESTORE
void chunk_reload(void) {
	uint32_t repl;
	uint32_t looptime;

	ReplicationsDelayInit = cfg_getuint32("REPLICATIONS_DELAY_INIT",300);
	ReplicationsDelayDisconnect = cfg_getuint32("REPLICATIONS_DELAY_DISCONNECT",3600);

	uint32_t disableChunksDel = cfg_getuint32("DISABLE_CHUNKS_DEL", 0);
	if (disableChunksDel) {
		MaxDelSoftLimit = MaxDelHardLimit = 0;
	} else {
		uint32_t oldMaxDelSoftLimit = MaxDelSoftLimit;
		uint32_t oldMaxDelHardLimit = MaxDelHardLimit;

		MaxDelSoftLimit = cfg_getuint32("CHUNKS_SOFT_DEL_LIMIT",10);
		if (cfg_isdefined("CHUNKS_HARD_DEL_LIMIT")) {
			MaxDelHardLimit = cfg_getuint32("CHUNKS_HARD_DEL_LIMIT",25);
			if (MaxDelHardLimit<MaxDelSoftLimit) {
				MaxDelSoftLimit = MaxDelHardLimit;
				syslog(LOG_WARNING,"CHUNKS_SOFT_DEL_LIMIT is greater than CHUNKS_HARD_DEL_LIMIT - using CHUNKS_HARD_DEL_LIMIT for both");
			}
		} else {
			MaxDelHardLimit = 3 * MaxDelSoftLimit;
		}
		if (MaxDelSoftLimit==0) {
			MaxDelSoftLimit = oldMaxDelSoftLimit;
			MaxDelHardLimit = oldMaxDelHardLimit;
		}
	}
	if (TmpMaxDelFrac<MaxDelSoftLimit) {
		TmpMaxDelFrac = MaxDelSoftLimit;
	}
	if (TmpMaxDelFrac>MaxDelHardLimit) {
		TmpMaxDelFrac = MaxDelHardLimit;
	}
	if (TmpMaxDel<MaxDelSoftLimit) {
		TmpMaxDel = MaxDelSoftLimit;
	}
	if (TmpMaxDel>MaxDelHardLimit) {
		TmpMaxDel = MaxDelHardLimit;
	}

	repl = cfg_getuint32("CHUNKS_WRITE_REP_LIMIT",2);
	if (repl>0) {
		MaxWriteRepl = repl;
	}


	repl = cfg_getuint32("CHUNKS_READ_REP_LIMIT",10);
	if (repl>0) {
		MaxReadRepl = repl;
	}

	if (cfg_isdefined("CHUNKS_LOOP_TIME")) {
		looptime = cfg_getuint32("CHUNKS_LOOP_TIME",300);
		if (looptime < MINLOOPTIME) {
			syslog(LOG_NOTICE,"CHUNKS_LOOP_TIME value too low (%" PRIu32 ") increased to %u",looptime,MINLOOPTIME);
			looptime = MINLOOPTIME;
		}
		if (looptime > MAXLOOPTIME) {
			syslog(LOG_NOTICE,"CHUNKS_LOOP_TIME value too high (%" PRIu32 ") decreased to %u",looptime,MAXLOOPTIME);
			looptime = MAXLOOPTIME;
		}
		HashSteps = 1+((HASHSIZE)/looptime);
		HashCPS = 0xFFFFFFFF;
	} else {
		looptime = cfg_getuint32("CHUNKS_LOOP_MIN_TIME",300);
		if (looptime < MINLOOPTIME) {
			syslog(LOG_NOTICE,"CHUNKS_LOOP_MIN_TIME value too low (%" PRIu32 ") increased to %u",looptime,MINLOOPTIME);
			looptime = MINLOOPTIME;
		}
		if (looptime > MAXLOOPTIME) {
			syslog(LOG_NOTICE,"CHUNKS_LOOP_MIN_TIME value too high (%" PRIu32 ") decreased to %u",looptime,MAXLOOPTIME);
			looptime = MAXLOOPTIME;
		}
		HashSteps = 1+((HASHSIZE)/looptime);
		HashCPS = cfg_getuint32("CHUNKS_LOOP_MAX_CPS",100000);
		if (HashCPS < MINCPS) {
			syslog(LOG_NOTICE,"CHUNKS_LOOP_MAX_CPS value too low (%" PRIu32 ") increased to %u",HashCPS,MINCPS);
			HashCPS = MINCPS;
		}
		if (HashCPS > MAXCPS) {
			syslog(LOG_NOTICE,"CHUNKS_LOOP_MAX_CPS value too high (%" PRIu32 ") decreased to %u",HashCPS,MAXCPS);
			HashCPS = MAXCPS;
		}
	}

	AcceptableDifference = cfg_getdouble("ACCEPTABLE_DIFFERENCE",0.1);
	if (AcceptableDifference<0.001) {
		AcceptableDifference = 0.001;
	}
	if (AcceptableDifference>10.0) {
		AcceptableDifference = 10.0;
	}
}
#endif

int chunk_strinit(void) {
#ifndef METARESTORE
	uint32_t looptime;

	uint32_t disableChunksDel = cfg_getuint32("DISABLE_CHUNKS_DEL", 0);
	ReplicationsDelayInit = cfg_getuint32("REPLICATIONS_DELAY_INIT",300);
	ReplicationsDelayDisconnect = cfg_getuint32("REPLICATIONS_DELAY_DISCONNECT",3600);
	if (disableChunksDel) {
		MaxDelHardLimit = MaxDelSoftLimit = 0;
	} else {
		MaxDelSoftLimit = cfg_getuint32("CHUNKS_SOFT_DEL_LIMIT",10);
		if (cfg_isdefined("CHUNKS_HARD_DEL_LIMIT")) {
			MaxDelHardLimit = cfg_getuint32("CHUNKS_HARD_DEL_LIMIT",25);
			if (MaxDelHardLimit<MaxDelSoftLimit) {
				MaxDelSoftLimit = MaxDelHardLimit;
				fprintf(stderr,"CHUNKS_SOFT_DEL_LIMIT is greater than CHUNKS_HARD_DEL_LIMIT - using CHUNKS_HARD_DEL_LIMIT for both\n");
			}
		} else {
			MaxDelHardLimit = 3 * MaxDelSoftLimit;
		}
		if (MaxDelSoftLimit == 0) {
			fprintf(stderr,"delete limit is zero !!!\n");
			return -1;
		}
	}
	TmpMaxDelFrac = MaxDelSoftLimit;
	TmpMaxDel = MaxDelSoftLimit;
	MaxWriteRepl = cfg_getuint32("CHUNKS_WRITE_REP_LIMIT",2);
	MaxReadRepl = cfg_getuint32("CHUNKS_READ_REP_LIMIT",10);
	if (MaxReadRepl==0) {
		fprintf(stderr,"read replication limit is zero !!!\n");
		return -1;
	}
	if (MaxWriteRepl==0) {
		fprintf(stderr,"write replication limit is zero !!!\n");
		return -1;
	}
	if (cfg_isdefined("CHUNKS_LOOP_TIME")) {
		fprintf(stderr,"Defining loop time by CHUNKS_LOOP_TIME option is deprecated - use CHUNKS_LOOP_MAX_CPS and CHUNKS_LOOP_MIN_TIME\n");
		looptime = cfg_getuint32("CHUNKS_LOOP_TIME",300);
		if (looptime < MINLOOPTIME) {
			fprintf(stderr,"CHUNKS_LOOP_TIME value too low (%" PRIu32 ") increased to %u\n",looptime,MINLOOPTIME);
			looptime = MINLOOPTIME;
		}
		if (looptime > MAXLOOPTIME) {
			fprintf(stderr,"CHUNKS_LOOP_TIME value too high (%" PRIu32 ") decreased to %u\n",looptime,MAXLOOPTIME);
			looptime = MAXLOOPTIME;
		}
		HashSteps = 1+((HASHSIZE)/looptime);
		HashCPS = 0xFFFFFFFF;
	} else {
		looptime = cfg_getuint32("CHUNKS_LOOP_MIN_TIME",300);
		if (looptime < MINLOOPTIME) {
			fprintf(stderr,"CHUNKS_LOOP_MIN_TIME value too low (%" PRIu32 ") increased to %u\n",looptime,MINLOOPTIME);
			looptime = MINLOOPTIME;
		}
		if (looptime > MAXLOOPTIME) {
			fprintf(stderr,"CHUNKS_LOOP_MIN_TIME value too high (%" PRIu32 ") decreased to %u\n",looptime,MAXLOOPTIME);
			looptime = MAXLOOPTIME;
		}
		HashSteps = 1+((HASHSIZE)/looptime);
		HashCPS = cfg_getuint32("CHUNKS_LOOP_MAX_CPS",100000);
		if (HashCPS < MINCPS) {
			fprintf(stderr,"CHUNKS_LOOP_MAX_CPS value too low (%" PRIu32 ") increased to %u\n",HashCPS,MINCPS);
			HashCPS = MINCPS;
		}
		if (HashCPS > MAXCPS) {
			fprintf(stderr,"CHUNKS_LOOP_MAX_CPS value too high (%" PRIu32 ") decreased to %u\n",HashCPS,MAXCPS);
			HashCPS = MAXCPS;
		}
	}
	AcceptableDifference = cfg_getdouble("ACCEPTABLE_DIFFERENCE",0.1);
	if (AcceptableDifference<0.001) {
		AcceptableDifference = 0.001;
	}
	if (AcceptableDifference>10.0) {
		AcceptableDifference = 10.0;
	}
#endif
	for (uint32_t i=0 ; i<HASHSIZE ; i++) {
		chunkhash[i]=NULL;
	}
#ifndef METARESTORE
	jobshpos = 0;
	jobsrebalancecount = 0;
	starttime = main_time();
	jobsnorepbefore = starttime+ReplicationsDelayInit;
	main_reloadregister(chunk_reload);
	main_timeregister(TIMEMODE_RUN_LATE,1,0,chunk_jobs_main);
#endif
	return 1;
}<|MERGE_RESOLUTION|>--- conflicted
+++ resolved
@@ -190,30 +190,25 @@
 	uint32_t version;
 	uint32_t lockid;
 	uint32_t lockedto;
-<<<<<<< HEAD
-=======
 private: // public/private sections are mixed here to make the struct as small as possible
 	ChunkGoalCounters goalCounters_;
 #ifndef METARESTORE
 	uint8_t allValidCopies_, regularValidCopies_;
 	uint8_t goalInStats_;
 #endif
+#ifndef METARESTORE
 public:
->>>>>>> 5fc4b330
-#ifndef METARESTORE
 	uint8_t needverincrease:1;
 	uint8_t interrupted:1;
 	uint8_t operation:4;
 #endif
+#ifndef METARESTORE
 private:
-#ifndef METARESTORE
-	uint8_t goalInStats_;
 	uint8_t allMissingParts_, regularMissingParts_;
 	uint8_t allRedundantParts_, regularRedundantParts_;
 	uint8_t allStandardCopies_, regularStandardCopies_;
 	uint8_t allAvailabilityState_, regularAvailabilityState_;
 #endif
-	ChunkGoalCounters goalCounters_;
 
 public:
 #ifndef METARESTORE
