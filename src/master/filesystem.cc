/*
   Copyright 2005-2010 Jakub Kruszona-Zawadzki, Gemius SA, 2013 Skytechnology sp. z o.o..

   This file was part of MooseFS and is part of LizardFS.

   LizardFS is free software: you can redistribute it and/or modify
   it under the terms of the GNU General Public License as published by
   the Free Software Foundation, version 3.

   LizardFS is distributed in the hope that it will be useful,
   but WITHOUT ANY WARRANTY; without even the implied warranty of
   MERCHANTABILITY or FITNESS FOR A PARTICULAR PURPOSE.  See the
   GNU General Public License for more details.

   You should have received a copy of the GNU General Public License
   along with LizardFS  If not, see <http://www.gnu.org/licenses/>.
 */

#include "common/platform.h"
#include "master/filesystem.h"

#include <errno.h>
#include <inttypes.h>
#include <stdio.h>
#include <stdlib.h>
#include <string.h>
#include <sys/stat.h>
#include <sys/types.h>
#include <syslog.h>
#include <unistd.h>
#include <fstream>
#include <iostream>
#include <string>
#include <vector>

#include "common/cwrap.h"
#include "common/datapack.h"
#include "common/debug_log.h"
#include "common/exceptions.h"
#include "common/hashfn.h"
#include "common/lizardfs_version.h"
#include "common/massert.h"
#include "common/metadata.h"
#include "common/MFSCommunication.h"
#include "common/rotate_files.h"
#include "common/setup.h"
#include "common/slogger.h"
#include "master/checksum.h"
#include "master/chunks.h"
#include "master/goal_config_loader.h"
#include "master/matomlserv.h"
#include "master/personality.h"
#include "master/quota_database.h"
#include "metarestore/restore.h"

#ifdef LIZARDFS_HAVE_PWD_H
#  include <pwd.h>
#endif
#ifndef METARESTORE
#  include "common/cfg.h"
#  include "common/main.h"
#  include "master/changelog.h"
#  include "master/datacachemgr.h"
#  include "master/matoclserv.h"
#  include "master/matocsserv.h"
#endif

#define NODEHASHBITS (22)
#define NODEHASHSIZE (1<<NODEHASHBITS)
#define NODEHASHPOS(nodeid) ((nodeid)&(NODEHASHSIZE-1))
#define NODECHECKSUMSEED 12345

#define EDGEHASHBITS (22)
#define EDGEHASHSIZE (1<<EDGEHASHBITS)
#define EDGEHASHPOS(hash) ((hash)&(EDGEHASHSIZE-1))
#define EDGECHECKSUMSEED 1231241261
#define LOOKUPNOHASHLIMIT 10

#define XATTR_INODE_HASH_SIZE 65536
#define XATTR_DATA_HASH_SIZE 524288
#define XATTRCHECKSUMSEED 29857986791741783ULL

#define DEFAULT_GOAL 1
#define DEFAULT_TRASHTIME 86400

#define MAXFNAMELENG 255

#define MAX_INDEX 0x7FFFFFFF

#define CHIDS_NO 0
#define CHIDS_YES 1
#define CHIDS_AUTO 2

enum class AclInheritance {
	kInheritAcl,
	kDontInheritAcl
};

constexpr uint8_t kMetadataVersionMooseFS  = 0x15;
constexpr uint8_t kMetadataVersionLizardFS = 0x16;
constexpr uint8_t kMetadataVersionWithSections = 0x20;

#ifndef METARESTORE
typedef struct _bstnode {
	uint32_t val,count;
	struct _bstnode *left,*right;
} bstnode;
#endif

typedef struct _sessionidrec {
	uint32_t sessionid;
	struct _sessionidrec *next;
} sessionidrec;

class fsnode;

struct fsedge {
	fsnode *child,*parent;
	struct fsedge *nextchild,*nextparent;
	struct fsedge **prevchild,**prevparent;
	struct fsedge *next,**prev;
	uint64_t checksum;
	uint16_t nleng;
	uint8_t *name;

	fsedge() : name(nullptr) {}

	~fsedge() {
		free(name);
	}
};
void free(fsedge*); // disable freeing using free at link time :)

typedef struct _statsrecord {
	uint32_t inodes;
	uint32_t dirs;
	uint32_t files;
	uint32_t chunks;
	uint64_t length;
	uint64_t size;
	uint64_t realsize;
} statsrecord;

#ifdef METARESTORE
void changelog(int, char const*, ...) {
	mabort("Bad code path - changelog() shall not be executed in metarestore context.");
}
#endif

struct xattr_data_entry {
	uint32_t inode;
	uint8_t anleng;
	uint32_t avleng;
	uint8_t *attrname;
	uint8_t *attrvalue;
	uint64_t checksum;
	struct xattr_data_entry **previnode,*nextinode;
	struct xattr_data_entry **prev,*next;

	xattr_data_entry() : attrname(nullptr), attrvalue(nullptr) {}

	~xattr_data_entry() {
		free(attrname);
		free(attrvalue);
	}
};
void free(xattr_data_entry*); // disable freeing using free at link time :)

struct xattr_inode_entry {
	uint32_t inode;
	uint32_t anleng;
	uint32_t avleng;
	struct xattr_data_entry *data_head;
	struct xattr_inode_entry *next;
};

class fsnode {
public:
	std::unique_ptr<ExtendedAcl> extendedAcl;
	std::unique_ptr<AccessControlList> defaultAcl;
	uint32_t id;
	uint32_t ctime,mtime,atime;
	uint8_t type;
	uint8_t goal;
	uint16_t mode;  // only 12 lowest bits are used for mode, in unix standard upper 4 are used for object type, but since there is field "type" this bits can be used as extra flags
	uint32_t uid;
	uint32_t gid;
	uint32_t trashtime;
	union _data {
		struct _ddata {                         // type==TYPE_DIRECTORY
			fsedge *children;
			uint32_t nlink;
			uint32_t elements;
			statsrecord *stats;
		} ddata;
		struct _sdata {                         // type==TYPE_SYMLINK
			uint32_t pleng;
			uint8_t *path;
		} sdata;
		struct _devdata {
			uint32_t rdev;                          // type==TYPE_BLOCKDEV ; type==TYPE_CHARDEV
		} devdata;
		struct _fdata {                         // type==TYPE_FILE ; type==TYPE_TRASH ; type==TYPE_RESERVED
			uint64_t length;
			uint64_t *chunktab;
			uint32_t chunks;
			sessionidrec *sessionids;
		} fdata;
	} data;
	fsedge *parents;
	fsnode *next;
	uint64_t checksum;

	fsnode(uint8_t type) : type(type) {
		if (type == TYPE_DIRECTORY) {
			data.ddata.stats = nullptr;
		} else if (type == TYPE_SYMLINK) {
			data.sdata.path = nullptr;
		} else if (type == TYPE_FILE || type == TYPE_RESERVED || type == TYPE_TRASH) {
			data.fdata.chunktab = nullptr;
		}
	}

	~fsnode() {
		if (type == TYPE_DIRECTORY) {
			free(data.ddata.stats);
		} else if (type == TYPE_SYMLINK) {
			free(data.sdata.path);
		} else if (type == TYPE_FILE || type == TYPE_RESERVED || type == TYPE_TRASH) {
			free(data.fdata.chunktab);
		}
	}
};
void free(fsnode*); // disable freeing using free at link time :)

typedef struct _freenode {
	uint32_t id;
	uint32_t ftime;
	struct _freenode *next;
} freenode;

#define FREENODE_BUCKET_SIZE 5000
typedef struct _freenode_bucket {
	freenode bucket[FREENODE_BUCKET_SIZE];
	uint32_t firstfree;
	struct _freenode_bucket *next;
} freenode_bucket;

#define CUIDREC_BUCKET_SIZE 1000
typedef struct _sessionidrec_bucket {
	sessionidrec bucket[CUIDREC_BUCKET_SIZE];
	uint32_t firstfree;
	struct _sessionidrec_bucket *next;
} sessionidrec_bucket;

namespace {
/** Metadata of the filesystem.
 *  All the static variables managed by function in this file which form metadata of the filesystem.
 */
struct FilesystemMetadata {
public:
	xattr_inode_entry* xattr_inode_hash[XATTR_INODE_HASH_SIZE];
	xattr_data_entry* xattr_data_hash[XATTR_DATA_HASH_SIZE];
	uint32_t *freebitmask;
	uint32_t bitmasksize;
	uint32_t searchpos;
	freenode *freelist,**freetail;
	fsedge *trash;
	fsedge *reserved;
	fsnode *root;
	fsnode* nodehash[NODEHASHSIZE];
	fsedge* edgehash[EDGEHASHSIZE];
	freenode_bucket *fnbhead;
	freenode *fnfreehead;
	sessionidrec_bucket *crbhead;
	sessionidrec *crfreehead;

	uint32_t maxnodeid;
	uint32_t nextsessionid;
	uint32_t nodes;
	uint64_t metaversion;
	uint64_t trashspace;
	uint64_t reservedspace;
	uint32_t trashnodes;
	uint32_t reservednodes;
	uint32_t filenodes;
	uint32_t dirnodes;

	QuotaDatabase gQuotaDatabase;

	uint64_t fsNodesChecksum;
	uint64_t fsEdgesChecksum;
	uint64_t xattrChecksum;

	FilesystemMetadata()
			: xattr_inode_hash{},
			  xattr_data_hash{},
			  freebitmask{},
			  bitmasksize{},
			  searchpos{},
			  freelist{},
			  freetail{},
			  trash{},
			  reserved{},
			  root{},
			  nodehash{},
			  edgehash{},
			  fnbhead{},
			  fnfreehead{},
			  crbhead{},
			  crfreehead{},
			  maxnodeid{},
			  nextsessionid{},
			  nodes{},
			  metaversion{},
			  trashspace{},
			  reservedspace{},
			  trashnodes{},
			  reservednodes{},
			  filenodes{},
			  dirnodes{},
			  gQuotaDatabase{},
			  fsNodesChecksum{},
			  fsEdgesChecksum{},
			  xattrChecksum{} {
	}

	~FilesystemMetadata() {
		// Free memory allocated in xattr_inode_hash hashmap
		for (uint32_t i = 0; i < XATTR_INODE_HASH_SIZE; ++i) {
			freeListConnectedUsingNext(xattr_inode_hash[i]);
		}

		// Free memory allocated in xattr_data_hash hashmap
		for (uint32_t i = 0; i < XATTR_DATA_HASH_SIZE; ++i) {
			deleteListConnectedUsingNext(xattr_data_hash[i]);
		}

		// Free memory allocated in freebitmask
		free(freebitmask);

		// Free memory allocated in trash list
		while (trash != nullptr) {
			fsedge* next = trash->nextchild;
			delete trash;
			trash = next;
		}

		// Free memory allocated in reserved list
		while (reserved != nullptr) {
			fsedge* next = reserved->nextchild;
			delete reserved;
			reserved = next;
		}

		// Free memory allocated in nodehash hashmap
		for (uint32_t i = 0; i < NODEHASHSIZE; ++i) {
			deleteListConnectedUsingNext(nodehash[i]);
		}

		// Free memory allocated in edgehash hashmap
		for (uint32_t i = 0; i < EDGEHASHSIZE; ++i) {
			deleteListConnectedUsingNext(edgehash[i]);
		}

		// Free memory allocated in fnbhead, crbhead lists
		freeListConnectedUsingNext(fnbhead);
		freeListConnectedUsingNext(crbhead);
	}


private:
	// Frees a C-style list with elements connected using e->next pointer and allocated using malloc
	template <typename T>
	void freeListConnectedUsingNext(T* &list) {
		while (list != nullptr) {
			T* next = list->next;
			free(list);
			list = next;
		}
	}

	// Frees a C-style list with elements connected using e->next pointer and allocated using new
	template <typename T>
	void deleteListConnectedUsingNext(T* &list) {
		while (list != nullptr) {
			T* next = list->next;
			delete list;
			list = next;
		}
	}
};
} // anonymous namespace

static FilesystemMetadata* gMetadata = nullptr;

#ifndef METARESTORE

static void* gEmptyTrashHook;
static void* gEmptyReservedHook;
static void* gFreeInodesHook;
static bool gAutoRecovery = false;
static bool gMagicAutoFileRepair = false;
static MetadataDumper metadataDumper(kMetadataFilename, kMetadataTmpFilename);

#define MSGBUFFSIZE 1000000
#define ERRORS_LOG_MAX 500

static uint32_t fsinfo_files=0;
static uint32_t fsinfo_ugfiles=0;
static uint32_t fsinfo_mfiles=0;
static uint32_t fsinfo_chunks=0;
static uint32_t fsinfo_ugchunks=0;
static uint32_t fsinfo_mchunks=0;
static char *fsinfo_msgbuff=NULL;
static uint32_t fsinfo_msgbuffleng=0;
static uint32_t fsinfo_loopstart=0;
static uint32_t fsinfo_loopend=0;

static uint32_t test_start_time;

static uint32_t stats_statfs=0;
static uint32_t stats_getattr=0;
static uint32_t stats_setattr=0;
static uint32_t stats_lookup=0;
static uint32_t stats_mkdir=0;
static uint32_t stats_rmdir=0;
static uint32_t stats_symlink=0;
static uint32_t stats_readlink=0;
static uint32_t stats_mknod=0;
static uint32_t stats_unlink=0;
static uint32_t stats_rename=0;
static uint32_t stats_link=0;
static uint32_t stats_readdir=0;
static uint32_t stats_open=0;
static uint32_t stats_read=0;
static uint32_t stats_write=0;

void fs_stats(uint32_t stats[16]) {
	stats[0] = stats_statfs;
	stats[1] = stats_getattr;
	stats[2] = stats_setattr;
	stats[3] = stats_lookup;
	stats[4] = stats_mkdir;
	stats[5] = stats_rmdir;
	stats[6] = stats_symlink;
	stats[7] = stats_readlink;
	stats[8] = stats_mknod;
	stats[9] = stats_unlink;
	stats[10] = stats_rename;
	stats[11] = stats_link;
	stats[12] = stats_readdir;
	stats[13] = stats_open;
	stats[14] = stats_read;
	stats[15] = stats_write;
	stats_statfs=0;
	stats_getattr=0;
	stats_setattr=0;
	stats_lookup=0;
	stats_mkdir=0;
	stats_rmdir=0;
	stats_symlink=0;
	stats_readlink=0;
	stats_mknod=0;
	stats_unlink=0;
	stats_rename=0;
	stats_link=0;
	stats_readdir=0;
	stats_open=0;
	stats_read=0;
	stats_write=0;
}

static bool gSaveMetadataAtExit = true;

// Configuration of goals
static GoalMap<Goal> gGoalDefinitions;

#endif // ifndef METARESTORE

// Number of changelog file versions
uint32_t gStoredPreviousBackMetaCopies;

// Checksum validation
static bool gDisableChecksumVerification = false;

// Adds an entry to a changelog, updates filesystem.cc internal structures, prepends a
// proper timestamp to changelog entry
template <typename... Args>
void fs_changelog(uint32_t ts, const char* format, Args&&... args) {
	std::string tmp = "%" PRIu32 "|";
	tmp += format;
	changelog(gMetadata->metaversion++, tmp.c_str(), ts, args...);
}

static inline uint32_t fsnodes_hash(uint32_t parentid,uint16_t nleng,const uint8_t *name) {
	uint32_t hash,i;
	hash = ((parentid * 0x5F2318BD) + nleng);
	for (i=0 ; i<nleng ; i++) {
		hash = hash*33+name[i];
	}
	return hash;
}

static inline uint32_t xattr_data_hash_fn(uint32_t inode,uint8_t anleng,const uint8_t *attrname) {
	uint32_t hash = inode*5381U;
	while (anleng) {
		hash = (hash * 33U) + (*attrname);
		attrname++;
		anleng--;
	}
	return (hash&(XATTR_DATA_HASH_SIZE-1));
}

/*!
 * \brief Steps during recalculating checksum in the background
 * It is essential that kNone is at the beginning, and kDone at the end.
 */
enum class ChecksumRecalculatingStep {
	kNone, kTrash, kReserved, kNodes, kEdges, kXattrs, kChunks, kDone};

// Special behavior for ++ChecksumRecalculatingStep
ChecksumRecalculatingStep& operator++ (ChecksumRecalculatingStep &c) {
	sassert(c != ChecksumRecalculatingStep::kDone);
	c = static_cast<ChecksumRecalculatingStep>(static_cast<int>(c) + 1);
	return c;
}

/*!
 * \brief Updates checksums in the background, recalculating them from the beginning.
 *
 * Recalculation is done in steps as described in ChecksumRecalculatingStep.
 * This class holds information about the recalculation progress,
 * actual recalculating is done in function fs_background_checksum_recalculation_a_bit().
 * Controls recalculation of fsNodesChecksum, fsEdgesChecksum and xattrChecksum.
 * ChunksChecksum is recalculated externally using chunks_update_checksum_a_bit().
 */
class ChecksumBackgroundUpdater {
public:
	ChecksumBackgroundUpdater()
		: speedLimit_(0) {// Not important, redefined in fs_read_config_file()
		reset();
	}

	// start recalculating, true if succeeds
	bool start() {
		if (step_ == ChecksumRecalculatingStep::kNone) {
			++step_;
			return true;
		} else {
			return false;
		}
	}

	// end recalculating and update checksums if mismatch found
	void end(){
		updateChecksum();
		reset();
		DEBUG_LOG("master.fs.checksum.updater_end");
	}

	// is recalculating in progress?
	bool inProgress() {
		return step_ != ChecksumRecalculatingStep::kNone;
	}

	ChecksumRecalculatingStep getStep() {
		return step_;
	}

	// go to next step of recalculating, resets position
	void incStep() {
		++step_;
		position_ = 0;
	}

	int32_t getPosition() {
		return position_;
	}

	void incPosition() {
		++position_;
	}

	// is node already included in the background checksum?
	bool isNodeIncluded(fsnode* node) {
		auto ret = false;
		if (step_ > ChecksumRecalculatingStep::kNodes) {
			ret = true;
		}
		if (step_ == ChecksumRecalculatingStep::kNodes && NODEHASHPOS(node->id) < position_) {
			ret = true;
		}
		if (ret) {
			DEBUG_LOG("master.fs.checksum.changing_recalculated_node");
		} else {
			DEBUG_LOG("master.fs.checksum.changing_not_recalculated_node");
		}
		return ret;
	}

	// is edge already included in the background checksum?
	bool isEdgeIncluded(fsedge* edge) {
		auto ret = false;
		if (edge->child->type == TYPE_TRASH) {
			if (step_ > ChecksumRecalculatingStep::kTrash) {
				ret = true;
			} else {
				ret = false;
			}
		} else if (edge->child->type == TYPE_RESERVED) {
			if (step_ > ChecksumRecalculatingStep::kReserved) {
				ret = true;
			} else {
				ret = false;
			}
		} else if (step_ > ChecksumRecalculatingStep::kEdges) {
			ret = true;
		} else if (step_ == ChecksumRecalculatingStep::kEdges
				&& EDGEHASHPOS(fsnodes_hash(edge->parent->id, edge->nleng, edge->name)) < position_) {
			ret = true;
		}
		if (ret) {
			DEBUG_LOG("master.fs.checksum.changing_recalculated_edge");
		} else {
			DEBUG_LOG("master.fs.checksum.changing_not_recalculated_edge");
		}
		return ret;
	}

	// is xattr already included in the background checksum?
	bool isXattrIncluded(xattr_data_entry* xde) {
		auto ret = false;
		if (step_ > ChecksumRecalculatingStep::kXattrs) {
			ret = true;
		}
		if (step_ == ChecksumRecalculatingStep::kXattrs
				&& xattr_data_hash_fn(xde->inode, xde->anleng, xde->attrname) < position_) {
			ret = true;
		}
		if (ret) {
			DEBUG_LOG("master.fs.checksum.changing_recalculated_xattr");
		} else {
			DEBUG_LOG("master.fs.checksum.changing_not_recalculated_xattr");
		}
		return ret;
	}

	void setSpeedLimit(uint32_t value) {
		speedLimit_ = value;
	}

	uint32_t getSpeedLimit() {
		return speedLimit_;
	}

	// Checksum values
	uint64_t fsNodesChecksum;
	uint64_t fsEdgesChecksum;
	uint64_t xattrChecksum;
private:
	// current step
	ChecksumRecalculatingStep step_;

	// How many objects should be processed per one fs_background_checksum_recalculation_a_bit() ?
	uint32_t speedLimit_;

	// current position in hashtable
	uint32_t position_;

	void updateChecksum() {
		if (fsNodesChecksum != gMetadata->fsNodesChecksum) {
			syslog(LOG_WARNING,"FsNodes checksum mismatch found, replacing with a new value.");
			gMetadata->fsNodesChecksum = fsNodesChecksum;
			DEBUG_LOG("master.fs.checksum.mismatch");
		}
		if (fsEdgesChecksum != gMetadata->fsEdgesChecksum) {
			syslog(LOG_WARNING,"FsEdges checksum mismatch found, replacing with a new value.");
			gMetadata->fsEdgesChecksum = fsEdgesChecksum;
			DEBUG_LOG("master.fs.checksum.mismatch");
		}
		if (xattrChecksum != gMetadata->xattrChecksum) {
			syslog(LOG_WARNING,"Xattr checksum mismatch found, replacing with a new value.");
			gMetadata->xattrChecksum = xattrChecksum;
			DEBUG_LOG("master.fs.checksum.mismatch");
		}
	}

	// prepare for next checksum recalculation
	void reset() {
		position_ = 0;
		step_ = ChecksumRecalculatingStep::kNone;
		fsNodesChecksum = NODECHECKSUMSEED;
		fsEdgesChecksum = EDGECHECKSUMSEED;
		xattrChecksum = XATTRCHECKSUMSEED;
	}
};

static ChecksumBackgroundUpdater gChecksumBackgroundUpdater;

/*! \brief Periodically adds CHECKSUM changelog entry.
 *  Entry is added during destruction, so that it will be generated after end of function
 *  where ChecksumUpdater is created.
 */
#ifndef METARESTORE
class ChecksumUpdater {
public:
	ChecksumUpdater(uint32_t ts)
			: ts_(ts) {
	}
	virtual ~ChecksumUpdater() {
		if (gMetadata->metaversion > lastEntry_ + period_) {
			writeToChangelog(ts_);
		}
	}
	static void setPeriod(uint32_t period) {
		period_ = period;
	}
	static void writeToChangelog(uint32_t ts) {
		lastEntry_ = gMetadata->metaversion;
		if (metadataserver::isMaster() && !gChecksumBackgroundUpdater.inProgress()) {
			std::string versionString = lizardfsVersionToString(LIZARDFS_VERSHEX);
			uint64_t checksum = fs_checksum(ChecksumMode::kGetCurrent);
			fs_changelog(ts, "CHECKSUM(%s):%" PRIu64, versionString.c_str(), checksum);
		}
	}
private:
	uint32_t ts_;
	static uint32_t period_;
	static uint32_t lastEntry_;
};

uint32_t ChecksumUpdater::period_;
uint32_t ChecksumUpdater::lastEntry_ = 0;

#else /* #ifndef METARESTORE */
class ChecksumUpdater {
public:
	ChecksumUpdater(uint32_t) {}
};
#endif /* #ifndef METARESTORE */

static uint64_t fsnodes_checksum(const fsnode* node) {
	if (!node) {
		return 0;
	}
	uint64_t seed = 0x4660fe60565ba616; // random number
	hashCombine(seed, node->type, node->id, node->goal, node->mode, node->uid, node->gid,
			node->atime, node->mtime, node->ctime, node->trashtime);
	switch (node->type) {
		case TYPE_DIRECTORY:
		case TYPE_SOCKET:
		case TYPE_FIFO:
			break;
		case TYPE_BLOCKDEV:
		case TYPE_CHARDEV:
			hashCombine(seed, node->data.devdata.rdev);
			break;
		case TYPE_SYMLINK:
			hashCombine(seed, node->data.sdata.pleng,
					ByteArray(node->data.sdata.path, node->data.sdata.pleng));
			break;
		case TYPE_FILE:
		case TYPE_TRASH:
		case TYPE_RESERVED:
			hashCombine(seed, node->data.fdata.length);
			// first chunk's id
			if (node->data.fdata.length == 0 || node->data.fdata.chunks == 0) {
				hashCombine(seed, static_cast<uint64_t>(0));
			} else {
				hashCombine(seed, node->data.fdata.chunktab[0]);
			}
			// last chunk's id
			uint32_t lastchunk = (node->data.fdata.length - 1) / MFSCHUNKSIZE;
			if (node->data.fdata.length == 0 || lastchunk >= node->data.fdata.chunks) {
				hashCombine(seed, static_cast<uint64_t>(0));
			} else {
				hashCombine(seed, node->data.fdata.chunktab[lastchunk]);
			}
	}
	return seed;
}

void fsnodes_checksum_add_to_background(fsnode* node) {
	if (!node) {
		return;
	}
	removeFromChecksum(gMetadata->fsNodesChecksum, node->checksum);
	node->checksum = fsnodes_checksum(node);
	addToChecksum(gMetadata->fsNodesChecksum, node->checksum);
	addToChecksum(gChecksumBackgroundUpdater.fsNodesChecksum, node->checksum);
}

static void fsnodes_update_checksum(fsnode* node) {
	if (!node) {
		return;
	}
	if (gChecksumBackgroundUpdater.isNodeIncluded(node)) {
		removeFromChecksum(gChecksumBackgroundUpdater.fsNodesChecksum, node->checksum);
	}
	removeFromChecksum(gMetadata->fsNodesChecksum, node->checksum);
	node->checksum = fsnodes_checksum(node);
	addToChecksum(gMetadata->fsNodesChecksum, node->checksum);
	if (gChecksumBackgroundUpdater.isNodeIncluded(node)) {
		addToChecksum(gChecksumBackgroundUpdater.fsNodesChecksum, node->checksum);
	}
}

static void fsnodes_recalculate_checksum() {
	gMetadata->fsNodesChecksum = NODECHECKSUMSEED; // arbitrary number
	// nodes
	for (uint32_t i = 0; i < NODEHASHSIZE; i++) {
		for (fsnode* node = gMetadata->nodehash[i]; node; node = node->next) {
			node->checksum = fsnodes_checksum(node);
			addToChecksum(gMetadata->fsNodesChecksum, node->checksum);
		}
	}
}

static uint64_t fsedges_checksum(const fsedge* edge) {
	if (!edge) {
		return 0;
	}
	uint64_t seed = 0xb14f9f1819ff266c; // random number
	if (edge->parent) {
		hashCombine(seed, edge->parent->id);
	}
	hashCombine(seed, edge->child->id, edge->nleng, ByteArray(edge->name, edge->nleng));
	return seed;
}

static void fsedges_checksum_edges_list(uint64_t& checksum, fsedge* edge) {
	while (edge) {
		edge->checksum = fsedges_checksum(edge);
		addToChecksum(checksum, edge->checksum);
		edge = edge->nextchild;
	}
}

static void fsedges_checksum_edges_rec(uint64_t& checksum, fsnode* node) {
	if (!node) {
		return;
	}
	fsedges_checksum_edges_list(checksum, node->data.ddata.children);
	for (const fsedge* edge = node->data.ddata.children; edge; edge = edge->nextchild) {
		if (edge->child->type == TYPE_DIRECTORY) {
			fsedges_checksum_edges_rec(checksum, edge->child);
		}
	}
}

void fsedges_checksum_add_to_background(fsedge* edge) {
	if (!edge) {
		return;
	}
	removeFromChecksum(gMetadata->fsEdgesChecksum, edge->checksum);
	edge->checksum = fsedges_checksum(edge);
	addToChecksum(gMetadata->fsEdgesChecksum, edge->checksum);
	addToChecksum(gChecksumBackgroundUpdater.fsEdgesChecksum, edge->checksum);
}

static void fsedges_update_checksum(fsedge* edge) {
	if (!edge) {
		return;
	}
	if (gChecksumBackgroundUpdater.isEdgeIncluded(edge)) {
		removeFromChecksum(gChecksumBackgroundUpdater.fsEdgesChecksum, edge->checksum);
	}
	removeFromChecksum(gMetadata->fsEdgesChecksum, edge->checksum);
	edge->checksum = fsedges_checksum(edge);
	addToChecksum(gMetadata->fsEdgesChecksum, edge->checksum);
	if (gChecksumBackgroundUpdater.isEdgeIncluded(edge)) {
		addToChecksum(gChecksumBackgroundUpdater.fsEdgesChecksum, edge->checksum);
	}
}

static void fsedges_recalculate_checksum() {
	gMetadata->fsEdgesChecksum = EDGECHECKSUMSEED;
	// edges
	if (gMetadata->root) {
		fsedges_checksum_edges_rec(gMetadata->fsEdgesChecksum, gMetadata->root);
	}
	if (gMetadata->trash) {
		fsedges_checksum_edges_list(gMetadata->fsEdgesChecksum, gMetadata->trash);
	}
	if (gMetadata->reserved) {
		fsedges_checksum_edges_list(gMetadata->fsEdgesChecksum, gMetadata->reserved);
	}
}

static uint64_t xattr_checksum(const xattr_data_entry* xde) {
	if (!xde) {
		return 0;
	}
	uint64_t seed = 645819511511147ULL;
	hashCombine(seed, xde->inode, ByteArray(xde->attrname, xde->anleng),
			ByteArray(xde->attrvalue, xde->avleng));
	return seed;
}

void xattr_checksum_add_to_background(xattr_data_entry* xde) {
	if (!xde) {
		return;
	}
	removeFromChecksum(gMetadata->xattrChecksum, xde->checksum);
	xde->checksum = xattr_checksum(xde);
	addToChecksum(gMetadata->xattrChecksum, xde->checksum);
	addToChecksum(gChecksumBackgroundUpdater.xattrChecksum, xde->checksum);
}

static void xattr_update_checksum(xattr_data_entry* xde) {
	if (!xde) {
		return;
	}
	if (gChecksumBackgroundUpdater.isXattrIncluded(xde)) {
		removeFromChecksum(gChecksumBackgroundUpdater.xattrChecksum, xde->checksum);
	}
	removeFromChecksum(gMetadata->xattrChecksum, xde->checksum);
	xde->checksum = xattr_checksum(xde);
	if (gChecksumBackgroundUpdater.isXattrIncluded(xde)) {
		addToChecksum(gChecksumBackgroundUpdater.xattrChecksum, xde->checksum);
	}
	addToChecksum(gMetadata->xattrChecksum, xde->checksum);
}

static void xattr_recalculate_checksum() {
	gMetadata->xattrChecksum = XATTRCHECKSUMSEED;
	for (int i = 0; i < XATTR_DATA_HASH_SIZE; ++i) {
		for (xattr_data_entry* xde = gMetadata->xattr_data_hash[i]; xde; xde = xde->next) {
			xde->checksum = xattr_checksum(xde);
			addToChecksum(gMetadata->xattrChecksum, xde->checksum);
		}
	}
}

uint64_t fs_checksum(ChecksumMode mode) {
	uint64_t checksum = 0x1251;
	hashCombine(checksum, gMetadata->maxnodeid);
	hashCombine(checksum, gMetadata->metaversion);
	hashCombine(checksum, gMetadata->nextsessionid);
	if (mode == ChecksumMode::kForceRecalculate) {
		fsnodes_recalculate_checksum();
		fsedges_recalculate_checksum();
		xattr_recalculate_checksum();
	}
	hashCombine(checksum, gMetadata->fsNodesChecksum);
	hashCombine(checksum, gMetadata->fsEdgesChecksum);
	hashCombine(checksum, gMetadata->xattrChecksum);
	hashCombine(checksum, gMetadata->gQuotaDatabase.checksum());
	hashCombine(checksum, chunk_checksum(mode));
	return checksum;
}

#ifndef METARESTORE
void fs_start_checksum_recalculation() {
	if (gChecksumBackgroundUpdater.start()) {
		main_make_next_poll_nonblocking();
	}
}
#endif

static inline freenode* freenode_malloc() {
	freenode_bucket *fnb;
	freenode *ret;
	if (gMetadata->fnfreehead) {
		ret = gMetadata->fnfreehead;
		gMetadata->fnfreehead = ret->next;
		return ret;
	}
	if (gMetadata->fnbhead==NULL || gMetadata->fnbhead->firstfree==FREENODE_BUCKET_SIZE) {
		fnb = (freenode_bucket*)malloc(sizeof(freenode_bucket));
		passert(fnb);
		fnb->next = gMetadata->fnbhead;
		fnb->firstfree = 0;
		gMetadata->fnbhead = fnb;
	}
	ret = (gMetadata->fnbhead->bucket)+(gMetadata->fnbhead->firstfree);
	gMetadata->fnbhead->firstfree++;
	return ret;
}

static inline void freenode_free(freenode *p) {
	p->next = gMetadata->fnfreehead;
	gMetadata->fnfreehead = p;
}

static inline sessionidrec* sessionidrec_malloc() {
	sessionidrec_bucket *crb;
	sessionidrec *ret;
	if (gMetadata->crfreehead) {
		ret = gMetadata->crfreehead;
		gMetadata->crfreehead = ret->next;
		return ret;
	}
	if (gMetadata->crbhead==NULL || gMetadata->crbhead->firstfree==CUIDREC_BUCKET_SIZE) {
		crb = (sessionidrec_bucket*)malloc(sizeof(sessionidrec_bucket));
		passert(crb);
		crb->next = gMetadata->crbhead;
		crb->firstfree = 0;
		gMetadata->crbhead = crb;
	}
	ret = (gMetadata->crbhead->bucket)+(gMetadata->crbhead->firstfree);
	gMetadata->crbhead->firstfree++;
	return ret;
}

static inline void sessionidrec_free(sessionidrec *p) {
	p->next = gMetadata->crfreehead;
	gMetadata->crfreehead = p;
}

uint32_t fsnodes_get_next_id() {
	uint32_t i,mask;
	while (gMetadata->searchpos<gMetadata->bitmasksize && gMetadata->freebitmask[gMetadata->searchpos]==0xFFFFFFFF) {
		gMetadata->searchpos++;
	}
	if (gMetadata->searchpos==gMetadata->bitmasksize) {   // no more freeinodes
		uint32_t *tmpfbm;
		gMetadata->bitmasksize+=0x80;
		tmpfbm = gMetadata->freebitmask;
		gMetadata->freebitmask = (uint32_t*)realloc(gMetadata->freebitmask,gMetadata->bitmasksize*sizeof(uint32_t));
		if (gMetadata->freebitmask==NULL) {
			free(tmpfbm); // pro forma - satisfy cppcheck
		}
		passert(gMetadata->freebitmask);
		memset(gMetadata->freebitmask+gMetadata->searchpos,0,0x80*sizeof(uint32_t));
	}
	mask = gMetadata->freebitmask[gMetadata->searchpos];
	i=0;
	while (mask&1) {
		i++;
		mask>>=1;
	}
	mask = 1<<i;
	gMetadata->freebitmask[gMetadata->searchpos] |= mask;
	i+=(gMetadata->searchpos<<5);
	if (i>gMetadata->maxnodeid) {
		gMetadata->maxnodeid=i;
	}
	return i;
}

void fsnodes_free_id(uint32_t id,uint32_t ts) {
	freenode *n;
	n = freenode_malloc();
	n->id = id;
	n->ftime = ts;
	n->next = NULL;
	*gMetadata->freetail = n;
	gMetadata->freetail = &(n->next);
}

static uint32_t fs_do_freeinodes(uint32_t ts) {
	uint32_t pos,mask;
	freenode *n,*an;
	uint32_t fi = 0;
	n = gMetadata->freelist;
	while (n && n->ftime+MFS_INODE_REUSE_DELAY<ts) {
		fi++;
		pos = (n->id >> 5);
		mask = 1<<(n->id&0x1F);
		gMetadata->freebitmask[pos] &= ~mask;
		if (pos<gMetadata->searchpos) {
			gMetadata->searchpos = pos;
		}
		an = n->next;
		freenode_free(n);
		n = an;
	}
	if (n) {
		gMetadata->freelist = n;
	} else {
		gMetadata->freelist = NULL;
		gMetadata->freetail = &(gMetadata->freelist);
	}
	return fi;
}

uint8_t fs_apply_freeinodes(uint32_t ts, uint32_t freeinodes) {
	uint32_t fi = fs_do_freeinodes(ts);
	gMetadata->metaversion++;
	if (freeinodes != fi) {
		return ERROR_MISMATCH;
	}
	return 0;
}

#ifndef METARESTORE
static void fs_periodic_freeinodes(void) {
	uint32_t ts = main_time();
	ChecksumUpdater cu(ts);
	uint32_t fi = fs_do_freeinodes(ts);
	if (fi > 0) {
		fs_changelog(ts, "FREEINODES():%" PRIu32, fi);
	}
}
#endif

void fsnodes_init_freebitmask (void) {
	gMetadata->bitmasksize = 0x100+(((gMetadata->maxnodeid)>>5)&0xFFFFFF80U);
	gMetadata->freebitmask = (uint32_t*)malloc(gMetadata->bitmasksize*sizeof(uint32_t));
	passert(gMetadata->freebitmask);
	memset(gMetadata->freebitmask,0,gMetadata->bitmasksize*sizeof(uint32_t));
	gMetadata->freebitmask[0]=1;       // reserve inode 0
	gMetadata->searchpos = 0;
}

void fsnodes_used_inode (uint32_t id) {
	uint32_t pos,mask;
	pos = id>>5;
	mask = 1<<(id&0x1F);
	gMetadata->freebitmask[pos]|=mask;
}


/* xattr */

static inline uint32_t xattr_inode_hash_fn(uint32_t inode) {
	return ((inode*0x72B5F387U)&(XATTR_INODE_HASH_SIZE-1));
}

#ifndef METARESTORE
static inline int xattr_namecheck(uint8_t anleng,const uint8_t *attrname) {
	uint32_t i;
	for (i=0 ; i<anleng ; i++) {
		if (attrname[i]=='\0') {
			return -1;
		}
	}
	return 0;
}
#endif /* METARESTORE */

static inline void xattr_removeentry(xattr_data_entry *xa) {
	*(xa->previnode) = xa->nextinode;
	if (xa->nextinode) {
		xa->nextinode->previnode = xa->previnode;
	}
	*(xa->prev) = xa->next;
	if (xa->next) {
		xa->next->prev = xa->prev;
	}
	if (gChecksumBackgroundUpdater.isXattrIncluded(xa)) {
		removeFromChecksum(gChecksumBackgroundUpdater.xattrChecksum, xa->checksum);
	}
	removeFromChecksum(gMetadata->xattrChecksum, xa->checksum);
	delete xa;
}

void xattr_removeinode(uint32_t inode) {
	xattr_inode_entry *ih,**ihp;

	ihp = &(gMetadata->xattr_inode_hash[xattr_inode_hash_fn(inode)]);
	while ((ih = *ihp)) {
		if (ih->inode==inode) {
			while (ih->data_head) {
				xattr_removeentry(ih->data_head);
			}
			*ihp = ih->next;
			free(ih);
		} else {
			ihp = &(ih->next);
		}
	}
}

uint8_t xattr_setattr(uint32_t inode,uint8_t anleng,const uint8_t *attrname,uint32_t avleng,const uint8_t *attrvalue,uint8_t mode) {
	xattr_inode_entry *ih;
	xattr_data_entry *xa;
	uint32_t hash,ihash;

	if (avleng>MFS_XATTR_SIZE_MAX) {
		return ERROR_ERANGE;
	}
#if MFS_XATTR_NAME_MAX<255
	if (anleng==0U || anleng>MFS_XATTR_NAME_MAX) {
#else
	if (anleng==0U) {
#endif
		return ERROR_EINVAL;
	}

	ihash = xattr_inode_hash_fn(inode);
	for (ih = gMetadata->xattr_inode_hash[ihash]; ih && ih->inode!=inode; ih=ih->next) {}

	hash = xattr_data_hash_fn(inode,anleng,attrname);
	for (xa = gMetadata->xattr_data_hash[hash]; xa ; xa=xa->next) {
		if (xa->inode==inode && xa->anleng==anleng && memcmp(xa->attrname,attrname,anleng)==0) {
			passert(ih);
			if (mode==XATTR_SMODE_CREATE_ONLY) { // create only
				return ERROR_EEXIST;
			}
			if (mode==XATTR_SMODE_REMOVE) { // remove
				ih->anleng -= anleng+1U;
				ih->avleng -= xa->avleng;
				xattr_removeentry(xa);
				if (ih->data_head==NULL) {
					if (ih->anleng!=0 || ih->avleng!=0) {
						syslog(LOG_WARNING,"xattr non zero lengths on remove (inode:%" PRIu32 ",anleng:%" PRIu32 ",avleng:%" PRIu32 ")",ih->inode,ih->anleng,ih->avleng);
					}
					xattr_removeinode(inode);
				}
				return STATUS_OK;
			}
			ih->avleng -= xa->avleng;
			if (xa->attrvalue) {
				free(xa->attrvalue);
			}
			if (avleng>0) {
				xa->attrvalue = (uint8_t*) malloc(avleng);
				passert(xa->attrvalue);
				memcpy(xa->attrvalue,attrvalue,avleng);
			} else {
				xa->attrvalue = NULL;
			}
			xa->avleng = avleng;
			ih->avleng += avleng;
			xattr_update_checksum(xa);
			return STATUS_OK;
		}
	}

	if (mode==XATTR_SMODE_REPLACE_ONLY || mode==XATTR_SMODE_REMOVE) {
		return ERROR_ENOATTR;
	}

	if (ih && ih->anleng+anleng+1>MFS_XATTR_LIST_MAX) {
		return ERROR_ERANGE;
	}

	xa = new xattr_data_entry;
	xa->inode = inode;
	xa->attrname = (uint8_t*) malloc(anleng);
	passert(xa->attrname);
	memcpy(xa->attrname,attrname,anleng);
	xa->anleng = anleng;
	if (avleng>0) {
		xa->attrvalue = (uint8_t*) malloc(avleng);
		passert(xa->attrvalue);
		memcpy(xa->attrvalue,attrvalue,avleng);
	} else {
		xa->attrvalue = NULL;
	}
	xa->avleng = avleng;
	xa->next = gMetadata->xattr_data_hash[hash];
	if (xa->next) {
		xa->next->prev = &(xa->next);
	}
	xa->prev = gMetadata->xattr_data_hash + hash;
	gMetadata->xattr_data_hash[hash] = xa;

	if (ih) {
		xa->nextinode = ih->data_head;
		if (xa->nextinode) {
			xa->nextinode->previnode = &(xa->nextinode);
		}
		xa->previnode = &(ih->data_head);
		ih->data_head = xa;
		ih->anleng += anleng+1U;
		ih->avleng += avleng;
	} else {
		ih = (xattr_inode_entry*) malloc(sizeof(xattr_inode_entry));
		passert(ih);
		ih->inode = inode;
		xa->nextinode = NULL;
		xa->previnode = &(ih->data_head);
		ih->data_head = xa;
		ih->anleng = anleng+1U;
		ih->avleng = avleng;
		ih->next = gMetadata->xattr_inode_hash[ihash];
		gMetadata->xattr_inode_hash[ihash] = ih;
	}
	xa->checksum = 0;
	xattr_update_checksum(xa);
	return STATUS_OK;
}

uint8_t xattr_getattr(uint32_t inode,uint8_t anleng,const uint8_t *attrname,uint32_t *avleng,uint8_t **attrvalue) {
	xattr_data_entry *xa;

	for (xa = gMetadata->xattr_data_hash[xattr_data_hash_fn(inode,anleng,attrname)] ; xa ; xa=xa->next) {
		if (xa->inode==inode && xa->anleng==anleng && memcmp(xa->attrname,attrname,anleng)==0) {
			if (xa->avleng>MFS_XATTR_SIZE_MAX) {
				return ERROR_ERANGE;
			}
			*attrvalue = xa->attrvalue;
			*avleng = xa->avleng;
			return STATUS_OK;
		}
	}
	return ERROR_ENOATTR;
}

uint8_t xattr_listattr_leng(uint32_t inode,void **xanode,uint32_t *xasize) {
	xattr_inode_entry *ih;
	xattr_data_entry *xa;

	*xasize = 0;
	for (ih = gMetadata->xattr_inode_hash[xattr_inode_hash_fn(inode)] ; ih ; ih=ih->next) {
		if (ih->inode==inode) {
			*xanode = ih;
			for (xa=ih->data_head ; xa ; xa=xa->nextinode) {
				*xasize += xa->anleng+1U;
			}
			if (*xasize>MFS_XATTR_LIST_MAX) {
				return ERROR_ERANGE;
			}
			return STATUS_OK;
		}
	}
	*xanode = NULL;
	return STATUS_OK;
}

void xattr_listattr_data(void *xanode,uint8_t *xabuff) {
	xattr_inode_entry *ih = (xattr_inode_entry*)xanode;
	xattr_data_entry *xa;
	uint32_t l;

	l = 0;
	if (ih) {
		for (xa=ih->data_head ; xa ; xa=xa->nextinode) {
			memcpy(xabuff+l,xa->attrname,xa->anleng);
			l+=xa->anleng;
			xabuff[l++]=0;
		}
	}
}

static char* fsnodes_escape_name(uint32_t nleng,const uint8_t *name) {
	static char *escname[2]={NULL,NULL};
	static uint32_t escnamesize[2]={0,0};
	static uint8_t buffid=0;
	char *currescname=NULL;
	uint32_t i;
	uint8_t c;
	buffid = 1-buffid;
	i = nleng;
	i = i*3+1;
	if (i>escnamesize[buffid] || i==0) {
		escnamesize[buffid] = ((i/1000)+1)*1000;
		if (escname[buffid]!=NULL) {
			free(escname[buffid]);
		}
		escname[buffid] = (char*) malloc(escnamesize[buffid]);
		passert(escname[buffid]);
	}
	i = 0;
	currescname = escname[buffid];
	passert(currescname);
	while (nleng>0) {
		c = *name;
		if (c<32 || c>=127 || c==',' || c=='%' || c=='(' || c==')') {
			currescname[i++]='%';
			currescname[i++]="0123456789ABCDEF"[(c>>4)&0xF];
			currescname[i++]="0123456789ABCDEF"[c&0xF];
		} else {
			currescname[i++]=c;
		}
		name++;
		nleng--;
	}
	currescname[i]=0;
	return currescname;
}

static inline int fsnodes_nameisused(fsnode *node,uint16_t nleng,const uint8_t *name) {
	fsedge *ei;
	if (node->data.ddata.elements>LOOKUPNOHASHLIMIT) {
		ei = gMetadata->edgehash[EDGEHASHPOS(fsnodes_hash(node->id,nleng,name))];
		while (ei) {
			if (ei->parent==node && nleng==ei->nleng && memcmp((char*)(ei->name),(char*)name,nleng)==0) {
				return 1;
			}
			ei = ei->next;
		}
	} else {
		ei = node->data.ddata.children;
		while (ei) {
			if (nleng==ei->nleng && memcmp((char*)(ei->name),(char*)name,nleng)==0) {
				return 1;
			}
			ei = ei->nextchild;
		}
	}
	return 0;
}

/// searches for an edge with given name (`name`) in given directory (`node`)
static inline fsedge* fsnodes_lookup(fsnode *node,uint16_t nleng,const uint8_t *name) {
	fsedge *ei;

	if (node->type!=TYPE_DIRECTORY) {
		return NULL;
	}
	if (node->data.ddata.elements>LOOKUPNOHASHLIMIT) {
		ei = gMetadata->edgehash[EDGEHASHPOS(fsnodes_hash(node->id,nleng,name))];
		while (ei) {
			if (ei->parent==node && nleng==ei->nleng && memcmp((char*)(ei->name),(char*)name,nleng)==0) {
				return ei;
			}
			ei = ei->next;
		}
	} else {
		ei = node->data.ddata.children;
		while (ei) {
			if (nleng==ei->nleng && memcmp((char*)(ei->name),(char*)name,nleng)==0) {
				return ei;
			}
			ei = ei->nextchild;
		}
	}
	return NULL;
}

static inline fsnode* fsnodes_id_to_node(uint32_t id) {
	fsnode *p;
	uint32_t nodepos = NODEHASHPOS(id);
	for (p=gMetadata->nodehash[nodepos]; p ; p=p->next) {
		if (p->id == id) {
			return p;
		}
	}
	return NULL;
}

// returns true iff f is ancestor of p
static inline bool fsnodes_isancestor(fsnode *f,fsnode *p) {
	fsedge *e;
	for (e=p->parents ; e ; e=e->nextparent) {      // check all parents of 'p' because 'p' can be any object, so it can be hardlinked
		p=e->parent;    // warning !!! since this point 'p' is used as temporary variable
		while (p) {
			if (f==p) {
				return 1;
			}
			if (p->parents) {
				p = p->parents->parent; // here 'p' is always a directory so it should have only one parent
			} else {
				p = NULL;
			}
		}
	}
	return 0;
}

// returns true iff p is reserved or in trash or f is ancestor of p
static inline bool fsnodes_isancestor_or_node_reserved_or_trash(fsnode *f,fsnode *p) {
	// Return 1 if file is reservered:
	if (p && (p->type == TYPE_RESERVED || p->type == TYPE_TRASH)) {
		return 1;
	}
	// Or if f is ancestor of p
	return fsnodes_isancestor(f, p);
}

// quota

static bool fsnodes_inode_quota_exceeded(uint32_t uid, uint32_t gid) {
	return gMetadata->gQuotaDatabase.isExceeded(QuotaRigor::kHard, QuotaResource::kInodes, uid, gid);
}

static bool fsnodes_size_quota_exceeded(uint32_t uid, uint32_t gid) {
	return gMetadata->gQuotaDatabase.isExceeded(QuotaRigor::kHard, QuotaResource::kSize, uid, gid);
}

static void fsnodes_quota_register_inode(fsnode *node) {
	gMetadata->gQuotaDatabase.changeUsage(QuotaResource::kInodes, node->uid, node->gid, +1);
}

static void fsnodes_quota_unregister_inode(fsnode *node) {
	gMetadata->gQuotaDatabase.changeUsage(QuotaResource::kInodes, node->uid, node->gid, -1);
}

static void fsnodes_quota_update_size(fsnode *node, int64_t delta) {
	if (delta != 0) {
		gMetadata->gQuotaDatabase.changeUsage(QuotaResource::kSize, node->uid, node->gid, delta);
	}
}

// stats

<<<<<<< HEAD
// does the last chunk exist and contain non-zero data?
static bool last_chunk_nonempty(fsnode *node) {
	const uint32_t chunks = node->data.fdata.chunks;
	if (chunks == 0) {
		// no non-zero chunks, return now
		return false;
	}
	// file has non-zero length and contains at least one chunk
	const uint64_t last_byte = node->data.fdata.length - 1;
	const uint32_t last_chunk = last_byte / MFSCHUNKSIZE;
	if (last_chunk < chunks) {
		// last chunk exists, check if it isn't the zero chunk
		return (node->data.fdata.chunktab[last_chunk] != 0);
	} else {
		// last chunk hasn't been allocated yet
		return false;
	}
}

// number of blocks in the last chunk before EOF
static uint32_t last_chunk_blocks(fsnode *node) {
	const uint64_t last_byte = node->data.fdata.length - 1;
	const uint32_t last_byte_offset = last_byte % MFSCHUNKSIZE;
	const uint32_t last_block = last_byte_offset / MFSBLOCKSIZE;
	const uint32_t block_count = last_block + 1;
	return block_count;
}

// count chunks in a file, disregard sparse file holes
static uint32_t file_chunks(fsnode *node) {
	uint32_t count = 0;
	for (uint64_t i = 0; i < node->data.fdata.chunks; i++) {
		if (node->data.fdata.chunktab[i] != 0) {
			count++;
		}
	}
	return count;
}

// compute the "size" statistic for a file node
static uint64_t file_size(fsnode *node, uint32_t nonzero_chunks) {
	uint64_t size = (uint64_t)nonzero_chunks * (MFSCHUNKSIZE + MFSHDRSIZE);
	if (last_chunk_nonempty(node)) {
		size -= MFSCHUNKSIZE;
		size += last_chunk_blocks(node) * MFSBLOCKSIZE;
	}
	return size;
}

// compute the disk space cost of all parts of a xor chunk of given size
static uint32_t xor_chunk_realsize(uint32_t blocks, uint32_t level) {
	const uint32_t stripes = (blocks + level - 1) / level;
	uint32_t size = blocks * MFSBLOCKSIZE;  // file data
	size += stripes * MFSBLOCKSIZE;         // parity data
	size += 4096 * (level + 1);             // headers of data and parity parts
	return size;
}

// compute the "realsize" statistic for a file node
static uint64_t file_realsize(fsnode *node, uint32_t nonzero_chunks, uint64_t file_size) {
	const uint8_t goal = node->goal;
	if (goal::isOrdinaryGoal(goal)) {
		return file_size * goal;
	}
	if (goal::isXorGoal(goal)) {
		const ChunkType::XorLevel level = goal::toXorLevel(goal);
		const uint32_t full_chunk_realsize = xor_chunk_realsize(MFSBLOCKSINCHUNK, level);
		uint64_t size = (uint64_t)nonzero_chunks * full_chunk_realsize;
		if (last_chunk_nonempty(node)) {
			size -= full_chunk_realsize;
			size += xor_chunk_realsize(last_chunk_blocks(node), level);
		}
		return size;
	}
	syslog(LOG_ERR, "file_realsize: inode %" PRIu32 " has unknown goal 0x%" PRIx8, node->id, node->goal);
	return 0;
=======
static inline uint64_t fsnodes_get_realsize_from_size(uint64_t size, uint8_t goal) {
#ifdef METARESTORE
	(void)goal;
	return size; // Doesn't really matter. Metarestore doesn't need this value anyway.
#else
	return size * gGoalDefinitions[goal].getExpectedCopies();
#endif
>>>>>>> bb89f49e
}

static inline void fsnodes_get_stats(fsnode *node,statsrecord *sr) {
	switch (node->type) {
	case TYPE_DIRECTORY:
		*sr = *(node->data.ddata.stats);
		sr->inodes++;
		sr->dirs++;
		break;
	case TYPE_FILE:
	case TYPE_TRASH:
	case TYPE_RESERVED:
		sr->inodes = 1;
		sr->dirs = 0;
		sr->files = 1;
		sr->chunks = file_chunks(node);
		sr->length = node->data.fdata.length;
<<<<<<< HEAD
		sr->size = file_size(node, sr->chunks);
		sr->realsize = file_realsize(node, sr->chunks, sr->size);
=======
		sr->size = 0;
		if (node->data.fdata.length>0) {
			lastchunk = (node->data.fdata.length-1)>>MFSCHUNKBITS;
			lastchunksize = ((((node->data.fdata.length-1)&MFSCHUNKMASK)+MFSBLOCKSIZE)&MFSBLOCKNEGMASK)+MFSHDRSIZE;
		} else {
			lastchunk = 0;
			lastchunksize = MFSHDRSIZE;
		}
		for (i=0 ; i<node->data.fdata.chunks ; i++) {
			if (node->data.fdata.chunktab[i]>0) {
				if (i<lastchunk) {
					sr->size+=MFSCHUNKSIZE+MFSHDRSIZE;
				} else if (i==lastchunk) {
					sr->size+=lastchunksize;
				}
				sr->chunks++;
			}
		}
		sr->realsize = fsnodes_get_realsize_from_size(sr->size, node->goal);
>>>>>>> bb89f49e
		break;
	case TYPE_SYMLINK:
		sr->inodes = 1;
		sr->files = 0;
		sr->dirs = 0;
		sr->chunks = 0;
		sr->length = node->data.sdata.pleng;
		sr->size = 0;
		sr->realsize = 0;
		break;
	default:
		sr->inodes = 1;
		sr->files = 0;
		sr->dirs = 0;
		sr->chunks = 0;
		sr->length = 0;
		sr->size = 0;
		sr->realsize = 0;
	}
}

static int64_t fsnodes_get_size(fsnode *node) {
	statsrecord sr;
	fsnodes_get_stats(node, &sr);
	return sr.size;
}

static inline void fsnodes_sub_stats(fsnode *parent,statsrecord *sr) {
	statsrecord *psr;
	fsedge *e;
	if (parent) {
		psr = parent->data.ddata.stats;
		psr->inodes -= sr->inodes;
		psr->dirs -= sr->dirs;
		psr->files -= sr->files;
		psr->chunks -= sr->chunks;
		psr->length -= sr->length;
		psr->size -= sr->size;
		psr->realsize -= sr->realsize;
		if (parent!=gMetadata->root) {
			for (e=parent->parents ; e ; e=e->nextparent) {
				fsnodes_sub_stats(e->parent,sr);
			}
		}
	}
}

static inline void fsnodes_add_stats(fsnode *parent,statsrecord *sr) {
	statsrecord *psr;
	fsedge *e;
	if (parent) {
		psr = parent->data.ddata.stats;
		psr->inodes += sr->inodes;
		psr->dirs += sr->dirs;
		psr->files += sr->files;
		psr->chunks += sr->chunks;
		psr->length += sr->length;
		psr->size += sr->size;
		psr->realsize += sr->realsize;
		if (parent!=gMetadata->root) {
			for (e=parent->parents ; e ; e=e->nextparent) {
				fsnodes_add_stats(e->parent,sr);
			}
		}
	}
}

static inline void fsnodes_add_sub_stats(fsnode *parent,statsrecord *newsr,statsrecord *prevsr) {
	statsrecord sr;
	sr.inodes = newsr->inodes - prevsr->inodes;
	sr.dirs = newsr->dirs - prevsr->dirs;
	sr.files = newsr->files - prevsr->files;
	sr.chunks = newsr->chunks - prevsr->chunks;
	sr.length = newsr->length - prevsr->length;
	sr.size = newsr->size - prevsr->size;
	sr.realsize = newsr->realsize - prevsr->realsize;
	fsnodes_add_stats(parent,&sr);
}

static inline void fsnodes_fill_attr(fsnode *node,fsnode *parent,uint32_t uid,uint32_t gid,uint32_t auid,uint32_t agid,uint8_t sesflags, Attributes& attr) {
#ifdef METARESTORE
	mabort("Bad code path - fsnodes_fill_attr() shall not be executed in metarestore context.");
#endif /* METARESTORE */
	uint8_t *ptr;
	uint16_t mode;
	uint32_t nlink;
	fsedge *e;
	(void)sesflags;
	ptr = attr;
	if (node->type==TYPE_TRASH || node->type==TYPE_RESERVED) {
		put8bit(&ptr,TYPE_FILE);
	} else {
		put8bit(&ptr,node->type);
	}
	mode = node->mode&07777;
	if (parent) {
		if (parent->mode&(EATTR_NOECACHE<<12)) {
			mode |= (MATTR_NOECACHE<<12);
		}
	}
	if ((node->mode&((EATTR_NOOWNER|EATTR_NOACACHE)<<12)) || (sesflags&SESFLAG_MAPALL)) {
		mode |= (MATTR_NOACACHE<<12);
	}
	if ((node->mode&(EATTR_NODATACACHE<<12))==0) {
		mode |= (MATTR_ALLOWDATACACHE<<12);
	}
	put16bit(&ptr,mode);
	if ((node->mode&(EATTR_NOOWNER<<12)) && uid!=0) {
		if (sesflags&SESFLAG_MAPALL) {
			put32bit(&ptr,auid);
			put32bit(&ptr,agid);
		} else {
			put32bit(&ptr,uid);
			put32bit(&ptr,gid);
		}
	} else {
		if (sesflags&SESFLAG_MAPALL && auid!=0) {
			if (node->uid==uid) {
				put32bit(&ptr,auid);
			} else {
				put32bit(&ptr,0);
			}
			if (node->gid==gid) {
				put32bit(&ptr,agid);
			} else {
				put32bit(&ptr,0);
			}
		} else {
			put32bit(&ptr,node->uid);
			put32bit(&ptr,node->gid);
		}
	}
	put32bit(&ptr,node->atime);
	put32bit(&ptr,node->mtime);
	put32bit(&ptr,node->ctime);
	nlink = 0;
	for (e=node->parents ; e ; e=e->nextparent) {
		nlink++;
	}
	switch (node->type) {
	case TYPE_FILE:
	case TYPE_TRASH:
	case TYPE_RESERVED:
		put32bit(&ptr,nlink);
		put64bit(&ptr,node->data.fdata.length);
		break;
	case TYPE_DIRECTORY:
		put32bit(&ptr,node->data.ddata.nlink);
		put64bit(&ptr,node->data.ddata.stats->length>>30);      // Rescale length to GB (reduces size to 32-bit length)
		break;
	case TYPE_SYMLINK:
		put32bit(&ptr,nlink);
		*ptr++=0;
		*ptr++=0;
		*ptr++=0;
		*ptr++=0;
		put32bit(&ptr,node->data.sdata.pleng);
		break;
	case TYPE_BLOCKDEV:
	case TYPE_CHARDEV:
		put32bit(&ptr,nlink);
		put32bit(&ptr,node->data.devdata.rdev);
		*ptr++=0;
		*ptr++=0;
		*ptr++=0;
		*ptr++=0;
		break;
	default:
		put32bit(&ptr,nlink);
		*ptr++=0;
		*ptr++=0;
		*ptr++=0;
		*ptr++=0;
		*ptr++=0;
		*ptr++=0;
		*ptr++=0;
		*ptr++=0;
	}
}

static inline void fsnodes_fill_attr(const FsContext& context,
		fsnode *node, fsnode *parent, Attributes& attr) {
#ifdef METARESTORE
	mabort("Bad code path - fsnodes_fill_attr() shall not be executed in metarestore context.");
#endif /* METARESTORE */
	sassert(context.hasSessionData() && context.hasUidGidData());
	fsnodes_fill_attr(node, parent,
			context.uid(), context.gid(), context.auid(), context.agid(),
			context.sesflags(), attr);
}

static inline void fsnodes_remove_edge(uint32_t ts,fsedge *e) {
	statsrecord sr;
	if (gChecksumBackgroundUpdater.isEdgeIncluded(e)) {
		removeFromChecksum(gChecksumBackgroundUpdater.fsEdgesChecksum, e->checksum);
	}
	removeFromChecksum(gMetadata->fsEdgesChecksum, e->checksum);
	if (e->parent) {
		fsnodes_get_stats(e->child,&sr);
		fsnodes_sub_stats(e->parent,&sr);
		e->parent->mtime = e->parent->ctime = ts;
		e->parent->data.ddata.elements--;
		if (e->child->type==TYPE_DIRECTORY) {
			e->parent->data.ddata.nlink--;
		}
		fsnodes_update_checksum(e->parent);
	}
	if (e->child) {
		e->child->ctime = ts;
		fsnodes_update_checksum(e->child);
	}
	*(e->prevchild) = e->nextchild;
	if (e->nextchild) {
		e->nextchild->prevchild = e->prevchild;
	}
	*(e->prevparent) = e->nextparent;
	if (e->nextparent) {
		e->nextparent->prevparent = e->prevparent;
	}
	if (e->prev) {
		*(e->prev) = e->next;
		if (e->next) {
			e->next->prev = e->prev;
		}
	}
	delete e;
}

static inline void fsnodes_link(uint32_t ts,fsnode *parent,fsnode *child,uint16_t nleng,const uint8_t *name) {
	fsedge *e;
	statsrecord sr;
	uint32_t hpos;

	e = new fsedge;
	e->nleng = nleng;
	e->name = (uint8_t*) malloc(nleng);
	passert(e->name);
	memcpy(e->name,name,nleng);
	e->child = child;
	e->parent = parent;
	e->nextchild = parent->data.ddata.children;
	if (e->nextchild) {
		e->nextchild->prevchild = &(e->nextchild);
	}
	parent->data.ddata.children = e;
	e->prevchild = &(parent->data.ddata.children);
	e->nextparent = child->parents;
	if (e->nextparent) {
		e->nextparent->prevparent = &(e->nextparent);
	}
	child->parents = e;
	e->prevparent = &(child->parents);
	hpos = EDGEHASHPOS(fsnodes_hash(parent->id,nleng,name));
	e->next = gMetadata->edgehash[hpos];
	if (e->next) {
		e->next->prev = &(e->next);
	}
	gMetadata->edgehash[hpos] = e;
	e->prev = &(gMetadata->edgehash[hpos]);
	e->checksum = 0;
	fsedges_update_checksum(e);

	parent->data.ddata.elements++;
	if (child->type==TYPE_DIRECTORY) {
		parent->data.ddata.nlink++;
	}
	fsnodes_get_stats(child,&sr);
	fsnodes_add_stats(parent,&sr);
	if (ts>0) {
		parent->mtime = parent->ctime = ts;
		fsnodes_update_checksum(parent);
		child->ctime = ts;
		fsnodes_update_checksum(child);
	}
}

static inline fsnode* fsnodes_create_node(uint32_t ts, fsnode *node, uint16_t nleng,
		const uint8_t *name, uint8_t type, uint16_t mode, uint16_t umask, uint32_t uid,
		uint32_t gid, uint8_t copysgid, AclInheritance inheritacl) {
	fsnode *p;
	statsrecord *sr;
	uint32_t nodepos;
	p = new fsnode(type);
	gMetadata->nodes++;
	if (type==TYPE_DIRECTORY) {
		gMetadata->dirnodes++;
	}
	if (type==TYPE_FILE) {
		gMetadata->filenodes++;
	}
/* create node */
	p->id = fsnodes_get_next_id();
	p->ctime = p->mtime = p->atime = ts;
	if (type==TYPE_DIRECTORY || type==TYPE_FILE) {
		p->goal = node->goal;
		p->trashtime = node->trashtime;
	} else {
		p->goal = DEFAULT_GOAL;
		p->trashtime = DEFAULT_TRASHTIME;
	}
	if (type==TYPE_DIRECTORY) {
		p->mode = (mode&07777) | (node->mode&0xF000);
	} else {
		p->mode = (mode&07777) | (node->mode&(0xF000&(~(EATTR_NOECACHE<<12))));
	}
	// If desired, node inherits permissions from parent's default ACL
	if (inheritacl == AclInheritance::kInheritAcl && node->defaultAcl) {
		if (p->type == TYPE_DIRECTORY) {
			p->defaultAcl.reset(new AccessControlList(*node->defaultAcl));
		}
		// Join ACL's access mask without cleaning sticky bits etc.
		p->mode &= ~0777 | (node->defaultAcl->mode);
		if (node->defaultAcl->extendedAcl) {
			p->extendedAcl.reset(new ExtendedAcl(*node->defaultAcl->extendedAcl));
		}
	} else {
		// Apply umask
		p->mode &= ~(umask&0777); // umask must be applied manually
	}
	p->uid = uid;
	if ((node->mode&02000)==02000) {        // set gid flag is set in the parent directory ?
		p->gid = node->gid;
		if (copysgid && type==TYPE_DIRECTORY) {
			p->mode |= 02000;
		}
	} else {
		p->gid = gid;
	}
	switch (type) {
	case TYPE_DIRECTORY:
		sr = (statsrecord*) malloc(sizeof(statsrecord));
		passert(sr);
		memset(sr,0,sizeof(statsrecord));
		p->data.ddata.stats = sr;
		p->data.ddata.children = NULL;
		p->data.ddata.nlink = 2;
		p->data.ddata.elements = 0;
		break;
	case TYPE_FILE:
		p->data.fdata.length = 0;
		p->data.fdata.chunks = 0;
		p->data.fdata.chunktab = NULL;
		p->data.fdata.sessionids = NULL;
		break;
	case TYPE_SYMLINK:
		p->data.sdata.pleng = 0;
		p->data.sdata.path = NULL;
		break;
	case TYPE_BLOCKDEV:
	case TYPE_CHARDEV:
		p->data.devdata.rdev = 0;
	}
	p->parents = NULL;
	nodepos = NODEHASHPOS(p->id);
	p->next = gMetadata->nodehash[nodepos];
	gMetadata->nodehash[nodepos] = p;
	p->checksum = 0;
	fsnodes_update_checksum(p);
	fsnodes_link(ts,node,p,nleng,name);
	fsnodes_quota_register_inode(p);
	if (type == TYPE_FILE) {
		fsnodes_quota_update_size(p, +fsnodes_get_size(p));
	}
	return p;
}

#ifndef METARESTORE
static inline uint32_t fsnodes_getpath_size(fsedge *e) {
	uint32_t size;
	fsnode *p;
	if (e==NULL) {
		return 0;
	}
	p = e->parent;
	size = e->nleng;
	while (p!=gMetadata->root && p->parents) {
		size += p->parents->nleng+1;
		p = p->parents->parent;
	}
	return size;
}

static inline void fsnodes_getpath_data(fsedge *e,uint8_t *path,uint32_t size) {
	fsnode *p;
	if (e==NULL) {
		return;
	}
	if (size>=e->nleng) {
		size-=e->nleng;
		memcpy(path+size,e->name,e->nleng);
	} else if (size>0) {
		memcpy(path,e->name+(e->nleng-size),size);
		size=0;
	}
	if (size>0) {
		path[--size]='/';
	}
	p = e->parent;
	while (p!=gMetadata->root && p->parents) {
		if (size>=p->parents->nleng) {
			size-=p->parents->nleng;
			memcpy(path+size,p->parents->name,p->parents->nleng);
		} else if (size>0) {
			memcpy(path,p->parents->name+(p->parents->nleng-size),size);
			size=0;
		}
		if (size>0) {
			path[--size]='/';
		}
		p = p->parents->parent;
	}
}
#endif /* METARESTORE */

static inline void fsnodes_getpath(fsedge *e,uint16_t *pleng,uint8_t **path) {
	uint32_t size;
	uint8_t *ret;
	fsnode *p;

	p = e->parent;
	size = e->nleng;
	while (p!=gMetadata->root && p->parents) {
		size += p->parents->nleng+1;    // get first parent !!!
		p = p->parents->parent;         // when folders can be hardlinked it's the only way to obtain path (one of them)
	}
	if (size>65535) {
		syslog(LOG_WARNING,"path too long !!! - truncate");
		size=65535;
	}
	*pleng = size;
	ret = (uint8_t*) malloc(size);
	passert(ret);
	size -= e->nleng;
	memcpy(ret+size,e->name,e->nleng);
	if (size>0) {
		ret[--size]='/';
	}
	p = e->parent;
	while (p!=gMetadata->root && p->parents) {
		if (size>=p->parents->nleng) {
			size-=p->parents->nleng;
			memcpy(ret+size,p->parents->name,p->parents->nleng);
		} else {
			if (size>0) {
				memcpy(ret,p->parents->name+(p->parents->nleng-size),size);
				size=0;
			}
		}
		if (size>0) {
			ret[--size]='/';
		}
		p = p->parents->parent;
	}
	*path = ret;
}


#ifndef METARESTORE

static inline uint32_t fsnodes_getdetachedsize(fsedge *start) {
	fsedge *e;
	uint32_t result=0;
	for (e = start ; e ; e=e->nextchild) {
		if (e->nleng>240) {
			result+=245;
		} else {
			result+=5+e->nleng;
		}
	}
	return result;
}

static inline void fsnodes_getdetacheddata(fsedge *start,uint8_t *dbuff) {
	fsedge *e;
	uint8_t *sptr;
	uint8_t c;
	for (e = start ; e ; e=e->nextchild) {
		if (e->nleng>240) {
			*dbuff=240;
			dbuff++;
			memcpy(dbuff,"(...)",5);
			dbuff+=5;
			sptr = e->name+(e->nleng-235);
			for (c=0 ; c<235 ; c++) {
				if (*sptr=='/') {
					*dbuff='|';
				} else {
					*dbuff = *sptr;
				}
				sptr++;
				dbuff++;
			}
		} else {
			*dbuff=e->nleng;
			dbuff++;
			sptr = e->name;
			for (c=0 ; c<e->nleng ; c++) {
				if (*sptr=='/') {
					*dbuff='|';
				} else {
					*dbuff = *sptr;
				}
				sptr++;
				dbuff++;
			}
		}
		put32bit(&dbuff,e->child->id);
	}
}


static inline uint32_t fsnodes_getdirsize(fsnode *p,uint8_t withattr) {
	uint32_t result = ((withattr)?40:6)*2+3;        // for '.' and '..'
	fsedge *e;
	for (e = p->data.ddata.children ; e ; e=e->nextchild) {
		result+=((withattr)?40:6)+e->nleng;
	}
	return result;
}

static inline void fsnodes_getdirdata(uint32_t rootinode,uint32_t uid,uint32_t gid,uint32_t auid,uint32_t agid,uint8_t sesflags,fsnode *p,uint8_t *dbuff,uint8_t withattr) {
	fsedge *e;
// '.' - self
	dbuff[0]=1;
	dbuff[1]='.';
	dbuff+=2;
	if (p->id!=rootinode) {
		put32bit(&dbuff,p->id);
	} else {
		put32bit(&dbuff,MFS_ROOT_ID);
	}
	Attributes attr;
	if (withattr) {
		fsnodes_fill_attr(p, p, uid, gid, auid, agid, sesflags, attr);
		::memcpy(dbuff, attr, sizeof (attr));
		dbuff += sizeof (attr);
	} else {
		put8bit(&dbuff,TYPE_DIRECTORY);
	}
// '..' - parent
	dbuff[0]=2;
	dbuff[1]='.';
	dbuff[2]='.';
	dbuff+=3;
	if (p->id==rootinode) { // root node should returns self as its parent
		put32bit(&dbuff,MFS_ROOT_ID);
		if (withattr) {
			fsnodes_fill_attr(p, p, uid, gid, auid, agid, sesflags, attr);
			::memcpy(dbuff, attr, sizeof (attr));
			dbuff += sizeof (attr);
		} else {
			put8bit(&dbuff,TYPE_DIRECTORY);
		}
	} else {
		if (p->parents && p->parents->parent->id!=rootinode) {
			put32bit(&dbuff,p->parents->parent->id);
		} else {
			put32bit(&dbuff,MFS_ROOT_ID);
		}
		if (withattr) {
			if (p->parents) {
				fsnodes_fill_attr(p->parents->parent, p, uid, gid, auid, agid, sesflags, attr);
				::memcpy(dbuff, attr, sizeof (attr));
			} else {
				if (rootinode==MFS_ROOT_ID) {
					fsnodes_fill_attr(gMetadata->root, p, uid, gid, auid, agid, sesflags, attr);
					::memcpy(dbuff, attr, sizeof (attr));
				} else {
					fsnode *rn = fsnodes_id_to_node(rootinode);
					if (rn) {       // it should be always true because it's checked before, but better check than sorry
						fsnodes_fill_attr(rn, p, uid, gid, auid, agid, sesflags, attr);
						::memcpy(dbuff, attr, sizeof (attr));
					} else {
						memset(dbuff,0,sizeof (attr));
					}
				}
			}
			dbuff += sizeof (attr);
		} else {
			put8bit(&dbuff,TYPE_DIRECTORY);
		}
	}
// entries
	for (e = p->data.ddata.children ; e ; e=e->nextchild) {
		dbuff[0]=e->nleng;
		dbuff++;
		memcpy(dbuff,e->name,e->nleng);
		dbuff+=e->nleng;
		put32bit(&dbuff,e->child->id);
		if (withattr) {
			fsnodes_fill_attr(e->child, p, uid, gid, auid, agid, sesflags, attr);
			::memcpy(dbuff, attr, sizeof (attr));
			dbuff += sizeof (attr);
		} else {
			put8bit(&dbuff,e->child->type);
		}
	}
}

static inline void fsnodes_checkfile(fsnode *p, uint32_t chunkcount[CHUNK_MATRIX_SIZE]) {
	uint64_t chunkid;
	uint8_t count;
	for (int i = 0; i < CHUNK_MATRIX_SIZE; i++) {
		chunkcount[i]=0;
	}
	for (uint32_t index = 0; index < p->data.fdata.chunks; index++) {
		chunkid = p->data.fdata.chunktab[index];
		if (chunkid > 0) {
			chunk_get_validcopies(chunkid, &count);
			if (count > CHUNK_MATRIX_SIZE - 1) {
				count = CHUNK_MATRIX_SIZE - 1;
			}
			chunkcount[count]++;
		}
	}
}
#endif

static inline uint8_t fsnodes_appendchunks(uint32_t ts,fsnode *dstobj,fsnode *srcobj) {
	uint64_t chunkid,length;
	uint32_t i;
	uint32_t srcchunks,dstchunks;
	statsrecord psr,nsr;

	srcchunks=0;
	for (i=0 ; i<srcobj->data.fdata.chunks ; i++) {
		if (srcobj->data.fdata.chunktab[i]!=0) {
			srcchunks = i+1;
		}
	}
	if (srcchunks==0) {
		return STATUS_OK;
	}
	dstchunks=0;
	for (i=0 ; i<dstobj->data.fdata.chunks ; i++) {
		if (dstobj->data.fdata.chunktab[i]!=0) {
			dstchunks = i+1;
		}
	}
	i = srcchunks+dstchunks-1;      // last new chunk pos
	if (i>MAX_INDEX) {      // chain too long
		return ERROR_INDEXTOOBIG;
	}
	fsnodes_get_stats(dstobj,&psr);
	if (i>=dstobj->data.fdata.chunks) {
		uint32_t newsize;
		if (i<8) {
			newsize=i+1;
		} else if (i<64) {
			newsize=(i&0xFFFFFFF8)+8;
		} else {
			newsize = (i&0xFFFFFFC0)+64;
		}
		if (dstobj->data.fdata.chunktab==NULL) {
			dstobj->data.fdata.chunktab = (uint64_t*)malloc(sizeof(uint64_t)*newsize);
		} else {
			dstobj->data.fdata.chunktab = (uint64_t*)realloc(dstobj->data.fdata.chunktab,sizeof(uint64_t)*newsize);
		}
		passert(dstobj->data.fdata.chunktab);
		for (i=dstobj->data.fdata.chunks ; i<newsize ; i++) {
			dstobj->data.fdata.chunktab[i]=0;
		}
		dstobj->data.fdata.chunks = newsize;
	}

	for (i=0 ; i<srcchunks ; i++) {
		chunkid = srcobj->data.fdata.chunktab[i];
		dstobj->data.fdata.chunktab[i+dstchunks] = chunkid;
		if (chunkid>0) {
			if (chunk_add_file(chunkid,dstobj->goal)!=STATUS_OK) {
				syslog(LOG_ERR,"structure error - chunk %016" PRIX64 " not found (inode: %" PRIu32 " ; index: %" PRIu32 ")",chunkid,srcobj->id,i);
			}
		}
	}

	length = (((uint64_t)dstchunks)<<MFSCHUNKBITS)+srcobj->data.fdata.length;
	if (dstobj->type==TYPE_TRASH) {
		gMetadata->trashspace -= dstobj->data.fdata.length;
		gMetadata->trashspace += length;
	} else if (dstobj->type==TYPE_RESERVED) {
		gMetadata->reservedspace -= dstobj->data.fdata.length;
		gMetadata->reservedspace += length;
	}
	dstobj->data.fdata.length = length;
	fsnodes_get_stats(dstobj,&nsr);
	fsnodes_quota_update_size(dstobj, nsr.size - psr.size);
	for (fsedge *e=dstobj->parents ; e ; e=e->nextparent) {
		fsnodes_add_sub_stats(e->parent,&nsr,&psr);
	}
	dstobj->mtime = ts;
	dstobj->atime = ts;
	srcobj->atime = ts;
	fsnodes_update_checksum(srcobj);
	fsnodes_update_checksum(dstobj);
	return STATUS_OK;
}

static inline void fsnodes_changefilegoal(fsnode *obj,uint8_t goal) {
	uint32_t i;
	uint8_t old_goal = obj->goal;
	statsrecord psr,nsr;
	fsedge *e;

	fsnodes_get_stats(obj,&psr);
	obj->goal = goal;
	nsr = psr;
<<<<<<< HEAD
	nsr.realsize = file_realsize(obj, nsr.chunks, nsr.size);
=======
	nsr.realsize = fsnodes_get_realsize_from_size(nsr.size, goal);
>>>>>>> bb89f49e
	for (e=obj->parents ; e ; e=e->nextparent) {
		fsnodes_add_sub_stats(e->parent,&nsr,&psr);
	}
	for (i=0 ; i<obj->data.fdata.chunks ; i++) {
		if (obj->data.fdata.chunktab[i]>0) {
			chunk_change_file(obj->data.fdata.chunktab[i],old_goal,goal);
		}
	}
	fsnodes_update_checksum(obj);
}

static inline void fsnodes_setlength(fsnode *obj,uint64_t length) {
	uint32_t i,chunks;
	uint64_t chunkid;
	statsrecord psr,nsr;
	fsnodes_get_stats(obj,&psr);
	if (obj->type==TYPE_TRASH) {
		gMetadata->trashspace -= obj->data.fdata.length;
		gMetadata->trashspace += length;
	} else if (obj->type==TYPE_RESERVED) {
		gMetadata->reservedspace -= obj->data.fdata.length;
		gMetadata->reservedspace += length;
	}
	obj->data.fdata.length = length;
	if (length>0) {
		chunks = ((length-1)>>MFSCHUNKBITS)+1;
	} else {
		chunks = 0;
	}
	for (i=chunks ; i<obj->data.fdata.chunks ; i++) {
		chunkid = obj->data.fdata.chunktab[i];
		if (chunkid>0) {
			if (chunk_delete_file(chunkid,obj->goal)!=STATUS_OK) {
				syslog(LOG_ERR,"structure error - chunk %016" PRIX64 " not found (inode: %" PRIu32 " ; index: %" PRIu32 ")",chunkid,obj->id,i);
			}
		}
		obj->data.fdata.chunktab[i]=0;
	}
	if (chunks>0) {
		if (chunks<obj->data.fdata.chunks && obj->data.fdata.chunktab) {
			obj->data.fdata.chunktab = (uint64_t*)realloc(obj->data.fdata.chunktab,sizeof(uint64_t)*chunks);
			passert(obj->data.fdata.chunktab);
			obj->data.fdata.chunks = chunks;
		}
	} else {
		if (obj->data.fdata.chunks>0 && obj->data.fdata.chunktab) {
			free(obj->data.fdata.chunktab);
			obj->data.fdata.chunktab = NULL;
			obj->data.fdata.chunks = 0;
		}
	}
	fsnodes_get_stats(obj,&nsr);
	fsnodes_quota_update_size(obj, nsr.size - psr.size);
	for (fsedge *e=obj->parents ; e ; e=e->nextparent) {
		fsnodes_add_sub_stats(e->parent,&nsr,&psr);
	}
	fsnodes_update_checksum(obj);
}

static inline void fsnodes_change_uid_gid(fsnode *p, uint32_t uid, uint32_t gid) {
	int64_t size = 0;
	fsnodes_quota_unregister_inode(p);
	if (p->type == TYPE_FILE || p->type == TYPE_TRASH || p->type == TYPE_RESERVED) {
		size = fsnodes_get_size(p);
		fsnodes_quota_update_size(p, -size);
	}
	p->uid = uid;
	p->gid = gid;
	fsnodes_quota_register_inode(p);
	if (p->type == TYPE_FILE || p->type == TYPE_TRASH || p->type == TYPE_RESERVED) {
		fsnodes_quota_update_size(p, +size);
	}
}

static inline void fsnodes_remove_node(uint32_t ts,fsnode *toremove) {
	uint32_t nodepos;
	fsnode **ptr;
	if (toremove->parents!=NULL) {
		return;
	}
// remove from idhash
	nodepos = NODEHASHPOS(toremove->id);
	ptr = &(gMetadata->nodehash[nodepos]);
	while (*ptr) {
		if (*ptr==toremove) {
			*ptr=toremove->next;
			break;
		}
		ptr = &((*ptr)->next);
	}
	if (gChecksumBackgroundUpdater.isNodeIncluded(toremove)) {
		removeFromChecksum(gChecksumBackgroundUpdater.fsNodesChecksum, toremove->checksum);
	}
	removeFromChecksum(gMetadata->fsNodesChecksum, toremove->checksum);
// and free
	gMetadata->nodes--;
	if (toremove->type==TYPE_DIRECTORY) {
		gMetadata->dirnodes--;
	}
	if (toremove->type==TYPE_FILE || toremove->type==TYPE_TRASH || toremove->type==TYPE_RESERVED) {
		uint32_t i;
		uint64_t chunkid;
		fsnodes_quota_update_size(toremove, -fsnodes_get_size(toremove));
		gMetadata->filenodes--;
		for (i=0 ; i<toremove->data.fdata.chunks ; i++) {
			chunkid = toremove->data.fdata.chunktab[i];
			if (chunkid>0) {
				if (chunk_delete_file(chunkid,toremove->goal)!=STATUS_OK) {
					syslog(LOG_ERR,"structure error - chunk %016" PRIX64 " not found (inode: %" PRIu32 " ; index: %" PRIu32 ")",chunkid,toremove->id,i);
				}
			}
		}
	}
	fsnodes_free_id(toremove->id,ts);
	xattr_removeinode(toremove->id);
	fsnodes_quota_unregister_inode(toremove);
#ifndef METARESTORE
	dcm_modify(toremove->id,0);
#endif
	delete toremove;
}


static inline void fsnodes_unlink(uint32_t ts,fsedge *e) {
	fsnode *child;
	uint16_t pleng=0;
	uint8_t *path=NULL;

	child = e->child;
	if (child->parents->nextparent==NULL) { // last link
		if (child->type==TYPE_FILE && (child->trashtime>0 || child->data.fdata.sessionids!=NULL)) { // go to trash or reserved ? - get path
			fsnodes_getpath(e,&pleng,&path);
		}
	}
	fsnodes_remove_edge(ts,e);
	if (child->parents==NULL) {     // last link
		if (child->type == TYPE_FILE) {
			if (child->trashtime>0) {
				child->type = TYPE_TRASH;
				child->ctime = ts;
				fsnodes_update_checksum(child);
				e = new fsedge;
				e->nleng = pleng;
				e->name = path;
				e->child = child;
				e->parent = NULL;
				e->nextchild = gMetadata->trash;
				e->nextparent = NULL;
				e->prevchild = &gMetadata->trash;
				e->prevparent = &(child->parents);
				if (e->nextchild) {
					e->nextchild->prevchild = &(e->nextchild);
				}
				e->next = NULL;
				e->prev = NULL;
				gMetadata->trash = e;
				child->parents = e;
				gMetadata->trashspace += child->data.fdata.length;
				gMetadata->trashnodes++;
				e->checksum = 0;
				fsedges_update_checksum(e);
			} else if (child->data.fdata.sessionids!=NULL) {
				child->type = TYPE_RESERVED;
				fsnodes_update_checksum(child);
				e = new fsedge;
				e->nleng = pleng;
				e->name = path;
				e->child = child;
				e->parent = NULL;
				e->nextchild = gMetadata->reserved;
				e->nextparent = NULL;
				e->prevchild = &gMetadata->reserved;
				e->prevparent = &(child->parents);
				if (e->nextchild) {
					e->nextchild->prevchild = &(e->nextchild);
				}
				e->next = NULL;
				e->prev = NULL;
				gMetadata->reserved = e;
				child->parents = e;
				gMetadata->reservedspace += child->data.fdata.length;
				gMetadata->reservednodes++;
				e->checksum = 0;
				fsedges_update_checksum(e);
			} else {
				free(path);
				fsnodes_remove_node(ts,child);
			}
		} else {
			free(path);
			fsnodes_remove_node(ts,child);
		}
	} else {
		free(path);
	}
}

static inline int fsnodes_purge(uint32_t ts,fsnode *p) {
	fsedge *e;
	e = p->parents;

	if (p->type==TYPE_TRASH) {
		gMetadata->trashspace -= p->data.fdata.length;
		gMetadata->trashnodes--;
		if (p->data.fdata.sessionids!=NULL) {
			p->type = TYPE_RESERVED;
			fsnodes_update_checksum(p);
			gMetadata->reservedspace += p->data.fdata.length;
			gMetadata->reservednodes++;
			*(e->prevchild) = e->nextchild;
			if (e->nextchild) {
				e->nextchild->prevchild = e->prevchild;
			}
			e->nextchild = gMetadata->reserved;
			e->prevchild = &(gMetadata->reserved);
			if (e->nextchild) {
				e->nextchild->prevchild = &(e->nextchild);
			}
			gMetadata->reserved = e;
			return 0;
		} else {
			fsnodes_remove_edge(ts,e);
			fsnodes_remove_node(ts,p);
			return 1;
		}
	} else if (p->type==TYPE_RESERVED) {
		gMetadata->reservedspace -= p->data.fdata.length;
		gMetadata->reservednodes--;
		fsnodes_remove_edge(ts,e);
		fsnodes_remove_node(ts,p);
		return 1;
	}
	return -1;
}

static inline uint8_t fsnodes_undel(uint32_t ts,fsnode *node) {
	uint16_t pleng;
	const uint8_t *path;
	uint8_t is_new;
	uint32_t i,partleng,dots;
	fsedge *e,*pe;
	fsnode *p,*n;

/* check path */
	e = node->parents;
	pleng = e->nleng;
	path = e->name;

	if (path==NULL) {
		return ERROR_CANTCREATEPATH;
	}
	while (*path=='/' && pleng>0) {
		path++;
		pleng--;
	}
	if (pleng==0) {
		return ERROR_CANTCREATEPATH;
	}
	partleng=0;
	dots=0;
	for (i=0 ; i<pleng ; i++) {
		if (path[i]==0) {       // incorrect name character
			return ERROR_CANTCREATEPATH;
		} else if (path[i]=='/') {
			if (partleng==0) {      // "//" in path
				return ERROR_CANTCREATEPATH;
			}
			if (partleng==dots && partleng<=2) {    // '.' or '..' in path
				return ERROR_CANTCREATEPATH;
			}
			partleng=0;
			dots=0;
		} else {
			if (path[i]=='.') {
				dots++;
			}
			partleng++;
			if (partleng>MAXFNAMELENG) {
				return ERROR_CANTCREATEPATH;
			}
		}
	}
	if (partleng==0) {      // last part canot be empty - it's the name of undeleted file
		return ERROR_CANTCREATEPATH;
	}
	if (partleng==dots && partleng<=2) {    // '.' or '..' in path
		return ERROR_CANTCREATEPATH;
	}

/* create path */
	n = NULL;
	p = gMetadata->root;
	is_new = 0;
	for (;;) {
		partleng=0;
		while ((partleng < pleng) && (path[partleng] != '/')) {
			partleng++;
		}
		if (partleng==pleng) {  // last name
			if (fsnodes_nameisused(p,partleng,path)) {
				return ERROR_EEXIST;
			}
			// remove from trash and link to new parent
			node->type = TYPE_FILE;
			node->ctime = ts;
			fsnodes_update_checksum(node);
			fsnodes_link(ts,p,node,partleng,path);
			fsnodes_remove_edge(ts,e);
			gMetadata->trashspace -= node->data.fdata.length;
			gMetadata->trashnodes--;
			return STATUS_OK;
		} else {
			if (is_new==0) {
				pe = fsnodes_lookup(p,partleng,path);
				if (pe==NULL) {
					is_new=1;
				} else {
					n = pe->child;
					if (n->type!=TYPE_DIRECTORY) {
						return ERROR_CANTCREATEPATH;
					}
				}
			}
			if (is_new==1) {
				n = fsnodes_create_node(ts,p,partleng,path,TYPE_DIRECTORY,0755,0,0,0,0,AclInheritance::kDontInheritAcl);
			}
			p = n;
		}
		path+=partleng+1;
		pleng-=partleng+1;
	}
}


#ifndef METARESTORE

<<<<<<< HEAD
static inline void fsnodes_getgoal_recursive(fsnode *node, uint8_t gmode, GoalStats& goalStats) {
	fsedge *e;

	if (node->type == TYPE_FILE || node->type == TYPE_TRASH || node->type == TYPE_RESERVED) {
		if (goal::isOrdinaryGoal(node->goal)) {
			goalStats.filesWithGoal[node->goal]++;
		} else if (goal::isXorGoal(node->goal)) {
			goalStats.filesWithXorLevel[goal::toXorLevel(node->goal)]++;
		} else {
			syslog(LOG_WARNING, "inode %" PRIu32 ": unknown goal!!! fixing", node->id);
			sassert(node->parents);
			sassert(node->parents->parent);
			fsnodes_changefilegoal(node, node->parents->parent->goal);
		}
	} else if (node->type == TYPE_DIRECTORY) {
		if (goal::isOrdinaryGoal(node->goal)) {
			goalStats.directoriesWithGoal[node->goal]++;
		} else if (goal::isXorGoal(node->goal)) {
			goalStats.directoriesWithXorLevel[goal::toXorLevel(node->goal)]++;
		} else {
			syslog(LOG_WARNING,"inode %" PRIu32 ": unknown goal!!! fixing", node->id);
			if (node->id == 1) {
				// Root node
				node->goal = 1;
			} else {
				sassert(node->parents);
				sassert(node->parents->parent);
				node->goal = node->parents->parent->goal;
			}
		}
		if (gmode == GMODE_RECURSIVE) {
			for (e = node->data.ddata.children; e; e = e->nextchild) {
				fsnodes_getgoal_recursive(e->child, gmode, goalStats);
=======
static inline void fsnodes_getgoal_recursive(fsnode *node,uint8_t gmode,GoalMap<uint32_t>& fgtab,GoalMap<uint32_t>& dgtab) {
	fsedge *e;

	if (node->type==TYPE_FILE || node->type==TYPE_TRASH || node->type==TYPE_RESERVED) {
		if (!goal::isGoalValid(node->goal)) {
			syslog(LOG_WARNING,"file inode %" PRIu32 ": unknown goal !!! - fixing", node->id);
			fsnodes_changefilegoal(node, DEFAULT_GOAL);
		}
		fgtab[node->goal]++;
	} else if (node->type==TYPE_DIRECTORY) {
		if (!goal::isGoalValid(node->goal)) {
			syslog(LOG_WARNING,"directory inode %" PRIu32 ": unknown goal !!! - fixing", node->id);
			node->goal = DEFAULT_GOAL;
		}
		dgtab[node->goal]++;
		if (gmode==GMODE_RECURSIVE) {
			for (e = node->data.ddata.children ; e ; e=e->nextchild) {
				fsnodes_getgoal_recursive(e->child,gmode,fgtab,dgtab);
>>>>>>> bb89f49e
			}
		}
	}
}

static inline void fsnodes_bst_add(bstnode **n,uint32_t val) {
	while (*n) {
		if (val<(*n)->val) {
			n = &((*n)->left);
		} else if (val>(*n)->val) {
			n = &((*n)->right);
		} else {
			(*n)->count++;
			return;
		}
	}
	(*n)= (bstnode*) malloc(sizeof(bstnode));
	passert(*n);
	(*n)->val = val;
	(*n)->count = 1;
	(*n)->left = NULL;
	(*n)->right = NULL;
}

static inline uint32_t fsnodes_bst_nodes(bstnode *n) {
	if (n) {
		return 1+fsnodes_bst_nodes(n->left)+fsnodes_bst_nodes(n->right);
	} else {
		return 0;
	}
}

static inline void fsnodes_bst_storedata(bstnode *n,uint8_t **ptr) {
	if (n) {
		fsnodes_bst_storedata(n->left,ptr);
		put32bit(&*ptr,n->val);
		put32bit(&*ptr,n->count);
		fsnodes_bst_storedata(n->right,ptr);
	}
}

static inline void fsnodes_bst_free(bstnode *n) {
	if (n) {
		fsnodes_bst_free(n->left);
		fsnodes_bst_free(n->right);
		free(n);
	}
}

static inline void fsnodes_gettrashtime_recursive(fsnode *node,uint8_t gmode,bstnode **bstrootfiles,bstnode **bstrootdirs) {
	fsedge *e;

	if (node->type==TYPE_FILE || node->type==TYPE_TRASH || node->type==TYPE_RESERVED) {
		fsnodes_bst_add(bstrootfiles,node->trashtime);
	} else if (node->type==TYPE_DIRECTORY) {
		fsnodes_bst_add(bstrootdirs,node->trashtime);
		if (gmode==GMODE_RECURSIVE) {
			for (e = node->data.ddata.children ; e ; e=e->nextchild) {
				fsnodes_gettrashtime_recursive(e->child,gmode,bstrootfiles,bstrootdirs);
			}
		}
	}
}

static inline void fsnodes_geteattr_recursive(fsnode *node,uint8_t gmode,uint32_t feattrtab[16],uint32_t deattrtab[16]) {
	fsedge *e;

	if (node->type!=TYPE_DIRECTORY) {
		feattrtab[(node->mode>>12)&(EATTR_NOOWNER|EATTR_NOACACHE|EATTR_NODATACACHE)]++;
	} else {
		deattrtab[(node->mode>>12)]++;
		if (gmode==GMODE_RECURSIVE) {
			for (e = node->data.ddata.children ; e ; e=e->nextchild) {
				fsnodes_geteattr_recursive(e->child,gmode,feattrtab,deattrtab);
			}
		}
	}
}

#endif

static inline void fsnodes_setgoal_recursive(fsnode *node, uint32_t ts, uint32_t uid, uint8_t goal,
		uint8_t smode, uint32_t *sinodes, uint32_t *ncinodes, uint32_t *nsinodes) {
	fsedge *e;

	if (node->type==TYPE_FILE
			|| node->type==TYPE_DIRECTORY
			|| node->type==TYPE_TRASH
			|| node->type==TYPE_RESERVED) {
		if ((node->mode & (EATTR_NOOWNER << 12)) == 0 && uid != 0 && node->uid != uid) {
			(*nsinodes)++;
		} else {
			bool set = false;
			switch (smode & SMODE_TMASK) {
			case SMODE_SET:
				set = (node->goal != goal);
				break;
			case SMODE_INCREASE:
				sassert(goal::isOrdinaryGoal(goal));
				set = (goal::isOrdinaryGoal(node->goal) && node->goal < goal);
				break;
			case SMODE_DECREASE:
				sassert(goal::isOrdinaryGoal(goal));
				set = (goal::isOrdinaryGoal(node->goal) && node->goal > goal);
				break;
			}
			if (set) {
				if (node->type!=TYPE_DIRECTORY) {
					fsnodes_changefilegoal(node,goal);
					(*sinodes)++;
				} else {
					node->goal = goal;
					(*sinodes)++;
				}
				node->ctime = ts;
				fsnodes_update_checksum(node);
			} else {
				(*ncinodes)++;
			}
		}
		if (node->type == TYPE_DIRECTORY && (smode & SMODE_RMASK)) {
			for (e = node->data.ddata.children ; e ; e=e->nextchild) {
				fsnodes_setgoal_recursive(e->child,ts,uid,goal,smode,sinodes,ncinodes,nsinodes);
			}
		}
	}
}

static inline void fsnodes_settrashtime_recursive(fsnode *node,uint32_t ts,uint32_t uid,uint32_t trashtime,uint8_t smode,uint32_t *sinodes,uint32_t *ncinodes,uint32_t *nsinodes) {
	fsedge *e;
	uint8_t set;

	if (node->type==TYPE_FILE || node->type==TYPE_DIRECTORY || node->type==TYPE_TRASH || node->type==TYPE_RESERVED) {
		if ((node->mode&(EATTR_NOOWNER<<12))==0 && uid!=0 && node->uid!=uid) {
			(*nsinodes)++;
		} else {
			set=0;
			switch (smode&SMODE_TMASK) {
			case SMODE_SET:
				if (node->trashtime!=trashtime) {
					node->trashtime=trashtime;
					set=1;
				}
				break;
			case SMODE_INCREASE:
				if (node->trashtime<trashtime) {
					node->trashtime=trashtime;
					set=1;
				}
				break;
			case SMODE_DECREASE:
				if (node->trashtime>trashtime) {
					node->trashtime=trashtime;
					set=1;
				}
				break;
			}
			if (set) {
				(*sinodes)++;
				node->ctime = ts;
				fsnodes_update_checksum(node);
			} else {
				(*ncinodes)++;
			}
		}
		if (node->type==TYPE_DIRECTORY && (smode&SMODE_RMASK)) {
			for (e = node->data.ddata.children ; e ; e=e->nextchild) {
				fsnodes_settrashtime_recursive(e->child,ts,uid,trashtime,smode,sinodes,ncinodes,nsinodes);
			}
		}
	}
}

static inline void fsnodes_seteattr_recursive(fsnode *node,uint32_t ts,uint32_t uid,uint8_t eattr,uint8_t smode,uint32_t *sinodes,uint32_t *ncinodes,uint32_t *nsinodes) {
	fsedge *e;
	uint8_t neweattr,seattr;

	if ((node->mode&(EATTR_NOOWNER<<12))==0 && uid!=0 && node->uid!=uid) {
		(*nsinodes)++;
	} else {
		seattr = eattr;
		if (node->type!=TYPE_DIRECTORY) {
			node->mode &= ~(EATTR_NOECACHE<<12);
			seattr &= ~(EATTR_NOECACHE);
		}
		neweattr = (node->mode>>12);
		switch (smode&SMODE_TMASK) {
			case SMODE_SET:
				neweattr = seattr;
				break;
			case SMODE_INCREASE:
				neweattr |= seattr;
				break;
			case SMODE_DECREASE:
				neweattr &= ~seattr;
				break;
		}
		if (neweattr!=(node->mode>>12)) {
			node->mode = (node->mode&0xFFF) | (((uint16_t)neweattr)<<12);
			(*sinodes)++;
			node->ctime = ts;
		} else {
			(*ncinodes)++;
		}
	}
	if (node->type==TYPE_DIRECTORY && (smode&SMODE_RMASK)) {
		for (e = node->data.ddata.children ; e ; e=e->nextchild) {
			fsnodes_seteattr_recursive(e->child,ts,uid,eattr,smode,sinodes,ncinodes,nsinodes);
		}
	}
	fsnodes_update_checksum(node);
}

/// creates cow copy
static inline void fsnodes_snapshot(uint32_t ts,fsnode *srcnode,fsnode *parentnode,uint32_t nleng,const uint8_t *name) {
	fsedge *e;
	fsnode *dstnode = nullptr;
	uint32_t i;
	uint64_t chunkid;
	if ((e=fsnodes_lookup(parentnode,nleng,name))) {
		// link already exists
		dstnode = e->child;
		if (srcnode->type==TYPE_DIRECTORY) {
			for (e = srcnode->data.ddata.children ; e ; e=e->nextchild) {
				fsnodes_snapshot(ts,e->child,dstnode,e->nleng,e->name);
			}
		} else if (srcnode->type==TYPE_FILE) {
			uint8_t same = 0;
			if (dstnode->data.fdata.length==srcnode->data.fdata.length && dstnode->data.fdata.chunks==srcnode->data.fdata.chunks) {
				same=1;
				for (i=0 ; i<srcnode->data.fdata.chunks && same ; i++) {
					if (srcnode->data.fdata.chunktab[i]!=dstnode->data.fdata.chunktab[i]) {
						same=0;
					}
				}
			}
			if (same==0) {
				statsrecord psr,nsr;
				fsnodes_unlink(ts,e);
				dstnode = fsnodes_create_node(ts,parentnode,nleng,name,TYPE_FILE,srcnode->mode,0,srcnode->uid,srcnode->gid,0,AclInheritance::kDontInheritAcl);
				fsnodes_get_stats(dstnode,&psr);
				dstnode->goal = srcnode->goal;
				dstnode->trashtime = srcnode->trashtime;
				if (srcnode->data.fdata.chunks>0) {
					dstnode->data.fdata.chunktab = (uint64_t*)malloc(sizeof(uint64_t)*(srcnode->data.fdata.chunks));
					passert(dstnode->data.fdata.chunktab);
					dstnode->data.fdata.chunks = srcnode->data.fdata.chunks;
					for (i=0 ; i<srcnode->data.fdata.chunks ; i++) {
						chunkid = srcnode->data.fdata.chunktab[i];
						dstnode->data.fdata.chunktab[i] = chunkid;
						if (chunkid>0) {
							if (chunk_add_file(chunkid,dstnode->goal)!=STATUS_OK) {
								syslog(LOG_ERR,"structure error - chunk %016" PRIX64 " not found (inode: %" PRIu32 " ; index: %" PRIu32 ")",chunkid,srcnode->id,i);
							}
						}
					}
				} else {
					dstnode->data.fdata.chunktab = NULL;
					dstnode->data.fdata.chunks = 0;
				}
				dstnode->data.fdata.length = srcnode->data.fdata.length;
				fsnodes_get_stats(dstnode,&nsr);
				fsnodes_add_sub_stats(parentnode,&nsr,&psr);
				fsnodes_quota_update_size(dstnode, nsr.size - psr.size);
			}
		} else if (srcnode->type==TYPE_SYMLINK) {
			if (dstnode->data.sdata.pleng!=srcnode->data.sdata.pleng) {
				statsrecord sr;
				memset(&sr,0,sizeof(statsrecord));
				sr.length = dstnode->data.sdata.pleng-srcnode->data.sdata.pleng;
				fsnodes_add_stats(parentnode,&sr);
			}
			if (dstnode->data.sdata.path) {
				free(dstnode->data.sdata.path);
			}
			if (srcnode->data.sdata.pleng>0) {
				dstnode->data.sdata.path = (uint8_t*) malloc(srcnode->data.sdata.pleng);
				passert(dstnode->data.sdata.path);
				memcpy(dstnode->data.sdata.path,srcnode->data.sdata.path,srcnode->data.sdata.pleng);
				dstnode->data.sdata.pleng = srcnode->data.sdata.pleng;
			} else {
				dstnode->data.sdata.path=NULL;
				dstnode->data.sdata.pleng=0;
			}
		} else if (srcnode->type==TYPE_BLOCKDEV || srcnode->type==TYPE_CHARDEV) {
			dstnode->data.devdata.rdev = srcnode->data.devdata.rdev;
		}
		dstnode->mode = srcnode->mode;
		dstnode->uid = srcnode->uid;
		dstnode->gid = srcnode->gid;
		dstnode->atime = srcnode->atime;
		dstnode->mtime = srcnode->mtime;
		dstnode->ctime = ts;
	} else {
		if (srcnode->type==TYPE_FILE || srcnode->type==TYPE_DIRECTORY || srcnode->type==TYPE_SYMLINK || srcnode->type==TYPE_BLOCKDEV || srcnode->type==TYPE_CHARDEV || srcnode->type==TYPE_SOCKET || srcnode->type==TYPE_FIFO) {
			statsrecord psr,nsr;
			dstnode = fsnodes_create_node(ts,parentnode,nleng,name,srcnode->type,srcnode->mode,0,srcnode->uid,srcnode->gid,0,AclInheritance::kDontInheritAcl);
			fsnodes_get_stats(dstnode,&psr);
			dstnode->goal = srcnode->goal;
			dstnode->trashtime = srcnode->trashtime;
			dstnode->mode = srcnode->mode;
			dstnode->atime = srcnode->atime;
			dstnode->mtime = srcnode->mtime;
			if (srcnode->type==TYPE_DIRECTORY) {
				for (e = srcnode->data.ddata.children ; e ; e=e->nextchild) {
					fsnodes_snapshot(ts,e->child,dstnode,e->nleng,e->name);
				}
			} else if (srcnode->type==TYPE_FILE) {
				if (srcnode->data.fdata.chunks>0) {
					dstnode->data.fdata.chunktab = (uint64_t*)malloc(sizeof(uint64_t)*(srcnode->data.fdata.chunks));
					passert(dstnode->data.fdata.chunktab);
					dstnode->data.fdata.chunks = srcnode->data.fdata.chunks;
					for (i=0 ; i<srcnode->data.fdata.chunks ; i++) {
						chunkid = srcnode->data.fdata.chunktab[i];
						dstnode->data.fdata.chunktab[i] = chunkid;
						if (chunkid>0) {
							if (chunk_add_file(chunkid,dstnode->goal)!=STATUS_OK) {
								syslog(LOG_ERR,"structure error - chunk %016" PRIX64 " not found (inode: %" PRIu32 " ; index: %" PRIu32 ")",chunkid,srcnode->id,i);
							}
						}
					}
				} else {
					dstnode->data.fdata.chunktab = NULL;
					dstnode->data.fdata.chunks = 0;
				}
				dstnode->data.fdata.length = srcnode->data.fdata.length;
				fsnodes_get_stats(dstnode,&nsr);
				fsnodes_add_sub_stats(parentnode,&nsr,&psr);
				fsnodes_quota_update_size(dstnode, nsr.size - psr.size);
			} else if (srcnode->type==TYPE_SYMLINK) {
				if (srcnode->data.sdata.pleng>0) {
					dstnode->data.sdata.path = (uint8_t*) malloc(srcnode->data.sdata.pleng);
					passert(dstnode->data.sdata.path);
					memcpy(dstnode->data.sdata.path,srcnode->data.sdata.path,srcnode->data.sdata.pleng);
					dstnode->data.sdata.pleng = srcnode->data.sdata.pleng;
				}
				fsnodes_get_stats(dstnode,&nsr);
				fsnodes_add_sub_stats(parentnode,&nsr,&psr);
			} else if (srcnode->type==TYPE_BLOCKDEV || srcnode->type==TYPE_CHARDEV) {
				dstnode->data.devdata.rdev = srcnode->data.devdata.rdev;
			}
		}
	}
	fsnodes_update_checksum(dstnode);
}

static inline uint8_t fsnodes_snapshot_test(fsnode *origsrcnode,fsnode *srcnode,fsnode *parentnode,uint32_t nleng,const uint8_t *name,uint8_t canoverwrite) {
	fsedge *e;
	fsnode *dstnode;
	uint8_t status;
	if (fsnodes_inode_quota_exceeded(srcnode->uid, srcnode->gid)) {
		return ERROR_QUOTA;
	}
	if (srcnode->type == TYPE_FILE && fsnodes_size_quota_exceeded(srcnode->uid, srcnode->gid)) {
		return ERROR_QUOTA;
	}
	if ((e=fsnodes_lookup(parentnode,nleng,name))) {
		dstnode = e->child;
		if (dstnode==origsrcnode) {
			return ERROR_EINVAL;
		}
		if (dstnode->type!=srcnode->type) {
			return ERROR_EPERM;
		}
		if (srcnode->type==TYPE_TRASH || srcnode->type==TYPE_RESERVED) {
			return ERROR_EPERM;
		}
		if (srcnode->type==TYPE_DIRECTORY) {
			for (e = srcnode->data.ddata.children ; e ; e=e->nextchild) {
				status = fsnodes_snapshot_test(origsrcnode,e->child,dstnode,e->nleng,e->name,canoverwrite);
				if (status!=STATUS_OK) {
					return status;
				}
			}
		} else if (canoverwrite==0) {
			return ERROR_EEXIST;
		}
	}
	return STATUS_OK;
}

static uint8_t fsnodes_deleteacl(fsnode *p, AclType type, uint32_t ts) {
	if (type == AclType::kDefault) {
		if (p->type != TYPE_DIRECTORY) {
			return ERROR_ENOTSUP;
		}
		p->defaultAcl.reset();
	} else {
		p->extendedAcl.reset();
	}
	p->ctime = ts;
	fsnodes_update_checksum(p);
	return STATUS_OK;
}

#ifndef METARESTORE
static uint8_t fsnodes_getacl(fsnode *p, AclType type, AccessControlList& acl) {
	if (type == AclType::kDefault) {
		if (p->type != TYPE_DIRECTORY || !p->defaultAcl) {
			return ERROR_ENOATTR;
		}
		acl = *(p->defaultAcl);
	} else {
		if (!p->extendedAcl) {
			return ERROR_ENOATTR;
		}
		acl.mode = (p->mode & 0777);
		acl.extendedAcl.reset(new ExtendedAcl(*p->extendedAcl));
	}
	return STATUS_OK;
}
#endif

static uint8_t fsnodes_setacl(fsnode *p, AclType type, AccessControlList acl, uint32_t ts) {
	if (type == AclType::kDefault) {
		if (p->type != TYPE_DIRECTORY) {
			return ERROR_ENOTSUP;
		}
		p->defaultAcl.reset(new AccessControlList(std::move(acl)));
	} else {
		p->mode = (p->mode & ~0777) | (acl.mode & 0777);
		p->extendedAcl = std::move(acl.extendedAcl);
	}
	p->ctime = ts;
	fsnodes_update_checksum(p);
	return STATUS_OK;
}

static inline int fsnodes_namecheck(uint32_t nleng,const uint8_t *name) {
	uint32_t i;
	if (nleng==0 || nleng>MAXFNAMELENG) {
		return -1;
	}
	if (name[0]=='.') {
		if (nleng==1) {
			return -1;
		}
		if (nleng==2 && name[1]=='.') {
			return -1;
		}
	}
	for (i=0 ; i<nleng ; i++) {
		if (name[i]=='\0' || name[i]=='/') {
			return -1;
		}
	}
	return 0;
}

static inline int fsnodes_access(fsnode *node,uint32_t uid,uint32_t gid,uint8_t modemask,uint8_t sesflags) {
	uint8_t nodemode;
	if ((sesflags & SESFLAG_NOMASTERPERMCHECK) || uid==0) {
		return 1;
	}
	if (uid==node->uid || (node->mode&(EATTR_NOOWNER<<12))) {
		nodemode = ((node->mode)>>6) & 7;
	} else if (sesflags&SESFLAG_IGNOREGID) {
		nodemode = (((node->mode)>>3) | (node->mode)) & 7;
	} else if (gid==node->gid) {
		nodemode = ((node->mode)>>3) & 7;
	} else {
		nodemode = (node->mode & 7);
	}
	if ((nodemode & modemask) == modemask) {
		return 1;
	}
	return 0;
}

static inline int fsnodes_sticky_access(fsnode *parent,fsnode *node,uint32_t uid) {
	if (uid==0 || (parent->mode&01000)==0) {        // super user or sticky bit is not set
		return 1;
	}
	if (uid==parent->uid || (parent->mode&(EATTR_NOOWNER<<12)) || uid==node->uid || (node->mode&(EATTR_NOOWNER<<12))) {
		return 1;
	}
	return 0;
}

// Arguments for verify_session
namespace {
	enum class SessionType { kNotMeta, kOnlyMeta, kAny };
	enum class OperationMode { kReadWrite, kReadOnly };
	enum class ExpectedNodeType { kFile, kDirectory, kNotDirectory, kAny };
}

static uint8_t verify_session(const FsContext& context,
		OperationMode operationMode, SessionType sessionType) {
	if (context.hasSessionData()
			&& (context.sesflags() & SESFLAG_READONLY)
			&& (operationMode == OperationMode::kReadWrite)) {
		return ERROR_EROFS;
	}
	if (context.hasSessionData()
			&& (context.rootinode() == 0)
			&& (sessionType == SessionType::kNotMeta)) {
		return ERROR_ENOENT;
	}
	if (context.hasSessionData()
			&& (context.rootinode() != 0)
			&& (sessionType == SessionType::kOnlyMeta)) {
		return ERROR_EPERM;
	}
	return STATUS_OK;
}

/*
 * Treating rootinode as the root of the hierarchy, converts (rootinode, inode) to fsnode*
 * ie:
 * * if inode == rootinode, then returns root node
 * * if inode != rootinode, then returns some node
 * Checks for permissions needed to perform the operation (defined by modemask)
 * Can return a reserved node or a node from trash
 */
static uint8_t fsnodes_get_node_for_operation(
		const FsContext& context, ExpectedNodeType expectedNodeType,
		uint8_t modemask, uint32_t inode, fsnode **ret) {
	fsnode *p;
	if (!context.hasSessionData()) {
		p = fsnodes_id_to_node(inode);
		if (!p) {
			return ERROR_ENOENT;
		}
	} else if (context.rootinode() == MFS_ROOT_ID || (context.rootinode() == 0)) {
		p = fsnodes_id_to_node(inode);
		if (!p) {
			return ERROR_ENOENT;
		}
		if (context.rootinode() == 0 && p->type != TYPE_TRASH && p->type != TYPE_RESERVED) {
			return ERROR_EPERM;
		}
	} else {
		fsnode *rn = fsnodes_id_to_node(context.rootinode());
		if (!rn || rn->type != TYPE_DIRECTORY) {
			return ERROR_ENOENT;
		}
		if (inode == MFS_ROOT_ID) {
			p = rn;
		} else {
			p = fsnodes_id_to_node(inode);
			if (!p) {
				return ERROR_ENOENT;
			}
			if (!fsnodes_isancestor_or_node_reserved_or_trash(rn, p)) {
				return ERROR_EPERM;
			}
		}
	}
	if ((expectedNodeType == ExpectedNodeType::kDirectory) && (p->type != TYPE_DIRECTORY)) {
		return ERROR_ENOTDIR;
	}
	if ((expectedNodeType == ExpectedNodeType::kNotDirectory) && (p->type == TYPE_DIRECTORY)) {
		return ERROR_EPERM;
	}
	if ((expectedNodeType == ExpectedNodeType::kFile) && (p->type != TYPE_FILE) && (p->type != TYPE_RESERVED) && (p->type != TYPE_TRASH)) {
		return ERROR_EPERM;
	}
	if (context.canCheckPermissions() &&
			!fsnodes_access(p, context.uid(), context.gid(), modemask, context.sesflags())) {
		return ERROR_EACCES;
	}
	*ret = p;
	return STATUS_OK;
}

/* master <-> fuse operations */

template <class T>
bool decodeChar(const char *keys, const std::vector<T> values, char key, T& value) {
	const uint32_t count = strlen(keys);
	sassert(values.size() == count);
	for (uint32_t i = 0; i < count; i++) {
		if (key == keys[i]) {
			value = values[i];
			return true;
		}
	}
	return false;
}

#ifndef METARESTORE
uint8_t fs_readreserved_size(uint32_t rootinode,uint8_t sesflags,uint32_t *dbuffsize) {
	if (rootinode!=0) {
		return ERROR_EPERM;
	}
	(void)sesflags;
	*dbuffsize = fsnodes_getdetachedsize(gMetadata->reserved);
	return STATUS_OK;
}

void fs_readreserved_data(uint32_t rootinode,uint8_t sesflags,uint8_t *dbuff) {
	(void)rootinode;
	(void)sesflags;
	fsnodes_getdetacheddata(gMetadata->reserved,dbuff);
}


uint8_t fs_readtrash_size(uint32_t rootinode,uint8_t sesflags,uint32_t *dbuffsize) {
	if (rootinode!=0) {
		return ERROR_EPERM;
	}
	(void)sesflags;
	*dbuffsize = fsnodes_getdetachedsize(gMetadata->trash);
	return STATUS_OK;
}

void fs_readtrash_data(uint32_t rootinode,uint8_t sesflags,uint8_t *dbuff) {
	(void)rootinode;
	(void)sesflags;
	fsnodes_getdetacheddata(gMetadata->trash,dbuff);
}

/* common procedure for trash and reserved files */
uint8_t fs_getdetachedattr(uint32_t rootinode,uint8_t sesflags,uint32_t inode,Attributes& attr,uint8_t dtype) {
	fsnode *p;
	memset(attr,0,35);
	if (rootinode!=0) {
		return ERROR_EPERM;
	}
	(void)sesflags;
	if (!DTYPE_ISVALID(dtype)) {
		return ERROR_EINVAL;
	}
	p = fsnodes_id_to_node(inode);
	if (!p) {
		return ERROR_ENOENT;
	}
	if (p->type!=TYPE_TRASH && p->type!=TYPE_RESERVED) {
		return ERROR_ENOENT;
	}
	if (dtype==DTYPE_TRASH && p->type==TYPE_RESERVED) {
		return ERROR_ENOENT;
	}
	if (dtype==DTYPE_RESERVED && p->type==TYPE_TRASH) {
		return ERROR_ENOENT;
	}
	fsnodes_fill_attr(p,NULL,p->uid,p->gid,p->uid,p->gid,sesflags,attr);
	return STATUS_OK;
}

uint8_t fs_gettrashpath(uint32_t rootinode,uint8_t sesflags,uint32_t inode,uint32_t *pleng,uint8_t **path) {
	fsnode *p;
	*pleng = 0;
	*path = NULL;
	if (rootinode!=0) {
		return ERROR_EPERM;
	}
	(void)sesflags;
	p = fsnodes_id_to_node(inode);
	if (!p) {
		return ERROR_ENOENT;
	}
	if (p->type!=TYPE_TRASH) {
		return ERROR_ENOENT;
	}
	*pleng = p->parents->nleng;
	*path = p->parents->name;
	return STATUS_OK;
}
#endif

uint8_t fs_settrashpath(const FsContext& context,
		uint32_t inode, uint32_t pleng, const uint8_t *path) {
	ChecksumUpdater cu(context.ts());
	fsnode *p;
	uint8_t status = verify_session(context, OperationMode::kReadWrite, SessionType::kOnlyMeta);
	if (status != STATUS_OK) {
		return status;
	}
	status = fsnodes_get_node_for_operation(context,
			ExpectedNodeType::kAny, MODE_MASK_EMPTY, inode, &p);
	if (status != STATUS_OK) {
		return status;
	} else if (p->type != TYPE_TRASH) {
		return ERROR_ENOENT;
	} else if (pleng == 0) {
		return ERROR_EINVAL;
	}
	for (uint32_t i = 0; i < pleng; i++) {
		if (path[i] == 0) {
			return ERROR_EINVAL;
		}
	}

	uint8_t *newpath = (uint8_t*) malloc(pleng);
	passert(newpath);
	free(p->parents->name);
	memcpy(newpath, path, pleng);
	p->parents->name = newpath;
	p->parents->nleng = pleng;
	fsedges_update_checksum(p->parents);
	if (context.isPersonalityMaster()) {
		fs_changelog(context.ts(),
				"SETPATH(%" PRIu32 ",%s)",
				p->id, fsnodes_escape_name(pleng, newpath));
	} else {
		gMetadata->metaversion++;
	}
	return STATUS_OK;
}

uint8_t fs_undel(const FsContext& context, uint32_t inode) {
	ChecksumUpdater cu(context.ts());
	fsnode *p;
	uint8_t status = verify_session(context, OperationMode::kReadWrite, SessionType::kOnlyMeta);
	if (status != STATUS_OK) {
		return status;
	}
	status = fsnodes_get_node_for_operation(context,
			ExpectedNodeType::kAny, MODE_MASK_EMPTY, inode, &p);
	if (status != STATUS_OK) {
		return status;
	} else if (p->type != TYPE_TRASH) {
		return ERROR_ENOENT;
	}

	status = fsnodes_undel(context.ts(), p);
	if (context.isPersonalityMaster()) {
		if (status == STATUS_OK) {
			fs_changelog(context.ts(), "UNDEL(%" PRIu32 ")", p->id);
		}
	} else {
		gMetadata->metaversion++;
	}
	return status;
}

uint8_t fs_purge(const FsContext& context, uint32_t inode) {
	ChecksumUpdater cu(context.ts());
	fsnode *p;
	uint8_t status = verify_session(context, OperationMode::kReadWrite, SessionType::kOnlyMeta);
	if (status != STATUS_OK) {
		return status;
	}
	status = fsnodes_get_node_for_operation(context,
			ExpectedNodeType::kAny, MODE_MASK_EMPTY, inode, &p);
	if (status != STATUS_OK) {
		return status;
	} else if (p->type != TYPE_TRASH) {
		return ERROR_ENOENT;
	}
	uint32_t purged_inode = p->id; // This should be equal to inode, because p is not a directory
	fsnodes_purge(context.ts(), p);

	if (context.isPersonalityMaster()) {
		fs_changelog(context.ts(), "PURGE(%" PRIu32 ")", purged_inode);
	} else {
		gMetadata->metaversion++;
	}
	return STATUS_OK;
}

#ifndef METARESTORE
void fs_info(uint64_t *totalspace,uint64_t *availspace,uint64_t *trspace,uint32_t *trnodes,uint64_t *respace,uint32_t *renodes,uint32_t *inodes,uint32_t *dnodes,uint32_t *fnodes) {
	matocsserv_getspace(totalspace,availspace);
	*trspace = gMetadata->trashspace;
	*trnodes = gMetadata->trashnodes;
	*respace = gMetadata->reservedspace;
	*renodes = gMetadata->reservednodes;
	*inodes = gMetadata->nodes;
	*dnodes = gMetadata->dirnodes;
	*fnodes = gMetadata->filenodes;
}

uint8_t fs_getrootinode(uint32_t *rootinode,const uint8_t *path) {
	uint32_t nleng;
	const uint8_t *name;
	fsnode *p;
	fsedge *e;

	name = path;
	p = gMetadata->root;
	for (;;) {
		while (*name=='/') {
			name++;
		}
		if (*name=='\0') {
			*rootinode = p->id;
			return STATUS_OK;
		}
		nleng=0;
		while (name[nleng] && name[nleng]!='/') {
			nleng++;
		}
		if (fsnodes_namecheck(nleng,name)<0) {
			return ERROR_EINVAL;
		}
		e = fsnodes_lookup(p,nleng,name);
		if (!e) {
			return ERROR_ENOENT;
		}
		p = e->child;
		if (p->type!=TYPE_DIRECTORY) {
			return ERROR_ENOTDIR;
		}
		name += nleng;
	}
}

void fs_statfs(uint32_t rootinode,uint8_t sesflags,uint64_t *totalspace,uint64_t *availspace,uint64_t *trspace,uint64_t *respace,uint32_t *inodes) {
	fsnode *rn;
	statsrecord sr;
	(void)sesflags;
	if (rootinode==MFS_ROOT_ID) {
		*trspace = gMetadata->trashspace;
		*respace = gMetadata->reservedspace;
		rn = gMetadata->root;
	} else {
		*trspace = 0;
		*respace = 0;
		rn = fsnodes_id_to_node(rootinode);
	}
	if (!rn || rn->type!=TYPE_DIRECTORY) {
		*totalspace = 0;
		*availspace = 0;
		*inodes = 0;
	} else {
		matocsserv_getspace(totalspace,availspace);
		fsnodes_get_stats(rn,&sr);
		*inodes = sr.inodes;
		if (sr.realsize + *availspace < *totalspace) {
			*totalspace = sr.realsize + *availspace;
		}
	}
	stats_statfs++;
}
#endif /* #ifndef METARESTORE */


uint8_t fs_apply_checksum(const std::string& version, uint64_t checksum) {
	std::string versionString = lizardfsVersionToString(LIZARDFS_VERSHEX);
	uint64_t computedChecksum = fs_checksum(ChecksumMode::kGetCurrent);
	gMetadata->metaversion++;
	if (!gDisableChecksumVerification && (version == versionString)) {
		if (checksum != computedChecksum) {
			return ERROR_BADMETADATACHECKSUM;
		}
	}
	return STATUS_OK;
}

uint8_t fs_apply_access(uint32_t ts,uint32_t inode) {
	fsnode *p;
	p = fsnodes_id_to_node(inode);
	if (!p) {
		return ERROR_ENOENT;
	}
	p->atime = ts;
	fsnodes_update_checksum(p);
	gMetadata->metaversion++;
	return STATUS_OK;
}

#ifndef METARESTORE
uint8_t fs_access(uint32_t rootinode,uint8_t sesflags,uint32_t inode,uint32_t uid,uint32_t gid,int modemask) {
	fsnode *p,*rn;
	if ((sesflags&SESFLAG_READONLY) && (modemask&MODE_MASK_W)) {
		return ERROR_EROFS;
	}
	if (rootinode==MFS_ROOT_ID) {
		p = fsnodes_id_to_node(inode);
		if (!p) {
			return ERROR_ENOENT;
		}
	} else {
		rn = fsnodes_id_to_node(rootinode);
		if (!rn || rn->type!=TYPE_DIRECTORY) {
			return ERROR_ENOENT;
		}
		if (inode==MFS_ROOT_ID) {
			p = rn;
		} else {
			p = fsnodes_id_to_node(inode);
			if (!p) {
				return ERROR_ENOENT;
			}
			if (!fsnodes_isancestor_or_node_reserved_or_trash(rn,p)) {
				return ERROR_EPERM;
			}
		}
	}
	return fsnodes_access(p,uid,gid,modemask,sesflags)?STATUS_OK:ERROR_EACCES;
}

uint8_t fs_lookup(uint32_t rootinode,uint8_t sesflags,uint32_t parent,uint16_t nleng,const uint8_t *name,uint32_t uid,uint32_t gid,uint32_t auid,uint32_t agid,uint32_t *inode,Attributes& attr) {
	fsnode *wd,*rn;
	fsedge *e;

	*inode = 0;
	memset(attr,0,35);
	if (rootinode==MFS_ROOT_ID) {
		rn = gMetadata->root;
		wd = fsnodes_id_to_node(parent);
		if (!wd) {
			return ERROR_ENOENT;
		}
	} else {
		rn = fsnodes_id_to_node(rootinode);
		if (!rn || rn->type!=TYPE_DIRECTORY) {
			return ERROR_ENOENT;
		}
		if (parent==MFS_ROOT_ID) {
			parent = rootinode;
			wd = rn;
		} else {
			wd = fsnodes_id_to_node(parent);
			if (!wd) {
				return ERROR_ENOENT;
			}
			if (!fsnodes_isancestor_or_node_reserved_or_trash(rn,wd)) {
				return ERROR_EPERM;
			}
		}
	}
	if (wd->type!=TYPE_DIRECTORY) {
		return ERROR_ENOTDIR;
	}
	if (!fsnodes_access(wd,uid,gid,MODE_MASK_X,sesflags)) {
		return ERROR_EACCES;
	}
	if (name[0]=='.') {
		if (nleng==1) { // self
			if (parent==rootinode) {
				*inode = MFS_ROOT_ID;
			} else {
				*inode = wd->id;
			}
			fsnodes_fill_attr(wd,wd,uid,gid,auid,agid,sesflags,attr);
			stats_lookup++;
			return STATUS_OK;
		}
		if (nleng==2 && name[1]=='.') { // parent
			if (parent==rootinode) {
				*inode = MFS_ROOT_ID;
				fsnodes_fill_attr(wd,wd,uid,gid,auid,agid,sesflags,attr);
			} else {
				if (wd->parents) {
					if (wd->parents->parent->id==rootinode) {
						*inode = MFS_ROOT_ID;
					} else {
						*inode = wd->parents->parent->id;
					}
					fsnodes_fill_attr(wd->parents->parent,wd,uid,gid,auid,agid,sesflags,attr);
				} else {
					*inode=MFS_ROOT_ID; // rn->id;
					fsnodes_fill_attr(rn,wd,uid,gid,auid,agid,sesflags,attr);
				}
			}
			stats_lookup++;
			return STATUS_OK;
		}
	}
	if (fsnodes_namecheck(nleng,name)<0) {
		return ERROR_EINVAL;
	}
	e = fsnodes_lookup(wd,nleng,name);
	if (!e) {
		return ERROR_ENOENT;
	}
	*inode = e->child->id;
	fsnodes_fill_attr(e->child,wd,uid,gid,auid,agid,sesflags,attr);
	stats_lookup++;
	return STATUS_OK;
}

uint8_t fs_getattr(uint32_t rootinode,uint8_t sesflags,uint32_t inode,uint32_t uid,uint32_t gid,uint32_t auid,uint32_t agid,Attributes& attr) {
	fsnode *p,*rn;

	(void)sesflags;
	memset(attr,0,35);
	if (rootinode==MFS_ROOT_ID) {
		p = fsnodes_id_to_node(inode);
		if (!p) {
			return ERROR_ENOENT;
		}
	} else {
		rn = fsnodes_id_to_node(rootinode);
		if (!rn || rn->type!=TYPE_DIRECTORY) {
			return ERROR_ENOENT;
		}
		if (inode==MFS_ROOT_ID) {
			p = rn;
		} else {
			p = fsnodes_id_to_node(inode);
			if (!p) {
				return ERROR_ENOENT;
			}
			if (!fsnodes_isancestor_or_node_reserved_or_trash(rn,p)) {
				return ERROR_EPERM;
			}
		}
	}
	fsnodes_fill_attr(p,NULL,uid,gid,auid,agid,sesflags,attr);
	stats_getattr++;
	return STATUS_OK;
}

uint8_t fs_try_setlength(uint32_t rootinode, uint8_t sesflags, uint32_t inode, uint8_t opened,
		uint32_t uid, uint32_t gid, uint32_t auid, uint32_t agid, uint64_t length,
		bool denyTruncatingParity, uint32_t lockId, Attributes& attr, uint64_t *chunkid) {
	uint32_t ts = main_time();
	ChecksumUpdater cu(ts);
	fsnode *p,*rn;
	memset(attr,0,35);
	if (sesflags&SESFLAG_READONLY) {
		return ERROR_EROFS;
	}
	if (rootinode==MFS_ROOT_ID) {
		p = fsnodes_id_to_node(inode);
		if (!p) {
			return ERROR_ENOENT;
		}
	} else {
		rn = fsnodes_id_to_node(rootinode);
		if (!rn || rn->type!=TYPE_DIRECTORY) {
			return ERROR_ENOENT;
		}
		if (inode==MFS_ROOT_ID) {
			inode = rootinode;
			p = rn;
		} else {
			p = fsnodes_id_to_node(inode);
			if (!p) {
				return ERROR_ENOENT;
			}
			if (!fsnodes_isancestor_or_node_reserved_or_trash(rn,p)) {
				return ERROR_EPERM;
			}
		}
	}
	if (opened==0) {
		if (!fsnodes_access(p,uid,gid,MODE_MASK_W,sesflags)) {
			return ERROR_EACCES;
		}
	}
	if (p->type!=TYPE_FILE && p->type!=TYPE_TRASH && p->type!=TYPE_RESERVED) {
		return ERROR_EPERM;
	}
	if (length&MFSCHUNKMASK) {
		uint32_t indx = (length>>MFSCHUNKBITS);
		if (indx<p->data.fdata.chunks) {
			uint64_t ochunkid = p->data.fdata.chunktab[indx];
			if (ochunkid>0) {
				uint8_t status;
				uint64_t nchunkid;
				// We deny truncating parity only if truncating down
				denyTruncatingParity = denyTruncatingParity && (length < p->data.fdata.length);
				status = chunk_multi_truncate(ochunkid, lockId, (length & MFSCHUNKMASK),
						p->goal, denyTruncatingParity, fsnodes_size_quota_exceeded(p->uid, p->gid), &nchunkid);
				if (status!=STATUS_OK) {
					return status;
				}
				p->data.fdata.chunktab[indx] = nchunkid;
				*chunkid = nchunkid;
				fs_changelog(ts,
						"TRUNC(%" PRIu32 ",%" PRIu32 ",%" PRIu32 "):%" PRIu64,
						inode, indx, lockId, nchunkid);
				fsnodes_update_checksum(p);
				return ERROR_DELAYED;
			}
		}
	}
	fsnodes_fill_attr(p,NULL,uid,gid,auid,agid,sesflags,attr);
	stats_setattr++;
	return STATUS_OK;
}
#endif

uint8_t fs_apply_trunc(uint32_t ts,uint32_t inode,uint32_t indx,uint64_t chunkid,uint32_t lockid) {
	uint64_t ochunkid,nchunkid;
	uint8_t status;
	fsnode *p;
	p = fsnodes_id_to_node(inode);
	if (!p) {
		return ERROR_ENOENT;
	}
	if (p->type!=TYPE_FILE && p->type!=TYPE_TRASH && p->type!=TYPE_RESERVED) {
		return ERROR_EINVAL;
	}
	if (indx>MAX_INDEX) {
		return ERROR_INDEXTOOBIG;
	}
	if (indx>=p->data.fdata.chunks) {
		return ERROR_EINVAL;
	}
	ochunkid = p->data.fdata.chunktab[indx];
	if (ochunkid == 0) {
		return ERROR_NOCHUNK;
	}
	status = chunk_apply_modification(ts, ochunkid, lockid, p->goal, true, &nchunkid);
	if (status!=STATUS_OK) {
		return status;
	}
	if (chunkid!=nchunkid) {
		return ERROR_MISMATCH;
	}
	p->data.fdata.chunktab[indx] = nchunkid;
	gMetadata->metaversion++;
	fsnodes_update_checksum(p);
	return STATUS_OK;
}

uint8_t fs_set_nextchunkid(const FsContext& context, uint64_t nextChunkId) {
	ChecksumUpdater cu(context.ts());
	uint8_t status = chunk_set_next_chunkid(nextChunkId);
	if (context.isPersonalityMaster()) {
		if (status == STATUS_OK) {
			fs_changelog(context.ts(), "NEXTCHUNKID(%" PRIu64 ")", nextChunkId);
		}
	} else {
		gMetadata->metaversion++;
	}
	return status;
}

#ifndef METARESTORE
uint8_t fs_end_setlength(uint64_t chunkid) {
	uint32_t ts = main_time();
	ChecksumUpdater cu(ts);
	fs_changelog(ts, "UNLOCK(%" PRIu64 ")", chunkid);
	return chunk_unlock(chunkid);
}
#endif

uint8_t fs_apply_unlock(uint64_t chunkid) {
	gMetadata->metaversion++;
	return chunk_unlock(chunkid);
}

#ifndef METARESTORE
uint8_t fs_do_setlength(uint32_t rootinode,uint8_t sesflags,uint32_t inode,uint32_t uid,uint32_t gid,uint32_t auid,uint32_t agid,uint64_t length,Attributes& attr) {
	uint32_t ts = main_time();
	ChecksumUpdater cu(ts);
	fsnode *p = NULL;

	memset(attr,0,35);
	if (rootinode==MFS_ROOT_ID || rootinode==0) {
		p = fsnodes_id_to_node(inode);
		if (!p) {
			return ERROR_ENOENT;
		}
		if (rootinode==0 && p->type!=TYPE_TRASH && p->type!=TYPE_RESERVED) {
			return ERROR_EPERM;
		}
	} else {
		fsnode* rn = fsnodes_id_to_node(rootinode);
		if (!rn || rn->type!=TYPE_DIRECTORY) {
			return ERROR_ENOENT;
		}
		if (inode==MFS_ROOT_ID) {
			inode = rootinode;
			p = rn;
		} else {
			p = fsnodes_id_to_node(inode);
			if (!p) {
				return ERROR_ENOENT;
			}
			if (!fsnodes_isancestor_or_node_reserved_or_trash(rn,p)) {
				return ERROR_EPERM;
			}
		}
	}
	fsnodes_setlength(p,length);
	fs_changelog(ts, "LENGTH(%" PRIu32 ",%" PRIu64 ")",inode,p->data.fdata.length);
	p->ctime = p->mtime = ts;
	fsnodes_update_checksum(p);
	fsnodes_fill_attr(p,NULL,uid,gid,auid,agid,sesflags,attr);
	stats_setattr++;
	return STATUS_OK;
}


uint8_t fs_setattr(uint32_t rootinode,uint8_t sesflags,uint32_t inode,uint32_t uid,uint32_t gid,uint32_t auid,uint32_t agid,uint8_t setmask,uint16_t attrmode,uint32_t attruid,uint32_t attrgid,uint32_t attratime,uint32_t attrmtime,SugidClearMode sugidclearmode,Attributes& attr) {
	uint32_t ts = main_time();
	ChecksumUpdater cu(ts);
	fsnode *p = NULL;

	memset(attr,0,35);
	if (sesflags&SESFLAG_READONLY) {
		return ERROR_EROFS;
	}
	if (rootinode==MFS_ROOT_ID) {
		p = fsnodes_id_to_node(inode);
		if (!p) {
			return ERROR_ENOENT;
		}
	} else {
		fsnode* rn = fsnodes_id_to_node(rootinode);
		if (!rn || rn->type!=TYPE_DIRECTORY) {
			return ERROR_ENOENT;
		}
		if (inode==MFS_ROOT_ID) {
			inode = rootinode;
			p = rn;
		} else {
			p = fsnodes_id_to_node(inode);
			if (!p) {
				return ERROR_ENOENT;
			}
			if (!fsnodes_isancestor_or_node_reserved_or_trash(rn,p)) {
				return ERROR_EPERM;
			}
		}
	}
	if (uid!=0 && (sesflags&SESFLAG_MAPALL) && (setmask&(SET_UID_FLAG|SET_GID_FLAG))) {
		return ERROR_EPERM;
	}
	if ((p->mode&(EATTR_NOOWNER<<12))==0 && uid!=0 && uid!=p->uid) {
		if (setmask & (SET_MODE_FLAG | SET_UID_FLAG | SET_GID_FLAG)) {
			return ERROR_EPERM;
		}
		if ((setmask & SET_ATIME_FLAG) && !(setmask & SET_ATIME_NOW_FLAG)) {
			return ERROR_EPERM;
		}
		if ((setmask & SET_MTIME_FLAG) && !(setmask & SET_MTIME_NOW_FLAG)) {
			return ERROR_EPERM;
		}
		if ((setmask & (SET_ATIME_NOW_FLAG | SET_MTIME_NOW_FLAG))
				&& !fsnodes_access(p, uid, gid, MODE_MASK_W, sesflags)) {
			return ERROR_EACCES;
		}
	}
	if (uid!=0 && uid!=attruid && (setmask&SET_UID_FLAG)) {
		return ERROR_EPERM;
	}
	if ((sesflags&SESFLAG_IGNOREGID)==0) {
		if (uid!=0 && gid!=attrgid && (setmask&SET_GID_FLAG)) {
			return ERROR_EPERM;
		}
	}
	// first ignore sugid clears done by kernel
	if ((setmask&(SET_UID_FLAG|SET_GID_FLAG)) && (setmask&SET_MODE_FLAG)) { // chown+chmod = chown with sugid clears
		attrmode |= (p->mode & 06000);
	}
	// then do it yourself
	if ((p->mode & 06000) && (setmask&(SET_UID_FLAG|SET_GID_FLAG))) { // this is "chown" operation and suid or sgid bit is set
		switch (sugidclearmode) {
		case SugidClearMode::kAlways:
			p->mode &= 0171777; // safest approach - always delete both suid and sgid
			attrmode &= 01777;
			break;
		case SugidClearMode::kOsx:
			if (uid!=0) { // OSX+Solaris - every change done by unprivileged user should clear suid and sgid
				p->mode &= 0171777;
				attrmode &= 01777;
			}
			break;
		case SugidClearMode::kBsd:
			if (uid!=0 && (setmask&SET_GID_FLAG) && p->gid!=attrgid) { // *BSD - like in kOsx but only when something is actually changed
				p->mode &= 0171777;
				attrmode &= 01777;
			}
			break;
		case SugidClearMode::kExt:
			if (p->type!=TYPE_DIRECTORY) {
				if (p->mode & 010) { // when group exec is set - clear both bits
					p->mode &= 0171777;
					attrmode &= 01777;
				} else { // when group exec is not set - clear suid only
					p->mode &= 0173777;
					attrmode &= 03777;
				}
			}
			break;
		case SugidClearMode::kXfs:
			if (p->type!=TYPE_DIRECTORY) { // similar to EXT3, but unprivileged users also clear suid/sgid bits on directories
				if (p->mode & 010) {
					p->mode &= 0171777;
					attrmode &= 01777;
				} else {
					p->mode &= 0173777;
					attrmode &= 03777;
				}
			} else if (uid!=0) {
				p->mode &= 0171777;
				attrmode &= 01777;
			}
			break;
		case SugidClearMode::kNever:
			break;
		}
	}
	if (setmask&SET_MODE_FLAG) {
		p->mode = (attrmode & 07777) | (p->mode & 0xF000);
	}
	if (setmask & (SET_UID_FLAG | SET_GID_FLAG)) {
		fsnodes_change_uid_gid(p,
				((setmask & SET_UID_FLAG) ? attruid : p->uid),
				((setmask & SET_GID_FLAG) ? attrgid : p->gid));
	}
	if (setmask & SET_ATIME_NOW_FLAG) {
		p->atime = ts;
	} else if (setmask & SET_ATIME_FLAG) {
		p->atime = attratime;
	}
	if (setmask & SET_MTIME_NOW_FLAG) {
		p->mtime = ts;
	} else if (setmask & SET_MTIME_FLAG) {
		p->mtime = attrmtime;
	}
	fs_changelog(ts, "ATTR(%" PRIu32 ",%" PRIu16",%" PRIu32 ",%" PRIu32 ",%" PRIu32 ",%" PRIu32 ")",inode,p->mode & 07777,p->uid,p->gid,p->atime,p->mtime);
	p->ctime = ts;
	fsnodes_fill_attr(p,NULL,uid,gid,auid,agid,sesflags,attr);
	fsnodes_update_checksum(p);
	stats_setattr++;
	return STATUS_OK;
}
#endif


uint8_t fs_apply_attr(uint32_t ts,uint32_t inode,uint32_t mode,uint32_t uid,uint32_t gid,uint32_t atime,uint32_t mtime) {
	fsnode *p;
	p = fsnodes_id_to_node(inode);
	if (!p) {
		return ERROR_ENOENT;
	}
	if (mode>07777) {
		return ERROR_EINVAL;
	}
	p->mode = mode | (p->mode & 0xF000);
	if (p->uid != uid || p->gid != gid) {
		fsnodes_change_uid_gid(p, uid, gid);
	}
	p->atime = atime;
	p->mtime = mtime;
	p->ctime = ts;
	fsnodes_update_checksum(p);
	gMetadata->metaversion++;
	return STATUS_OK;
}

uint8_t fs_apply_length(uint32_t ts,uint32_t inode,uint64_t length) {
	fsnode *p;
	p = fsnodes_id_to_node(inode);
	if (!p) {
		return ERROR_ENOENT;
	}
	if (p->type!=TYPE_FILE && p->type!=TYPE_TRASH && p->type!=TYPE_RESERVED) {
		return ERROR_EINVAL;
	}
	fsnodes_setlength(p,length);
	p->mtime = ts;
	p->ctime = ts;
	fsnodes_update_checksum(p);
	gMetadata->metaversion++;
	return STATUS_OK;
}

#ifndef METARESTORE
uint8_t fs_readlink(uint32_t rootinode,uint8_t sesflags,uint32_t inode,uint32_t *pleng,uint8_t **path) {
	uint32_t ts = main_time();
	ChecksumUpdater cu(ts);
	fsnode *p = NULL;

	(void)sesflags;
	*pleng = 0;
	*path = NULL;
	if (rootinode==MFS_ROOT_ID) {
		p = fsnodes_id_to_node(inode);
		if (!p) {
			return ERROR_ENOENT;
		}
	} else {
		fsnode* rn = fsnodes_id_to_node(rootinode);
		if (!rn || rn->type!=TYPE_DIRECTORY) {
			return ERROR_ENOENT;
		}
		if (inode==MFS_ROOT_ID) {
			inode = rootinode;
			p = rn;
		} else {
			p = fsnodes_id_to_node(inode);
			if (!p) {
				return ERROR_ENOENT;
			}
			if (!fsnodes_isancestor_or_node_reserved_or_trash(rn,p)) {
				return ERROR_EPERM;
			}
		}
	}
	if (p->type!=TYPE_SYMLINK) {
		return ERROR_EINVAL;
	}
	*pleng = p->data.sdata.pleng;
	*path = p->data.sdata.path;
	if (p->atime!=ts) {
		p->atime = ts;
		fsnodes_update_checksum(p);
		fs_changelog(ts, "ACCESS(%" PRIu32 ")",inode);
	}
	stats_readlink++;
	return STATUS_OK;
}
#endif

uint8_t fs_symlink(
		const FsContext& context,
		uint32_t parent,
		uint16_t nleng, const uint8_t *name,
		uint32_t pleng, const uint8_t *path,
		uint32_t *inode, Attributes* attr) {
	ChecksumUpdater cu(context.ts());
	fsnode *wd;
	uint8_t status = verify_session(context, OperationMode::kReadWrite, SessionType::kNotMeta);
	if (status != STATUS_OK) {
		return status;
	}
	status = fsnodes_get_node_for_operation(context,
			ExpectedNodeType::kDirectory, MODE_MASK_W, parent, &wd);
	if (status != STATUS_OK) {
		return status;
	}
	if (pleng == 0) {
		return ERROR_EINVAL;
	}
	for (uint32_t i = 0; i < pleng; i++) {
		if (path[i] == 0) {
			return ERROR_EINVAL;
		}
	}
	if (fsnodes_namecheck(nleng, name) < 0) {
		return ERROR_EINVAL;
	}
	if (fsnodes_nameisused(wd, nleng, name)) {
		return ERROR_EEXIST;
	}
	if ((context.isPersonalityMaster())
			&& fsnodes_inode_quota_exceeded(context.uid(), context.gid())) {
		return ERROR_QUOTA;
	}
	uint8_t *newpath = (uint8_t*) malloc(pleng);
	passert(newpath);
	fsnode *p = fsnodes_create_node(
			context.ts(), wd, nleng, name, TYPE_SYMLINK, 0777, 0, context.uid(), context.gid(), 0,
			AclInheritance::kDontInheritAcl);
	memcpy(newpath,path,pleng);
	p->data.sdata.path = newpath;
	p->data.sdata.pleng = pleng;
	fsnodes_update_checksum(p);
	statsrecord sr;
	memset(&sr,0,sizeof(statsrecord));
	sr.length = pleng;
	fsnodes_add_stats(wd,&sr);
	if (attr != NULL) {
		fsnodes_fill_attr(context, p, wd, *attr);
	}
	if (context.isPersonalityMaster()) {
		*inode = p->id;
		fs_changelog(context.ts(),
				"SYMLINK(%" PRIu32 ",%s,%s,%" PRIu32 ",%" PRIu32 "):%" PRIu32,
				wd->id,
				fsnodes_escape_name(nleng, name),
				fsnodes_escape_name(pleng, newpath),
				context.uid(), context.gid(), p->id);
	} else {
		if (*inode != p->id) {
			return ERROR_MISMATCH;
		}
		gMetadata->metaversion++;
	}
#ifndef METARESTORE
	stats_symlink++;
#endif /* #ifndef METARESTORE */
	return STATUS_OK;
}

#ifndef METARESTORE
uint8_t fs_mknod(uint32_t rootinode, uint8_t sesflags, uint32_t parent, uint16_t nleng,
		const uint8_t *name, uint8_t type, uint16_t mode, uint16_t umask, uint32_t uid,
		uint32_t gid, uint32_t auid, uint32_t agid, uint32_t rdev,
		uint32_t *inode, Attributes& attr) {
	uint32_t ts = main_time();
	ChecksumUpdater cu(ts);
	fsnode *wd,*p,*rn;
	*inode = 0;
	memset(attr,0,35);
	if (sesflags&SESFLAG_READONLY) {
		return ERROR_EROFS;
	}
	if (type!=TYPE_FILE && type!=TYPE_SOCKET && type!=TYPE_FIFO && type!=TYPE_BLOCKDEV && type!=TYPE_CHARDEV) {
		return ERROR_EINVAL;
	}
	if (rootinode==MFS_ROOT_ID) {
		wd = fsnodes_id_to_node(parent);
		if (!wd) {
			return ERROR_ENOENT;
		}
	} else {
		rn = fsnodes_id_to_node(rootinode);
		if (!rn || rn->type!=TYPE_DIRECTORY) {
			return ERROR_ENOENT;
		}
		if (parent==MFS_ROOT_ID) {
			parent = rootinode;
			wd = rn;
		} else {
			wd = fsnodes_id_to_node(parent);
			if (!wd) {
				return ERROR_ENOENT;
			}
			if (!fsnodes_isancestor_or_node_reserved_or_trash(rn,wd)) {
				return ERROR_EPERM;
			}
		}
	}
	if (wd->type!=TYPE_DIRECTORY) {
		return ERROR_ENOTDIR;
	}
	if (!fsnodes_access(wd,uid,gid,MODE_MASK_W,sesflags)) {
		return ERROR_EACCES;
	}
	if (fsnodes_namecheck(nleng,name)<0) {
		return ERROR_EINVAL;
	}
	if (fsnodes_nameisused(wd,nleng,name)) {
		return ERROR_EEXIST;
	}
	if (fsnodes_inode_quota_exceeded(uid, gid)) {
		return ERROR_QUOTA;
	}
	p = fsnodes_create_node(ts, wd, nleng, name, type, mode,
			umask, uid, gid, 0, AclInheritance::kInheritAcl);
	if (type==TYPE_BLOCKDEV || type==TYPE_CHARDEV) {
		p->data.devdata.rdev = rdev;
	}
	*inode = p->id;
	fsnodes_fill_attr(p,wd,uid,gid,auid,agid,sesflags,attr);
	fs_changelog(ts,
			"CREATE(%" PRIu32 ",%s,%c,%" PRIu16",%" PRIu32 ",%" PRIu32 ",%" PRIu32 "):%" PRIu32,
			parent, fsnodes_escape_name(nleng, name), type, p->mode & 07777, uid, gid, rdev, p->id);
	stats_mknod++;
	fsnodes_update_checksum(p);
	return STATUS_OK;
}

uint8_t fs_mkdir(uint32_t rootinode, uint8_t sesflags, uint32_t parent, uint16_t nleng,
		const uint8_t *name, uint16_t mode, uint16_t umask, uint32_t uid, uint32_t gid,
		uint32_t auid, uint32_t agid, uint8_t copysgid, uint32_t *inode, Attributes& attr) {
	uint32_t ts = main_time();
	ChecksumUpdater cu(ts);
	fsnode *wd,*p,*rn;
	*inode = 0;
	memset(attr,0,35);
	if (sesflags&SESFLAG_READONLY) {
		return ERROR_EROFS;
	}
	if (rootinode==MFS_ROOT_ID) {
		wd = fsnodes_id_to_node(parent);
		if (!wd) {
			return ERROR_ENOENT;
		}
	} else {
		rn = fsnodes_id_to_node(rootinode);
		if (!rn || rn->type!=TYPE_DIRECTORY) {
			return ERROR_ENOENT;
		}
		if (parent==MFS_ROOT_ID) {
			parent = rootinode;
			wd = rn;
		} else {
			wd = fsnodes_id_to_node(parent);
			if (!wd) {
				return ERROR_ENOENT;
			}
			if (!fsnodes_isancestor_or_node_reserved_or_trash(rn,wd)) {
				return ERROR_EPERM;
			}
		}
	}
	if (wd->type!=TYPE_DIRECTORY) {
		return ERROR_ENOTDIR;
	}
	if (!fsnodes_access(wd,uid,gid,MODE_MASK_W,sesflags)) {
		return ERROR_EACCES;
	}
	if (fsnodes_namecheck(nleng,name)<0) {
		return ERROR_EINVAL;
	}
	if (fsnodes_nameisused(wd,nleng,name)) {
		return ERROR_EEXIST;
	}
	if (fsnodes_inode_quota_exceeded(uid, gid)) {
		return ERROR_QUOTA;
	}
	p = fsnodes_create_node(ts, wd, nleng, name, TYPE_DIRECTORY, mode,
			umask, uid, gid, copysgid, AclInheritance::kInheritAcl);
	*inode = p->id;
	fsnodes_fill_attr(p,wd,uid,gid,auid,agid,sesflags,attr);
	fs_changelog(ts,
			"CREATE(%" PRIu32 ",%s,%c,%" PRIu16",%" PRIu32 ",%" PRIu32 ",%" PRIu32 "):%" PRIu32,
			parent, fsnodes_escape_name(nleng, name), TYPE_DIRECTORY, p->mode & 07777,
			uid, gid, 0, p->id);
	stats_mkdir++;
	return STATUS_OK;
}
#endif

uint8_t fs_apply_create(uint32_t ts,uint32_t parent,uint32_t nleng,const uint8_t *name,uint8_t type,uint32_t mode,uint32_t uid,uint32_t gid,uint32_t rdev,uint32_t inode) {
	fsnode *wd,*p;
	if (type!=TYPE_FILE && type!=TYPE_SOCKET && type!=TYPE_FIFO && type!=TYPE_BLOCKDEV && type!=TYPE_CHARDEV && type!=TYPE_DIRECTORY) {
		return ERROR_EINVAL;
	}
	wd = fsnodes_id_to_node(parent);
	if (!wd) {
		return ERROR_ENOENT;
	}
	if (wd->type!=TYPE_DIRECTORY) {
		return ERROR_ENOTDIR;
	}
	if (fsnodes_nameisused(wd,nleng,name)) {
		return ERROR_EEXIST;
	}
	p = fsnodes_create_node(ts,wd,nleng,name,type,mode,0,uid,gid,0,AclInheritance::kInheritAcl);
	if (type==TYPE_BLOCKDEV || type==TYPE_CHARDEV) {
		p->data.devdata.rdev = rdev;
		fsnodes_update_checksum(p);
	}
	if (inode!=p->id) {
		return ERROR_MISMATCH;
	}
	gMetadata->metaversion++;
	return STATUS_OK;
}

#ifndef METARESTORE
uint8_t fs_unlink(uint32_t rootinode,uint8_t sesflags,uint32_t parent,uint16_t nleng,const uint8_t *name,uint32_t uid,uint32_t gid) {
	uint32_t ts = main_time();
	ChecksumUpdater cu(ts);
	fsnode *wd,*rn;
	fsedge *e;
	if (sesflags&SESFLAG_READONLY) {
		return ERROR_EROFS;
	}
	if (rootinode==MFS_ROOT_ID) {
		wd = fsnodes_id_to_node(parent);
		if (!wd) {
			return ERROR_ENOENT;
		}
	} else {
		rn = fsnodes_id_to_node(rootinode);
		if (!rn || rn->type!=TYPE_DIRECTORY) {
			return ERROR_ENOENT;
		}
		if (parent==MFS_ROOT_ID) {
			parent = rootinode;
			wd = rn;
		} else {
			wd = fsnodes_id_to_node(parent);
			if (!wd) {
				return ERROR_ENOENT;
			}
			if (!fsnodes_isancestor_or_node_reserved_or_trash(rn,wd)) {
				return ERROR_EPERM;
			}
		}
	}
	if (wd->type!=TYPE_DIRECTORY) {
		return ERROR_ENOTDIR;
	}
	if (!fsnodes_access(wd,uid,gid,MODE_MASK_W,sesflags)) {
		return ERROR_EACCES;
	}
	if (fsnodes_namecheck(nleng,name)<0) {
		return ERROR_EINVAL;
	}
	e = fsnodes_lookup(wd,nleng,name);
	if (!e) {
		return ERROR_ENOENT;
	}
	if (!fsnodes_sticky_access(wd,e->child,uid)) {
		return ERROR_EPERM;
	}
	if (e->child->type==TYPE_DIRECTORY) {
		return ERROR_EPERM;
	}
	fs_changelog(ts, "UNLINK(%" PRIu32 ",%s):%" PRIu32,parent,fsnodes_escape_name(nleng,name),e->child->id);
	fsnodes_unlink(ts,e);
	stats_unlink++;
	return STATUS_OK;
}

uint8_t fs_rmdir(uint32_t rootinode,uint8_t sesflags,uint32_t parent,uint16_t nleng,const uint8_t *name,uint32_t uid,uint32_t gid) {
	uint32_t ts = main_time();
	ChecksumUpdater cu(ts);
	fsnode *wd,*rn;
	fsedge *e;
	if (sesflags&SESFLAG_READONLY) {
		return ERROR_EROFS;
	}
	if (rootinode==MFS_ROOT_ID) {
		wd = fsnodes_id_to_node(parent);
		if (!wd) {
			return ERROR_ENOENT;
		}
	} else {
		rn = fsnodes_id_to_node(rootinode);
		if (!rn || rn->type!=TYPE_DIRECTORY) {
			return ERROR_ENOENT;
		}
		if (parent==MFS_ROOT_ID) {
			parent = rootinode;
			wd = rn;
		} else {
			wd = fsnodes_id_to_node(parent);
			if (!wd) {
				return ERROR_ENOENT;
			}
			if (!fsnodes_isancestor_or_node_reserved_or_trash(rn,wd)) {
				return ERROR_EPERM;
			}
		}
	}
	if (wd->type!=TYPE_DIRECTORY) {
		return ERROR_ENOTDIR;
	}
	if (!fsnodes_access(wd,uid,gid,MODE_MASK_W,sesflags)) {
		return ERROR_EACCES;
	}
	if (fsnodes_namecheck(nleng,name)<0) {
		return ERROR_EINVAL;
	}
	e = fsnodes_lookup(wd,nleng,name);
	if (!e) {
		return ERROR_ENOENT;
	}
	if (!fsnodes_sticky_access(wd,e->child,uid)) {
		return ERROR_EPERM;
	}
	if (e->child->type!=TYPE_DIRECTORY) {
		return ERROR_ENOTDIR;
	}
	if (e->child->data.ddata.children!=NULL) {
		return ERROR_ENOTEMPTY;
	}
	fs_changelog(ts, "UNLINK(%" PRIu32 ",%s):%" PRIu32,parent,fsnodes_escape_name(nleng,name),e->child->id);
	fsnodes_unlink(ts,e);
	stats_rmdir++;
	return STATUS_OK;
}
#endif

uint8_t fs_apply_unlink(uint32_t ts,uint32_t parent,uint32_t nleng,const uint8_t *name,uint32_t inode) {
	fsnode *wd;
	fsedge *e;
	wd = fsnodes_id_to_node(parent);
	if (!wd) {
		return ERROR_ENOENT;
	}
	if (wd->type!=TYPE_DIRECTORY) {
		return ERROR_ENOTDIR;
	}
	e = fsnodes_lookup(wd,nleng,name);
	if (!e) {
		return ERROR_ENOENT;
	}
	if (e->child->id!=inode) {
		return ERROR_MISMATCH;
	}
	if (e->child->type==TYPE_DIRECTORY && e->child->data.ddata.children!=NULL) {
		return ERROR_ENOTEMPTY;
	}
	fsnodes_unlink(ts,e);
	gMetadata->metaversion++;
	return STATUS_OK;
}

uint8_t fs_rename(const FsContext& context,
		uint32_t parent_src, uint16_t nleng_src, const uint8_t *name_src,
		uint32_t parent_dst, uint16_t nleng_dst, const uint8_t *name_dst,
		uint32_t *inode, Attributes* attr) {
	ChecksumUpdater cu(context.ts());
	fsnode *swd;
	fsnode *dwd;
	uint8_t status = verify_session(context, OperationMode::kReadWrite, SessionType::kNotMeta);
	if (status != STATUS_OK) {
		return status;
	}
	status = fsnodes_get_node_for_operation(context,
			ExpectedNodeType::kDirectory, MODE_MASK_W, parent_dst, &dwd);
	if (status != STATUS_OK) {
		return status;
	}
	status = fsnodes_get_node_for_operation(context,
			ExpectedNodeType::kDirectory, MODE_MASK_W, parent_src, &swd);
	if (status != STATUS_OK) {
		return status;
	}
	if (fsnodes_namecheck(nleng_src, name_src) < 0) {
		return ERROR_EINVAL;
	}
	fsedge *se = fsnodes_lookup(swd, nleng_src, name_src);
	if (!se) {
		return ERROR_ENOENT;
	}
	fsnode *node = se->child;
	if (context.canCheckPermissions() && !fsnodes_sticky_access(swd, node, context.uid())) {
		return ERROR_EPERM;
	}
	if ((context.personality() != metadataserver::Personality::kMaster) && (node->id != *inode)) {
		return ERROR_MISMATCH;
	} else {
		*inode = node->id;
	}
	if (se->child->type == TYPE_DIRECTORY) {
		if (fsnodes_isancestor(se->child, dwd)) {
			return ERROR_EINVAL;
		}
	}
	if (fsnodes_namecheck(nleng_dst, name_dst) < 0) {
		return ERROR_EINVAL;
	}
	fsedge *de = fsnodes_lookup(dwd,nleng_dst,name_dst);
	if (de) {
		if (de->child->type == TYPE_DIRECTORY && de->child->data.ddata.children != NULL) {
			return ERROR_ENOTEMPTY;
		}
		if (context.canCheckPermissions() && !fsnodes_sticky_access(dwd, de->child, context.uid())) {
			return ERROR_EPERM;
		}
		fsnodes_unlink(context.ts(), de);
	}
	fsnodes_remove_edge(context.ts(), se);
	fsnodes_link(context.ts(), dwd, node, nleng_dst, name_dst);
	if (attr) {
		fsnodes_fill_attr(context, node, dwd, *attr);
	}
	if (context.isPersonalityMaster()) {
		fs_changelog(context.ts(),
				"MOVE(%" PRIu32 ",%s,%" PRIu32 ",%s):%" PRIu32,
				swd->id, fsnodes_escape_name(nleng_src, name_src),
				dwd->id, fsnodes_escape_name(nleng_dst, name_dst),
				node->id);
	} else {
		gMetadata->metaversion++;
	}
#ifndef METARESTORE
	stats_rename++;
#endif
	return STATUS_OK;
}

uint8_t fs_link(const FsContext& context,
		uint32_t inode_src, uint32_t parent_dst, uint16_t nleng_dst, const uint8_t *name_dst,
		uint32_t *inode, Attributes* attr) {
	ChecksumUpdater cu(context.ts());
	fsnode *sp;
	fsnode *dwd;
	uint8_t status = verify_session(context, OperationMode::kReadWrite, SessionType::kNotMeta);
	if (status != STATUS_OK) {
		return status;
	}
	status = fsnodes_get_node_for_operation(context,
			ExpectedNodeType::kDirectory, MODE_MASK_W, parent_dst, &dwd);
	if (status != STATUS_OK) {
		return status;
	}
	status = fsnodes_get_node_for_operation(context,
			ExpectedNodeType::kNotDirectory, MODE_MASK_EMPTY, inode_src, &sp);
	if (status != STATUS_OK) {
		return status;
	}
	if (sp->type == TYPE_TRASH || sp->type == TYPE_RESERVED) {
		return ERROR_ENOENT;
	}
	if (fsnodes_namecheck(nleng_dst, name_dst) < 0) {
		return ERROR_EINVAL;
	}
	if (fsnodes_nameisused(dwd, nleng_dst, name_dst)) {
		return ERROR_EEXIST;
	}
	fsnodes_link(context.ts(), dwd, sp, nleng_dst, name_dst);
	if (inode) {
		*inode = inode_src;
	}
	if (attr) {
		fsnodes_fill_attr(context, sp, dwd, *attr);
	}
	if (context.isPersonalityMaster()) {
		fs_changelog(context.ts(),
				"LINK(%" PRIu32 ",%" PRIu32 ",%s)",
				sp->id, dwd->id, fsnodes_escape_name(nleng_dst, name_dst));
	} else {
		gMetadata->metaversion++;
	}
#ifndef METARESTORE
	stats_link++;
#endif
	return STATUS_OK;
}

uint8_t fs_snapshot(const FsContext& context,
		uint32_t inode_src, uint32_t parent_dst, uint16_t nleng_dst, const uint8_t *name_dst,
		uint8_t canoverwrite) {
	ChecksumUpdater cu(context.ts());
	fsnode *sp = NULL;
	fsnode *dwd = NULL;
	uint8_t status = verify_session(context, OperationMode::kReadWrite, SessionType::kNotMeta);
	if (status != STATUS_OK) {
		return status;
	}
	status = fsnodes_get_node_for_operation(context,
			ExpectedNodeType::kDirectory, MODE_MASK_W, parent_dst, &dwd);
	if (status != STATUS_OK) {
		return status;
	}
	status = fsnodes_get_node_for_operation(context,
			ExpectedNodeType::kAny, MODE_MASK_R, inode_src, &sp);
	if (status != STATUS_OK) {
		return status;
	}
	if (sp->type == TYPE_DIRECTORY) {
		if (sp == dwd || fsnodes_isancestor(sp, dwd)) {
			return ERROR_EINVAL;
		}
	}
	status = fsnodes_snapshot_test(sp, sp, dwd, nleng_dst, name_dst, canoverwrite);
	if (status != STATUS_OK) {
		return status;
	}
	fsnodes_snapshot(context.ts(), sp, dwd, nleng_dst, name_dst);
	if (context.isPersonalityMaster()) {
		fs_changelog(context.ts(),
				"SNAPSHOT(%" PRIu32 ",%" PRIu32 ",%s,%" PRIu8 ")",
				sp->id, dwd->id, fsnodes_escape_name(nleng_dst, name_dst), canoverwrite);
	} else {
		gMetadata->metaversion++;
	}
	return STATUS_OK;
}

uint8_t fs_append(const FsContext& context, uint32_t inode, uint32_t inode_src) {
	ChecksumUpdater cu(context.ts());
	fsnode *p, *sp;
	if (inode == inode_src) {
		return ERROR_EINVAL;
	}
	uint8_t status = verify_session(context, OperationMode::kReadWrite, SessionType::kNotMeta);
	if (status != STATUS_OK) {
		return status;
	}
	status = fsnodes_get_node_for_operation(context,
			ExpectedNodeType::kFile, MODE_MASK_W, inode, &p);
	if (status != STATUS_OK) {
		return status;
	}
	status = fsnodes_get_node_for_operation(context,
			ExpectedNodeType::kFile, MODE_MASK_R, inode_src, &sp);
	if (status != STATUS_OK) {
		return status;
	}
	if (context.isPersonalityMaster()
			&& fsnodes_size_quota_exceeded(p->uid, p->gid)) {
		return ERROR_QUOTA;
	}
	status = fsnodes_appendchunks(context.ts(), p, sp);
	if (status != STATUS_OK) {
		return status;
	}
	if (context.isPersonalityMaster()) {
		fs_changelog(context.ts(), "APPEND(%" PRIu32 ",%" PRIu32 ")", p->id, sp->id);
	} else {
		gMetadata->metaversion++;
	}
	return status;
}

#ifndef METARESTORE
uint8_t fs_readdir_size(uint32_t rootinode,uint8_t sesflags,uint32_t inode,uint32_t uid,uint32_t gid,uint8_t flags,void **dnode,uint32_t *dbuffsize) {
	fsnode *p,*rn;
	*dnode = NULL;
	*dbuffsize = 0;
	if (rootinode==MFS_ROOT_ID) {
		p = fsnodes_id_to_node(inode);
		if (!p) {
			return ERROR_ENOENT;
		}
	} else {
		rn = fsnodes_id_to_node(rootinode);
		if (!rn || rn->type!=TYPE_DIRECTORY) {
			return ERROR_ENOENT;
		}
		if (inode==MFS_ROOT_ID) {
			p = rn;
		} else {
			p = fsnodes_id_to_node(inode);
			if (!p) {
				return ERROR_ENOENT;
			}
			if (!fsnodes_isancestor_or_node_reserved_or_trash(rn,p)) {
				return ERROR_EPERM;
			}
		}
	}
	if (p->type!=TYPE_DIRECTORY) {
		return ERROR_ENOTDIR;
	}
	if (!fsnodes_access(p,uid,gid,MODE_MASK_R,sesflags)) {
		return ERROR_EACCES;
	}
	*dnode = p;
	*dbuffsize = fsnodes_getdirsize(p,flags&GETDIR_FLAG_WITHATTR);
	return STATUS_OK;
}

void fs_readdir_data(uint32_t rootinode,uint8_t sesflags,uint32_t uid,uint32_t gid,uint32_t auid,uint32_t agid,uint8_t flags,void *dnode,uint8_t *dbuff) {
	uint32_t ts = main_time();
	ChecksumUpdater cu(ts);
	fsnode *p = (fsnode*)dnode;
	if (p->atime!=ts) {
		p->atime = ts;
		fsnodes_update_checksum(p);
		fs_changelog(ts, "ACCESS(%" PRIu32 ")",p->id);
		fsnodes_getdirdata(rootinode,uid,gid,auid,agid,sesflags,p,dbuff,flags&GETDIR_FLAG_WITHATTR);
	} else {
		fsnodes_getdirdata(rootinode,uid,gid,auid,agid,sesflags,p,dbuff,flags&GETDIR_FLAG_WITHATTR);
	}
	stats_readdir++;
}

uint8_t fs_checkfile(uint32_t rootinode,uint8_t sesflags,uint32_t inode,uint32_t chunkcount[CHUNK_MATRIX_SIZE]) {
	fsnode *p,*rn;
	(void)sesflags;
	if (rootinode==MFS_ROOT_ID || rootinode==0) {
		p = fsnodes_id_to_node(inode);
		if (!p) {
			return ERROR_ENOENT;
		}
		if (rootinode==0 && p->type!=TYPE_TRASH && p->type!=TYPE_RESERVED) {
			return ERROR_EPERM;
		}
	} else {
		rn = fsnodes_id_to_node(rootinode);
		if (!rn || rn->type!=TYPE_DIRECTORY) {
			return ERROR_ENOENT;
		}
		if (inode==MFS_ROOT_ID) {
			p = rn;
		} else {
			p = fsnodes_id_to_node(inode);
			if (!p) {
				return ERROR_ENOENT;
			}
			if (!fsnodes_isancestor_or_node_reserved_or_trash(rn,p)) {
				return ERROR_EPERM;
			}
		}
	}
	if (p->type!=TYPE_FILE && p->type!=TYPE_TRASH && p->type!=TYPE_RESERVED) {
		return ERROR_EPERM;
	}
	fsnodes_checkfile(p,chunkcount);
	return STATUS_OK;
}

uint8_t fs_opencheck(uint32_t rootinode,uint8_t sesflags,uint32_t inode,uint32_t uid,uint32_t gid,uint32_t auid,uint32_t agid,uint8_t flags,Attributes& attr) {
	fsnode *p,*rn;
	if ((sesflags&SESFLAG_READONLY) && (flags&WANT_WRITE)) {
		return ERROR_EROFS;
	}
	if (rootinode==MFS_ROOT_ID) {
		p = fsnodes_id_to_node(inode);
		if (!p) {
			return ERROR_ENOENT;
		}
	} else {
		rn = fsnodes_id_to_node(rootinode);
		if (!rn || rn->type!=TYPE_DIRECTORY) {
			return ERROR_ENOENT;
		}
		if (inode==MFS_ROOT_ID) {
			p = rn;
		} else {
			p = fsnodes_id_to_node(inode);
			if (!p) {
				return ERROR_ENOENT;
			}
			if (!fsnodes_isancestor_or_node_reserved_or_trash(rn,p)) {
				return ERROR_EPERM;
			}
		}
	}
	if (p->type!=TYPE_FILE && p->type!=TYPE_TRASH && p->type!=TYPE_RESERVED) {
		return ERROR_EPERM;
	}
	if ((flags&AFTER_CREATE)==0) {
		uint8_t modemask=0;
		if (flags&WANT_READ) {
			modemask|=MODE_MASK_R;
		}
		if (flags&WANT_WRITE) {
			modemask|=MODE_MASK_W;
		}
		if (!fsnodes_access(p,uid,gid,modemask,sesflags)) {
			return ERROR_EACCES;
		}
	}
	fsnodes_fill_attr(p,NULL,uid,gid,auid,agid,sesflags,attr);
	stats_open++;
	return STATUS_OK;
}
#endif

uint8_t fs_acquire(const FsContext& context, uint32_t inode, uint32_t sessionid) {
	ChecksumUpdater cu(context.ts());
#ifndef METARESTORE
	if (context.isPersonalityShadow()) {
		matoclserv_add_open_file(sessionid, inode);
	}
#endif /* #ifndef METARESTORE */
	fsnode *p;
	sessionidrec *cr;
	p = fsnodes_id_to_node(inode);
	if (!p) {
		return ERROR_ENOENT;
	}
	if (p->type!=TYPE_FILE && p->type!=TYPE_TRASH && p->type!=TYPE_RESERVED) {
		return ERROR_EPERM;
	}
	for (cr=p->data.fdata.sessionids ; cr ; cr=cr->next) {
		if (cr->sessionid==sessionid) {
			return ERROR_EINVAL;
		}
	}
	cr = sessionidrec_malloc();
	cr->sessionid = sessionid;
	cr->next = p->data.fdata.sessionids;
	p->data.fdata.sessionids = cr;
	fsnodes_update_checksum(p);
	if (context.isPersonalityMaster()) {
		fs_changelog(context.ts(), "ACQUIRE(%" PRIu32 ",%" PRIu32 ")", inode, sessionid);
	} else {
		gMetadata->metaversion++;
	}
	return STATUS_OK;
}

uint8_t fs_release(const FsContext& context, uint32_t inode, uint32_t sessionid) {
	ChecksumUpdater cu(context.ts());
	fsnode *p;
	sessionidrec *cr,**crp;
	p = fsnodes_id_to_node(inode);
	if (!p) {
		return ERROR_ENOENT;
	}
	if (p->type!=TYPE_FILE && p->type!=TYPE_TRASH && p->type!=TYPE_RESERVED) {
		return ERROR_EPERM;
	}
	crp = &(p->data.fdata.sessionids);
	while ((cr=*crp)) {
		if (cr->sessionid==sessionid) {
			*crp = cr->next;
			sessionidrec_free(cr);
#ifndef METARESTORE
			if (context.isPersonalityShadow()) {
				matoclserv_remove_open_file(sessionid, inode);
			}
#endif /* #ifndef METARESTORE */
			if (context.isPersonalityMaster()) {
				fs_changelog(context.ts(), "RELEASE(%" PRIu32 ",%" PRIu32 ")", inode, sessionid);
			} else {
				gMetadata->metaversion++;
			}
			fsnodes_update_checksum(p);
			return STATUS_OK;
		} else {
			crp = &(cr->next);
		}
	}
#ifndef METARESTORE
	syslog(LOG_WARNING,"release: session not found");
#endif
	return ERROR_EINVAL;
}

#ifndef METARESTORE
uint32_t fs_newsessionid(void) {
	uint32_t ts = main_time();
	ChecksumUpdater cu(ts);
	fs_changelog(ts, "SESSION():%" PRIu32, gMetadata->nextsessionid);
	return gMetadata->nextsessionid++;
}
#endif
uint8_t fs_apply_session(uint32_t sessionid) {
	if (sessionid!=gMetadata->nextsessionid) {
		return ERROR_MISMATCH;
	}
	gMetadata->metaversion++;
	gMetadata->nextsessionid++;
	return STATUS_OK;
}

#ifndef METARESTORE
uint8_t fs_auto_repair_if_needed(fsnode *p, uint32_t chunkIndex) {
	uint64_t chunkId = (chunkIndex < p->data.fdata.chunks ? p->data.fdata.chunktab[chunkIndex] : 0);
	if (chunkId != 0 && chunk_has_only_invalid_copies(chunkId)) {
		uint32_t notchanged, erased, repaired;
		fs_repair(MFS_ROOT_ID, 0, p->id, 0, 0, &notchanged, &erased, &repaired);
		syslog(LOG_NOTICE, "auto repair inode %" PRIu32 ", chunk %016" PRIX64 ": "
				"not changed: %" PRIu32 ", erased: %" PRIu32 ", repaired: %" PRIu32,
				p->id, chunkId, notchanged, erased, repaired);
		DEBUG_LOG("master.fs.file_auto_repaired") << p->id << " " << repaired;
	}
	return STATUS_OK;
}

uint8_t fs_readchunk(uint32_t inode,uint32_t indx,uint64_t *chunkid,uint64_t *length) {
	uint32_t ts = main_time();
	ChecksumUpdater cu(ts);
	fsnode *p;

	*chunkid = 0;
	*length = 0;
	p = fsnodes_id_to_node(inode);
	if (!p) {
		return ERROR_ENOENT;
	}
	if (p->type!=TYPE_FILE && p->type!=TYPE_TRASH && p->type!=TYPE_RESERVED) {
		return ERROR_EPERM;
	}
	if (indx>MAX_INDEX) {
		return ERROR_INDEXTOOBIG;
	}
#ifndef METARESTORE
	if (gMagicAutoFileRepair) {
		fs_auto_repair_if_needed(p, indx);
	}
#endif
	if (indx<p->data.fdata.chunks) {
		*chunkid = p->data.fdata.chunktab[indx];
	}
	*length = p->data.fdata.length;
	if (p->atime!=ts) {
		p->atime = ts;
		fsnodes_update_checksum(p);
		fs_changelog(ts, "ACCESS(%" PRIu32 ")",inode);
	}
	stats_read++;
	return STATUS_OK;
}
#endif

uint8_t fs_writechunk(const FsContext& context, uint32_t inode, uint32_t indx,
		bool usedummylockid, /* inout */ uint32_t *lockid,
		uint64_t *chunkid, uint8_t *opflag, uint64_t *length) {
	ChecksumUpdater cu(context.ts());
	uint32_t i;
	uint64_t ochunkid, nchunkid;
	fsnode *p;

	uint8_t status = verify_session(context,
			OperationMode::kReadWrite, SessionType::kNotMeta);
	if (status != STATUS_OK) {
		return status;
	}
	status = fsnodes_get_node_for_operation(context,
			ExpectedNodeType::kFile, MODE_MASK_EMPTY, inode, &p);
	if (status != STATUS_OK) {
		return status;
	}
	if (indx > MAX_INDEX) {
		return ERROR_INDEXTOOBIG;
	}
#ifndef METARESTORE
	if (gMagicAutoFileRepair && context.isPersonalityMaster()) {
		fs_auto_repair_if_needed(p, indx);
	}
#endif

	const bool quota_exceeded = fsnodes_size_quota_exceeded(p->uid, p->gid);
	statsrecord psr;
	fsnodes_get_stats(p, &psr);

	/* resize chunks structure */
	if (indx >= p->data.fdata.chunks) {
		if (context.isPersonalityMaster() && quota_exceeded) {
			return ERROR_QUOTA;
		}
		uint32_t newsize;
		if (indx < 8) {
			newsize = indx + 1;
		} else if (indx < 64) {
			newsize=(indx & 0xFFFFFFF8) + 8;
		} else {
			newsize = (indx & 0xFFFFFFC0) + 64;
		}
		if (p->data.fdata.chunktab == NULL) {
			p->data.fdata.chunktab = (uint64_t*)malloc(sizeof(uint64_t) * newsize);
		} else {
			p->data.fdata.chunktab = (uint64_t*)realloc(p->data.fdata.chunktab,
					sizeof(uint64_t) * newsize);
		}
		passert(p->data.fdata.chunktab);
		for (i = p->data.fdata.chunks; i < newsize; i++) {
			p->data.fdata.chunktab[i] = 0;
		}
		p->data.fdata.chunks = newsize;
	}

	ochunkid = p->data.fdata.chunktab[indx];
	if (context.isPersonalityMaster()) {
#ifndef METARESTORE
		status = chunk_multi_modify(ochunkid, lockid, p->goal, usedummylockid,
				quota_exceeded, opflag, &nchunkid);
#else
		(void)usedummylockid;
#endif
	} else {
		bool increaseVersion = (*opflag != 0);
		status = chunk_apply_modification(context.ts(), ochunkid, *lockid, p->goal, increaseVersion,
				&nchunkid);
	}
	if (status != STATUS_OK) {
		fsnodes_update_checksum(p);
		return status;
	}
	if (context.isPersonalityShadow() && nchunkid != *chunkid) {
		fsnodes_update_checksum(p);
		return ERROR_MISMATCH;
	}
	p->data.fdata.chunktab[indx] = nchunkid;
	*chunkid = nchunkid;
	statsrecord nsr;
	fsnodes_get_stats(p, &nsr);
	for (fsedge* e = p->parents; e; e = e->nextparent) {
		fsnodes_add_sub_stats(e->parent, &nsr, &psr);
	}
	fsnodes_quota_update_size(p, nsr.size - psr.size);
	if (length) {
		*length = p->data.fdata.length;
	}
	if (context.isPersonalityMaster()) {
		fs_changelog(context.ts(),
				"WRITE(%" PRIu32 ",%" PRIu32 ",%" PRIu8 ",%" PRIu32 "):%" PRIu64,
				inode, indx, *opflag, *lockid, nchunkid);
	} else {
		gMetadata->metaversion++;
	}
	if (p->mtime != context.ts() || p->ctime != context.ts()) {
		p->mtime = p->ctime = context.ts();
	}
	fsnodes_update_checksum(p);
#ifndef METARESTORE
	stats_write++;
#endif
	return STATUS_OK;
}

#ifndef METARESTORE
uint8_t fs_writeend(uint32_t inode,uint64_t length,uint64_t chunkid, uint32_t lockid) {
	uint32_t ts = main_time();
	ChecksumUpdater cu(ts);
	uint8_t status = chunk_can_unlock(chunkid, lockid);
	if (status != STATUS_OK) {
		return status;
	}
	if (length>0) {
		fsnode *p;
		p = fsnodes_id_to_node(inode);
		if (!p) {
			return ERROR_ENOENT;
		}
		if (p->type!=TYPE_FILE && p->type!=TYPE_TRASH && p->type!=TYPE_RESERVED) {
			return ERROR_EPERM;
		}
		if (length>p->data.fdata.length) {
			fsnodes_setlength(p,length);
			p->mtime = p->ctime = ts;
			fsnodes_update_checksum(p);
			fs_changelog(ts, "LENGTH(%" PRIu32 ",%" PRIu64 ")",inode,length);
		}
	}
	fs_changelog(ts, "UNLOCK(%" PRIu64 ")",chunkid);
	return chunk_unlock(chunkid);
}

void fs_incversion(uint64_t chunkid) {
	uint32_t ts = main_time();
	ChecksumUpdater cu(ts);
	fs_changelog(ts, "INCVERSION(%" PRIu64 ")", chunkid);
}
#endif

uint8_t fs_apply_incversion(uint64_t chunkid) {
	gMetadata->metaversion++;
	return chunk_increase_version(chunkid);
}

#ifndef METARESTORE
uint8_t fs_repair(uint32_t rootinode,uint8_t sesflags,uint32_t inode,uint32_t uid,uint32_t gid,uint32_t *notchanged,uint32_t *erased,uint32_t *repaired) {
	uint32_t ts = main_time();
	ChecksumUpdater cu(ts);
	uint32_t nversion,indx;
	statsrecord psr,nsr;
	fsedge *e;
	fsnode *p,*rn;

	*notchanged = 0;
	*erased = 0;
	*repaired = 0;
	if (sesflags&SESFLAG_READONLY) {
		return ERROR_EROFS;
	}
	if (rootinode==MFS_ROOT_ID || rootinode==0) {
		p = fsnodes_id_to_node(inode);
		if (!p) {
			return ERROR_ENOENT;
		}
		if (rootinode==0 && p->type!=TYPE_TRASH && p->type!=TYPE_RESERVED) {
			return ERROR_EPERM;
		}
	} else {
		rn = fsnodes_id_to_node(rootinode);
		if (!rn || rn->type!=TYPE_DIRECTORY) {
			return ERROR_ENOENT;
		}
		if (inode==MFS_ROOT_ID) {
			inode = rootinode;
			p = rn;
		} else {
			p = fsnodes_id_to_node(inode);
			if (!p) {
				return ERROR_ENOENT;
			}
			if (!fsnodes_isancestor_or_node_reserved_or_trash(rn,p)) {
				return ERROR_EPERM;
			}
		}
	}
	if (p->type!=TYPE_FILE && p->type!=TYPE_TRASH && p->type!=TYPE_RESERVED) {
		return ERROR_EPERM;
	}
	if (!fsnodes_access(p,uid,gid,MODE_MASK_W,sesflags)) {
		return ERROR_EACCES;
	}
	fsnodes_get_stats(p,&psr);
	for (indx=0 ; indx<p->data.fdata.chunks ; indx++) {
		if (chunk_repair(p->goal,p->data.fdata.chunktab[indx],&nversion)) {
			fs_changelog(ts, "REPAIR(%" PRIu32 ",%" PRIu32 "):%" PRIu32,inode,indx,nversion);
			p->mtime = p->ctime = ts;
			if (nversion>0) {
				(*repaired)++;
			} else {
				p->data.fdata.chunktab[indx] = 0;
				(*erased)++;
			}
		} else {
			(*notchanged)++;
		}
	}
	fsnodes_get_stats(p,&nsr);
	for (e=p->parents ; e ; e=e->nextparent) {
		fsnodes_add_sub_stats(e->parent,&nsr,&psr);
	}
	fsnodes_quota_update_size(p, nsr.size - psr.size);
	fsnodes_update_checksum(p);
	return STATUS_OK;
}
#endif /* #ifndef METARESTORE */

uint8_t fs_apply_repair(uint32_t ts,uint32_t inode,uint32_t indx,uint32_t nversion) {
	fsnode *p;
	uint8_t status;
	statsrecord psr,nsr;

	p = fsnodes_id_to_node(inode);
	if (!p) {
		return ERROR_ENOENT;
	}
	if (p->type!=TYPE_FILE && p->type!=TYPE_TRASH && p->type!=TYPE_RESERVED) {
		return ERROR_EPERM;
	}
	if (indx>MAX_INDEX) {
		return ERROR_INDEXTOOBIG;
	}
	if (indx>=p->data.fdata.chunks) {
		return ERROR_NOCHUNK;
	}
	if (p->data.fdata.chunktab[indx]==0) {
		return ERROR_NOCHUNK;
	}
	fsnodes_get_stats(p,&psr);
	if (nversion==0) {
		status = chunk_delete_file(p->data.fdata.chunktab[indx],p->goal);
		p->data.fdata.chunktab[indx]=0;
	} else {
		status = chunk_set_version(p->data.fdata.chunktab[indx],nversion);
	}
	fsnodes_get_stats(p,&nsr);
	for (fsedge *e = p->parents; e; e = e->nextparent) {
		fsnodes_add_sub_stats(e->parent, &nsr, &psr);
	}
	fsnodes_quota_update_size(p, nsr.size - psr.size);
	gMetadata->metaversion++;
	p->mtime = p->ctime = ts;
	fsnodes_update_checksum(p);
	return status;
}

#ifndef METARESTORE
<<<<<<< HEAD
uint8_t fs_getgoal(uint32_t rootinode, uint8_t sesflags, uint32_t inode, uint8_t gmode,
		GoalStats& goalStats) {
=======
uint8_t fs_getgoal(uint32_t rootinode,uint8_t sesflags,uint32_t inode,uint8_t gmode,GoalMap<uint32_t>& fgtab,GoalMap<uint32_t>& dgtab) {
>>>>>>> bb89f49e
	fsnode *p,*rn;
	(void)sesflags;
	if (!GMODE_ISVALID(gmode)) {
		return ERROR_EINVAL;
	}
	if (rootinode==MFS_ROOT_ID || rootinode==0) {
		p = fsnodes_id_to_node(inode);
		if (!p) {
			return ERROR_ENOENT;
		}
		if (rootinode==0 && p->type!=TYPE_TRASH && p->type!=TYPE_RESERVED) {
			return ERROR_EPERM;
		}
	} else {
		rn = fsnodes_id_to_node(rootinode);
		if (!rn || rn->type!=TYPE_DIRECTORY) {
			return ERROR_ENOENT;
		}
		if (inode==MFS_ROOT_ID) {
			p = rn;
		} else {
			p = fsnodes_id_to_node(inode);
			if (!p) {
				return ERROR_ENOENT;
			}
			if (!fsnodes_isancestor_or_node_reserved_or_trash(rn,p)) {
				return ERROR_EPERM;
			}
		}
	}
	if (p->type!=TYPE_DIRECTORY && p->type!=TYPE_FILE && p->type!=TYPE_TRASH && p->type!=TYPE_RESERVED) {
		return ERROR_EPERM;
	}
	fsnodes_getgoal_recursive(p, gmode, goalStats);
	return STATUS_OK;
}

uint8_t fs_gettrashtime_prepare(uint32_t rootinode,uint8_t sesflags,uint32_t inode,uint8_t gmode,void **fptr,void **dptr,uint32_t *fnodes,uint32_t *dnodes) {
	fsnode *p,*rn;
	bstnode *froot,*droot;
	(void)sesflags;
	froot = NULL;
	droot = NULL;
	*fptr = NULL;
	*dptr = NULL;
	*fnodes = 0;
	*dnodes = 0;
	if (!GMODE_ISVALID(gmode)) {
		return ERROR_EINVAL;
	}
	if (rootinode==MFS_ROOT_ID || rootinode==0) {
		p = fsnodes_id_to_node(inode);
		if (!p) {
			return ERROR_ENOENT;
		}
		if (rootinode==0 && p->type!=TYPE_TRASH && p->type!=TYPE_RESERVED) {
			return ERROR_EPERM;
		}
	} else {
		rn = fsnodes_id_to_node(rootinode);
		if (!rn || rn->type!=TYPE_DIRECTORY) {
			return ERROR_ENOENT;
		}
		if (inode==MFS_ROOT_ID) {
			p = rn;
		} else {
			p = fsnodes_id_to_node(inode);
			if (!p) {
				return ERROR_ENOENT;
			}
			if (!fsnodes_isancestor_or_node_reserved_or_trash(rn,p)) {
				return ERROR_EPERM;
			}
		}
	}
	if (p->type!=TYPE_DIRECTORY && p->type!=TYPE_FILE && p->type!=TYPE_TRASH && p->type!=TYPE_RESERVED) {
		return ERROR_EPERM;
	}
	fsnodes_gettrashtime_recursive(p,gmode,&froot,&droot);
	*fptr = froot;
	*dptr = droot;
	*fnodes = fsnodes_bst_nodes(froot);
	*dnodes = fsnodes_bst_nodes(droot);
	return STATUS_OK;
}

void fs_gettrashtime_store(void *fptr,void *dptr,uint8_t *buff) {
	bstnode *froot,*droot;
	froot = (bstnode*)fptr;
	droot = (bstnode*)dptr;
	fsnodes_bst_storedata(froot,&buff);
	fsnodes_bst_storedata(droot,&buff);
	fsnodes_bst_free(froot);
	fsnodes_bst_free(droot);
}

uint8_t fs_geteattr(uint32_t rootinode,uint8_t sesflags,uint32_t inode,uint8_t gmode,uint32_t feattrtab[16],uint32_t deattrtab[16]) {
	fsnode *p,*rn;
	(void)sesflags;
	memset(feattrtab,0,16*sizeof(uint32_t));
	memset(deattrtab,0,16*sizeof(uint32_t));
	if (!GMODE_ISVALID(gmode)) {
		return ERROR_EINVAL;
	}
	if (rootinode==MFS_ROOT_ID || rootinode==0) {
		p = fsnodes_id_to_node(inode);
		if (!p) {
			return ERROR_ENOENT;
		}
		if (rootinode==0 && p->type!=TYPE_TRASH && p->type!=TYPE_RESERVED) {
			return ERROR_EPERM;
		}
	} else {
		rn = fsnodes_id_to_node(rootinode);
		if (!rn || rn->type!=TYPE_DIRECTORY) {
			return ERROR_ENOENT;
		}
		if (inode==MFS_ROOT_ID) {
			p = rn;
		} else {
			p = fsnodes_id_to_node(inode);
			if (!p) {
				return ERROR_ENOENT;
			}
			if (!fsnodes_isancestor_or_node_reserved_or_trash(rn,p)) {
				return ERROR_EPERM;
			}
		}
	}
	fsnodes_geteattr_recursive(p,gmode,feattrtab,deattrtab);
	return STATUS_OK;
}

#endif

uint8_t fs_setgoal(const FsContext& context,
		uint32_t inode, uint8_t goal, uint8_t smode,
		uint32_t *sinodes, uint32_t *ncinodes, uint32_t *nsinodes) {
	ChecksumUpdater cu(context.ts());
<<<<<<< HEAD
	if (!SMODE_ISVALID(smode) || !goal::isGoalValid(goal) ||
			(smode & (SMODE_INCREASE | SMODE_DECREASE) && goal::isXorGoal(goal))) {
=======
	if (!SMODE_ISVALID(smode) || !goal::isGoalValid(goal)) {
>>>>>>> bb89f49e
		return ERROR_EINVAL;
	}
	uint8_t status = verify_session(context, OperationMode::kReadWrite, SessionType::kAny);
	if (status != 0) {
		return status;
	}
	fsnode *p;
	status = fsnodes_get_node_for_operation(context,
			ExpectedNodeType::kAny, MODE_MASK_EMPTY, inode, &p);
	if (status != STATUS_OK) {
		return status;
	}
	if (p->type != TYPE_DIRECTORY
			&& p->type != TYPE_FILE
			&& p->type != TYPE_TRASH
			&& p->type!=TYPE_RESERVED) {
		return ERROR_EPERM;
	}
	uint32_t si = 0;
	uint32_t nci = 0;
	uint32_t nsi = 0;
	sassert(context.hasUidGidData());
	fsnodes_setgoal_recursive(p,context.ts(), context.uid(), goal, smode, &si, &nci, &nsi);
	if (context.isPersonalityMaster()) {
		if ((smode & SMODE_RMASK) == 0 && nsi > 0 && si == 0 && nci == 0) {
			return ERROR_EPERM;
		}
		*sinodes = si;
		*ncinodes = nci;
		*nsinodes = nsi;
		fs_changelog(context.ts(),
				"SETGOAL(%" PRIu32 ",%" PRIu32 ",%" PRIu8 ",%" PRIu8 "):%" PRIu32 ",%" PRIu32 ",%" PRIu32,
				p->id, context.uid(), goal, smode, si, nci, nsi);
	} else {
		gMetadata->metaversion++;
		if ((*sinodes != si) || (*ncinodes != nci) || (*nsinodes != nsi)) {
			return ERROR_MISMATCH;
		}
	}
	return STATUS_OK;
}

uint8_t fs_settrashtime(const FsContext& context,
		uint32_t inode, uint32_t trashtime, uint8_t smode,
		uint32_t *sinodes, uint32_t *ncinodes, uint32_t *nsinodes) {
	ChecksumUpdater cu(context.ts());
	if (!SMODE_ISVALID(smode)) {
		return ERROR_EINVAL;
	}
	uint8_t status = verify_session(context, OperationMode::kReadWrite, SessionType::kAny);
	if (status != 0) {
		return status;
	}
	fsnode *p;
	status = fsnodes_get_node_for_operation(context,
			ExpectedNodeType::kAny, MODE_MASK_EMPTY, inode, &p);
	if (status != STATUS_OK) {
		return status;
	}
	if (p->type != TYPE_DIRECTORY
			&& p->type != TYPE_FILE
			&& p->type != TYPE_TRASH
			&& p->type!=TYPE_RESERVED) {
		return ERROR_EPERM;
	}
	uint32_t si = 0;
	uint32_t nci = 0;
	uint32_t nsi = 0;
	sassert(context.hasUidGidData());
	fsnodes_settrashtime_recursive(p,context.ts(), context.uid(), trashtime, smode, &si, &nci, &nsi);
	if (context.isPersonalityMaster()) {
		if ((smode & SMODE_RMASK) == 0 && nsi > 0 && si == 0 && nci == 0) {
			return ERROR_EPERM;
		}
		*sinodes = si;
		*ncinodes = nci;
		*nsinodes = nsi;
		fs_changelog(context.ts(),
				"SETTRASHTIME(%" PRIu32 ",%" PRIu32 ",%" PRIu32 ",%" PRIu8 "):%" PRIu32 ",%" PRIu32 ",%" PRIu32,
				p->id, context.uid(), trashtime, smode, si, nci, nsi);
	} else {
		gMetadata->metaversion++;
		if ((*sinodes != si) || (*ncinodes != nci) || (*nsinodes != nsi)) {
			return ERROR_MISMATCH;
		}
	}
	return STATUS_OK;
}

uint8_t fs_seteattr(const FsContext& context,
		uint32_t inode, uint8_t eattr, uint8_t smode,
		uint32_t *sinodes, uint32_t *ncinodes, uint32_t *nsinodes) {
	ChecksumUpdater cu(context.ts());
	if (!SMODE_ISVALID(smode)
			|| (eattr & (~(EATTR_NOOWNER|EATTR_NOACACHE|EATTR_NOECACHE|EATTR_NODATACACHE)))) {
		return ERROR_EINVAL;
	}
	uint8_t status = verify_session(context, OperationMode::kReadWrite, SessionType::kNotMeta);
	if (status != STATUS_OK) {
		return status;
	}
	fsnode *p;
	status = fsnodes_get_node_for_operation(context,
			ExpectedNodeType::kAny, MODE_MASK_EMPTY, inode, &p);
	if (status != STATUS_OK) {
		return status;
	}

	uint32_t si = 0;
	uint32_t nci = 0;
	uint32_t nsi = 0;
	sassert(context.hasUidGidData());
	fsnodes_seteattr_recursive(p, context.ts(), context.uid(), eattr, smode, &si, &nci, &nsi);
	if (context.isPersonalityMaster()) {
		if ((smode & SMODE_RMASK) == 0 && nsi > 0 && si == 0 && nci == 0) {
			return ERROR_EPERM;
		}
		*sinodes = si;
		*ncinodes = nci;
		*nsinodes = nsi;
		fs_changelog(context.ts(),
				"SETEATTR(%" PRIu32 ",%" PRIu32 ",%" PRIu8 ",%" PRIu8 "):%" PRIu32 ",%" PRIu32 ",%" PRIu32,
				p->id, context.uid(), eattr, smode, si, nci, nsi);
	} else {
		gMetadata->metaversion++;
		if ((*sinodes != si) || (*ncinodes != nci) || (*nsinodes != nsi)) {
			return ERROR_MISMATCH;
		}
	}
	return STATUS_OK;
}

#ifndef METARESTORE

uint8_t fs_listxattr_leng(uint32_t rootinode,uint8_t sesflags,uint32_t inode,uint8_t opened,uint32_t uid,uint32_t gid,void **xanode,uint32_t *xasize) {
	fsnode *p,*rn;

	*xasize = 0;
	if (rootinode==MFS_ROOT_ID) {
		p = fsnodes_id_to_node(inode);
		if (!p) {
			return ERROR_ENOENT;
		}
	} else {
		rn = fsnodes_id_to_node(rootinode);
		if (!rn || rn->type!=TYPE_DIRECTORY) {
			return ERROR_ENOENT;
		}
		if (inode==MFS_ROOT_ID) {
			inode = rootinode;
			p = rn;
		} else {
			p = fsnodes_id_to_node(inode);
			if (!p) {
				return ERROR_ENOENT;
			}
			if (!fsnodes_isancestor_or_node_reserved_or_trash(rn,p)) {
				return ERROR_EPERM;
			}
		}
	}
	if (opened==0) {
		if (!fsnodes_access(p,uid,gid,MODE_MASK_R,sesflags)) {
			return ERROR_EACCES;
		}
	}
	return xattr_listattr_leng(inode,xanode,xasize);
}

void fs_listxattr_data(void *xanode,uint8_t *xabuff) {
	xattr_listattr_data(xanode,xabuff);
}

uint8_t fs_setxattr(uint32_t rootinode,uint8_t sesflags,uint32_t inode,uint8_t opened,uint32_t uid,uint32_t gid,uint8_t anleng,const uint8_t *attrname,uint32_t avleng,const uint8_t *attrvalue,uint8_t mode) {
	uint32_t ts = main_time();
	ChecksumUpdater cu(ts);
	fsnode *p,*rn;
	uint8_t status;

	if (sesflags&SESFLAG_READONLY) {
		return ERROR_EROFS;
	}
	if (rootinode==MFS_ROOT_ID) {
		p = fsnodes_id_to_node(inode);
		if (!p) {
			return ERROR_ENOENT;
		}
	} else {
		rn = fsnodes_id_to_node(rootinode);
		if (!rn || rn->type!=TYPE_DIRECTORY) {
			return ERROR_ENOENT;
		}
		if (inode==MFS_ROOT_ID) {
			inode = rootinode;
			p = rn;
		} else {
			p = fsnodes_id_to_node(inode);
			if (!p) {
				return ERROR_ENOENT;
			}
			if (!fsnodes_isancestor_or_node_reserved_or_trash(rn,p)) {
				return ERROR_EPERM;
			}
		}
	}
	if (opened==0) {
		if (!fsnodes_access(p,uid,gid,MODE_MASK_W,sesflags)) {
			return ERROR_EACCES;
		}
	}
	if (xattr_namecheck(anleng,attrname)<0) {
		return ERROR_EINVAL;
	}
	if (mode>XATTR_SMODE_REMOVE) {
		return ERROR_EINVAL;
	}
	status = xattr_setattr(inode,anleng,attrname,avleng,attrvalue,mode);
	if (status!=STATUS_OK) {
		return status;
	}
	p->ctime = ts;
	fsnodes_update_checksum(p);
	fs_changelog(ts, "SETXATTR(%" PRIu32 ",%s,%s,%" PRIu8 ")",inode,fsnodes_escape_name(anleng,attrname),fsnodes_escape_name(avleng,attrvalue),mode);
	return STATUS_OK;
}

uint8_t fs_getxattr(uint32_t rootinode,uint8_t sesflags,uint32_t inode,uint8_t opened,uint32_t uid,uint32_t gid,uint8_t anleng,const uint8_t *attrname,uint32_t *avleng,uint8_t **attrvalue) {
	fsnode *p,*rn;

	if (rootinode==MFS_ROOT_ID) {
		p = fsnodes_id_to_node(inode);
		if (!p) {
			return ERROR_ENOENT;
		}
	} else {
		rn = fsnodes_id_to_node(rootinode);
		if (!rn || rn->type!=TYPE_DIRECTORY) {
			return ERROR_ENOENT;
		}
		if (inode==MFS_ROOT_ID) {
			inode = rootinode;
			p = rn;
		} else {
			p = fsnodes_id_to_node(inode);
			if (!p) {
				return ERROR_ENOENT;
			}
			if (!fsnodes_isancestor_or_node_reserved_or_trash(rn,p)) {
				return ERROR_EPERM;
			}
		}
	}
	if (opened==0) {
		if (!fsnodes_access(p,uid,gid,MODE_MASK_R,sesflags)) {
			return ERROR_EACCES;
		}
	}
	if (xattr_namecheck(anleng,attrname)<0) {
		return ERROR_EINVAL;
	}
	return xattr_getattr(inode,anleng,attrname,avleng,attrvalue);
}

#endif /* #ifndef METARESTORE */

uint8_t fs_apply_setxattr(uint32_t ts,uint32_t inode,uint32_t anleng,const uint8_t *attrname,uint32_t avleng,const uint8_t *attrvalue,uint32_t mode) {
	fsnode *p;
	uint8_t status;
	if (anleng==0 || anleng>MFS_XATTR_NAME_MAX || avleng>MFS_XATTR_SIZE_MAX || mode>XATTR_SMODE_REMOVE) {
		return ERROR_EINVAL;
	}
	p = fsnodes_id_to_node(inode);
	if (!p) {
		return ERROR_ENOENT;
	}
	status = xattr_setattr(inode,anleng,attrname,avleng,attrvalue,mode);

	if (status!=STATUS_OK) {
		return status;
	}
	p->ctime = ts;
	gMetadata->metaversion++;
	fsnodes_update_checksum(p);
	return status;
}

uint8_t fs_deleteacl(const FsContext& context, uint32_t inode, AclType type) {
	ChecksumUpdater cu(context.ts());
	fsnode *p;
	uint8_t status = verify_session(context, OperationMode::kReadWrite, SessionType::kNotMeta);
	if (status != STATUS_OK) {
		return status;
	}
	status = fsnodes_get_node_for_operation(context,
			ExpectedNodeType::kAny, MODE_MASK_EMPTY, inode, &p);
	if (status != STATUS_OK) {
		return status;
	}
	status = fsnodes_deleteacl(p, type, context.ts());
	if (context.isPersonalityMaster()) {
		if (status == STATUS_OK) {
			fs_changelog(context.ts(),
					"DELETEACL(%" PRIu32 ",%c)",
					p->id, (type == AclType::kAccess ? 'a' : 'd'));
		}
	} else {
		gMetadata->metaversion++;
	}
	return status;
}

#ifndef METARESTORE

uint8_t fs_setacl(const FsContext& context, uint32_t inode, AclType type, AccessControlList acl) {
	ChecksumUpdater cu(context.ts());
	fsnode *p;
	uint8_t status = verify_session(context, OperationMode::kReadWrite, SessionType::kNotMeta);
	if (status != STATUS_OK) {
		return status;
	}
	status = fsnodes_get_node_for_operation(context,
			ExpectedNodeType::kAny, MODE_MASK_EMPTY, inode, &p);
	if (status != STATUS_OK) {
		return status;
	}
	std::string aclString = acl.toString();
	status = fsnodes_setacl(p, type, std::move(acl), context.ts());
	if (context.isPersonalityMaster()) {
		if (status == STATUS_OK) {
			fs_changelog(context.ts(),
					"SETACL(%" PRIu32 ",%c,%s)",
					p->id, (type == AclType::kAccess ? 'a' : 'd'), aclString.c_str());
		}
	} else {
		gMetadata->metaversion++;
	}
	return status;
}

uint8_t fs_getacl(const FsContext& context, uint32_t inode, AclType type, AccessControlList& acl) {
	fsnode *p;
	uint8_t status = verify_session(context, OperationMode::kReadOnly, SessionType::kAny);
	if (status != STATUS_OK) {
		return status;
	}
	status = fsnodes_get_node_for_operation(context,
			ExpectedNodeType::kAny, MODE_MASK_EMPTY, inode, &p);
	if (status != STATUS_OK) {
		return status;
	}
	return fsnodes_getacl(p, type, acl);
}

#endif /* #ifndef METARESTORE */

uint8_t fs_apply_setacl(uint32_t ts, uint32_t inode, char aclType, const char *aclString) {
	AccessControlList acl;
	try {
		acl = AccessControlList::fromString(aclString);
	} catch (Exception&) {
		return ERROR_EINVAL;
	}
	fsnode *p = fsnodes_id_to_node(inode);
	if (!p) {
		return ERROR_ENOENT;
	}
	AclType aclTypeEnum;
	if (!decodeChar("da", {AclType::kDefault, AclType::kAccess}, aclType, aclTypeEnum)) {
		return ERROR_EINVAL;
	}
	uint8_t status = fsnodes_setacl(p, aclTypeEnum, std::move(acl), ts);
	if (status == STATUS_OK) {
		gMetadata->metaversion++;
	}
	return status;
}

#ifndef METARESTORE
uint8_t fs_quota_get_all(uint8_t sesflags, uint32_t uid,
		std::vector<QuotaOwnerAndLimits>& results) {
	if (uid != 0 && !(sesflags & SESFLAG_ALLCANCHANGEQUOTA)) {
		return ERROR_EPERM;
	}
	results = gMetadata->gQuotaDatabase.getAll();
	return STATUS_OK;
}

uint8_t fs_quota_get(uint8_t sesflags, uint32_t uid, uint32_t gid,
		const std::vector<QuotaOwner>& owners, std::vector<QuotaOwnerAndLimits>& results) {
	std::vector<QuotaOwnerAndLimits> tmp;
	for (const QuotaOwner& owner : owners) {
		if (uid != 0 && !(sesflags & SESFLAG_ALLCANCHANGEQUOTA)) {
			switch (owner.ownerType) {
			case QuotaOwnerType::kUser:
				if (uid != owner.ownerId) {
					return ERROR_EPERM;
				}
				break;
			case QuotaOwnerType::kGroup:
				if (gid != owner.ownerId && !(sesflags & SESFLAG_IGNOREGID)) {
					return ERROR_EPERM;
				}
				break;
			default:
				return ERROR_EINVAL;
			}
		}
		const QuotaLimits *result = gMetadata->gQuotaDatabase.get(owner.ownerType, owner.ownerId);
		if (result) {
			tmp.emplace_back(owner, *result);
		}
	}
	results.swap(tmp);
	return STATUS_OK;
}

uint8_t fs_quota_set(uint8_t sesflags, uint32_t uid, const std::vector<QuotaEntry>& entries) {
	uint32_t ts = main_time();
	ChecksumUpdater cu(ts);
	if (sesflags & SESFLAG_READONLY) {
		return ERROR_EROFS;
	}
	if (uid != 0 && !(sesflags & SESFLAG_ALLCANCHANGEQUOTA)) {
		return ERROR_EPERM;
	}
	for (const QuotaEntry& entry : entries) {
		const QuotaOwner& owner = entry.entryKey.owner;
		gMetadata->gQuotaDatabase.set(entry.entryKey.rigor, entry.entryKey.resource, owner.ownerType,
				owner.ownerId, entry.limit);
		fs_changelog(ts, "SETQUOTA(%c,%c,%c,%" PRIu32 ",%" PRIu64 ")",
				(entry.entryKey.rigor == QuotaRigor::kSoft)? 'S' : 'H',
				(entry.entryKey.resource == QuotaResource::kSize)? 'S' : 'I',
				(owner.ownerType == QuotaOwnerType::kUser)? 'U' : 'G',
				uint32_t{owner.ownerId}, uint64_t{entry.limit});
	}
	return STATUS_OK;
}
#endif

uint8_t fs_apply_setquota(char rigor, char resource, char ownerType, uint32_t ownerId, uint64_t limit) {
	QuotaRigor quotaRigor = QuotaRigor::kSoft;
	QuotaResource quotaResource = QuotaResource::kSize;
	QuotaOwnerType quotaOwnerType = QuotaOwnerType::kUser;
	bool valid = true;
	valid &= decodeChar("SH", {QuotaRigor::kSoft, QuotaRigor::kHard}, rigor, quotaRigor);
	valid &= decodeChar("SI", {QuotaResource::kSize, QuotaResource::kInodes}, resource,
				quotaResource);
	valid &= decodeChar("UG", {QuotaOwnerType::kUser, QuotaOwnerType::kGroup}, ownerType,
				quotaOwnerType);
	if (!valid) {
		return ERROR_EINVAL;
	}
	gMetadata->metaversion++;
	gMetadata->gQuotaDatabase.set(quotaRigor, quotaResource, quotaOwnerType, ownerId, limit);
	return STATUS_OK;
}

#ifndef METARESTORE
uint32_t fs_getdirpath_size(uint32_t inode) {
	fsnode *node;
	node = fsnodes_id_to_node(inode);
	if (node) {
		if (node->type!=TYPE_DIRECTORY) {
			return 15; // "(not directory)"
		} else {
			return 1+fsnodes_getpath_size(node->parents);
		}
	} else {
		return 11; // "(not found)"
	}
	return 0;       // unreachable
}

void fs_getdirpath_data(uint32_t inode,uint8_t *buff,uint32_t size) {
	fsnode *node;
	node = fsnodes_id_to_node(inode);
	if (node) {
		if (node->type!=TYPE_DIRECTORY) {
			if (size>=15) {
				memcpy(buff,"(not directory)",15);
				return;
			}
		} else {
			if (size>0) {
				buff[0]='/';
				fsnodes_getpath_data(node->parents,buff+1,size-1);
				return;
			}
		}
	} else {
		if (size>=11) {
			memcpy(buff,"(not found)",11);
			return;
		}
	}
}

uint8_t fs_get_dir_stats(uint32_t rootinode,uint8_t sesflags,uint32_t inode,uint32_t *inodes,uint32_t *dirs,uint32_t *files,uint32_t *chunks,uint64_t *length,uint64_t *size,uint64_t *rsize) {
	fsnode *p,*rn;
	statsrecord sr;
	(void)sesflags;
	if (rootinode==MFS_ROOT_ID || rootinode==0) {
		p = fsnodes_id_to_node(inode);
		if (!p) {
			return ERROR_ENOENT;
		}
		if (rootinode==0 && p->type!=TYPE_TRASH && p->type!=TYPE_RESERVED) {
			return ERROR_EPERM;
		}
	} else {
		rn = fsnodes_id_to_node(rootinode);
		if (!rn || rn->type!=TYPE_DIRECTORY) {
			return ERROR_ENOENT;
		}
		if (inode==MFS_ROOT_ID) {
			p = rn;
		} else {
			p = fsnodes_id_to_node(inode);
			if (!p) {
				return ERROR_ENOENT;
			}
			if (!fsnodes_isancestor_or_node_reserved_or_trash(rn,p)) {
				return ERROR_EPERM;
			}
		}
	}
	if (p->type!=TYPE_DIRECTORY && p->type!=TYPE_FILE && p->type!=TYPE_TRASH && p->type!=TYPE_RESERVED) {
		return ERROR_EPERM;
	}
	fsnodes_get_stats(p,&sr);
	*inodes = sr.inodes;
	*dirs = sr.dirs;
	*files = sr.files;
	*chunks = sr.chunks;
	*length = sr.length;
	*size = sr.size;
	*rsize = sr.realsize;
//      syslog(LOG_NOTICE,"using fast stats");
	return STATUS_OK;
}

uint8_t fs_get_chunkid(const FsContext& context,
		uint32_t inode, uint32_t index, uint64_t *chunkid) {
	fsnode *p;
	uint8_t status = fsnodes_get_node_for_operation(context,
			ExpectedNodeType::kFile, MODE_MASK_EMPTY, inode, &p);
	if (status != STATUS_OK) {
		return status;
	}
	if (index > MAX_INDEX) {
		return ERROR_INDEXTOOBIG;
	}
	if (index < p->data.fdata.chunks) {
		*chunkid = p->data.fdata.chunktab[index];
	} else {
		*chunkid = 0;
	}
	return STATUS_OK;
}
#endif

void fs_add_files_to_chunks() {
	uint32_t i,j;
	uint64_t chunkid;
	fsnode *f;
	for (i=0 ; i<NODEHASHSIZE ; i++) {
		for (f=gMetadata->nodehash[i] ; f ; f=f->next) {
			if (f->type==TYPE_FILE || f->type==TYPE_TRASH || f->type==TYPE_RESERVED) {
				for (j=0 ; j<f->data.fdata.chunks ; j++) {
					chunkid = f->data.fdata.chunktab[j];
					if (chunkid>0) {
						chunk_add_file(chunkid,f->goal);
					}
				}
			}
		}
	}
}

#ifndef METARESTORE

void fs_test_getdata(uint32_t *loopstart,uint32_t *loopend,uint32_t *files,uint32_t *ugfiles,uint32_t *mfiles,uint32_t *chunks,uint32_t *ugchunks,uint32_t *mchunks,char **msgbuff,uint32_t *msgbuffleng) {
	*loopstart = fsinfo_loopstart;
	*loopend = fsinfo_loopend;
	*files = fsinfo_files;
	*ugfiles = fsinfo_ugfiles;
	*mfiles = fsinfo_mfiles;
	*chunks = fsinfo_chunks;
	*ugchunks = fsinfo_ugchunks;
	*mchunks = fsinfo_mchunks;
	*msgbuff = fsinfo_msgbuff;
	*msgbuffleng = fsinfo_msgbuffleng;
}

uint32_t fs_test_log_inconsistency(fsedge *e,const char *iname,char *buff,uint32_t size) {
	uint32_t leng;
	leng=0;
	if (e->parent) {
		syslog(LOG_ERR,"structure error - %s inconsistency (edge: %" PRIu32 ",%s -> %" PRIu32 ")",iname,e->parent->id,fsnodes_escape_name(e->nleng,e->name),e->child->id);
		if (leng<size) {
			leng += snprintf(buff+leng,size-leng,"structure error - %s inconsistency (edge: %" PRIu32 ",%s -> %" PRIu32 ")\n",iname,e->parent->id,fsnodes_escape_name(e->nleng,e->name),e->child->id);
		}
	} else {
		if (e->child->type==TYPE_TRASH) {
			syslog(LOG_ERR,"structure error - %s inconsistency (edge: TRASH,%s -> %" PRIu32 ")",iname,fsnodes_escape_name(e->nleng,e->name),e->child->id);
			if (leng<size) {
				leng += snprintf(buff+leng,size-leng,"structure error - %s inconsistency (edge: TRASH,%s -> %" PRIu32 ")\n",iname,fsnodes_escape_name(e->nleng,e->name),e->child->id);
			}
		} else if (e->child->type==TYPE_RESERVED) {
			syslog(LOG_ERR,"structure error - %s inconsistency (edge: RESERVED,%s -> %" PRIu32 ")",iname,fsnodes_escape_name(e->nleng,e->name),e->child->id);
			if (leng<size) {
				leng += snprintf(buff+leng,size-leng,"structure error - %s inconsistency (edge: RESERVED,%s -> %" PRIu32 ")\n",iname,fsnodes_escape_name(e->nleng,e->name),e->child->id);
			}
		} else {
			syslog(LOG_ERR,"structure error - %s inconsistency (edge: NULL,%s -> %" PRIu32 ")",iname,fsnodes_escape_name(e->nleng,e->name),e->child->id);
			if (leng<size) {
				leng += snprintf(buff+leng,size-leng,"structure error - %s inconsistency (edge: NULL,%s -> %" PRIu32 ")\n",iname,fsnodes_escape_name(e->nleng,e->name),e->child->id);
			}
		}
	}
	return leng;
}

/*
 * A function that is called every main loop iteration,
 * recalculates checksums in the backround background using gChecksumBackgroundUpdater
 * Recalculated checksums are FsNodesChecksum, FsEdgesChecksum, XattrChecksum and ChunksChecksum.
 * ChunksChecksum is recalculated externally using chunks_update_checksum_a_bit().
 */
static void fs_background_checksum_recalculation_a_bit() {
	uint32_t recalculated = 0;

	switch (gChecksumBackgroundUpdater.getStep()) {
		case ChecksumRecalculatingStep::kNone: // Recalculation not in progress.
			return;
		case ChecksumRecalculatingStep::kTrash:
			// Trash has to be recalculated in one step, as it is on a list.
			for (fsedge* edge = gMetadata->trash; edge; edge = edge->nextchild) {
				fsedges_checksum_add_to_background(edge);
			}
			gChecksumBackgroundUpdater.incStep();
			break;
		case ChecksumRecalculatingStep::kReserved:
			// Reserved has to be recalculated in one step, as it is on a list.
			for (fsedge* edge = gMetadata->reserved; edge; edge = edge->nextchild) {
				fsedges_checksum_add_to_background(edge);
			}
			gChecksumBackgroundUpdater.incStep();
			break;
		case ChecksumRecalculatingStep::kNodes:
			// Nodes are in a hashtable, therefore they can be recalculated in multiple steps.
			while (gChecksumBackgroundUpdater.getPosition() < NODEHASHSIZE) {
				for (fsnode* node = gMetadata->nodehash[gChecksumBackgroundUpdater.getPosition()];
						node; node = node->next) {
					fsnodes_checksum_add_to_background(node);
					++recalculated;
				}
				gChecksumBackgroundUpdater.incPosition();
				if (recalculated >= gChecksumBackgroundUpdater.getSpeedLimit()) {
					break;
				}
			}
			if (gChecksumBackgroundUpdater.getPosition() == NODEHASHSIZE) {
				gChecksumBackgroundUpdater.incStep();
			}
			break;
		case ChecksumRecalculatingStep::kEdges:
			// Edges (not ones in trash or reserved) are in a hashtable,
			// therefore they can be recalculated in multiple steps.
			while (gChecksumBackgroundUpdater.getPosition() < EDGEHASHSIZE) {
				for (fsedge* edge = gMetadata->edgehash[gChecksumBackgroundUpdater.getPosition()];
						edge; edge = edge->next) {
					fsedges_checksum_add_to_background(edge);
					++recalculated;
				}
				gChecksumBackgroundUpdater.incPosition();
				if (recalculated >= gChecksumBackgroundUpdater.getSpeedLimit()) {
					break;
				}
			}
			if (gChecksumBackgroundUpdater.getPosition() == EDGEHASHSIZE) {
				gChecksumBackgroundUpdater.incStep();
			}
			break;
		case ChecksumRecalculatingStep::kXattrs:
			// Xattrs are in a hashtable, therefore they can be recalculated in multiple steps.
			while (gChecksumBackgroundUpdater.getPosition() < XATTR_DATA_HASH_SIZE) {
				for (xattr_data_entry* xde = gMetadata->xattr_data_hash[gChecksumBackgroundUpdater.getPosition()];
						xde; xde = xde->next) {
					xattr_checksum_add_to_background(xde);
					++recalculated;
				}
				gChecksumBackgroundUpdater.incPosition();
				if (recalculated >= gChecksumBackgroundUpdater.getSpeedLimit()) {
					break;
				}
			}
			if (gChecksumBackgroundUpdater.getPosition() == XATTR_DATA_HASH_SIZE) {
				gChecksumBackgroundUpdater.incStep();
			}
			break;
		case ChecksumRecalculatingStep::kChunks:
			// Chunks can be processed in multiple steps.
			if (chunks_update_checksum_a_bit(gChecksumBackgroundUpdater.getSpeedLimit())
					== ChecksumRecalculationStatus::kDone) {
				gChecksumBackgroundUpdater.incStep();
			}
			break;
		case ChecksumRecalculatingStep::kDone:
			gChecksumBackgroundUpdater.end();
			return;
	}
	main_make_next_poll_nonblocking();
}

void fs_periodic_test_files() {
	static uint32_t i=0;
	uint32_t j;
	uint32_t k;
	uint64_t chunkid;
	uint8_t vc,valid,ugflag;
	static uint32_t files=0;
	static uint32_t ugfiles=0;
	static uint32_t mfiles=0;
	static uint32_t chunks=0;
	static uint32_t ugchunks=0;
	static uint32_t mchunks=0;
	static uint32_t errors=0;
	static uint32_t notfoundchunks=0;
	static uint32_t unavailchunks=0;
	static uint32_t unavailfiles=0;
	static uint32_t unavailtrashfiles=0;
	static uint32_t unavailreservedfiles=0;
	static char *msgbuff=NULL,*tmp;
	static uint32_t leng=0;
	fsnode *f;
	fsedge *e;

	if ((uint32_t)(main_time())<=test_start_time) {
		return;
	}
	if (i>=NODEHASHSIZE) {
		syslog(LOG_NOTICE,"structure check loop");
		i=0;
		errors=0;
	}
	if (i==0) {
		if (errors==ERRORS_LOG_MAX) {
			syslog(LOG_ERR,"only first %u errors (unavailable chunks/files) were logged",ERRORS_LOG_MAX);
			if (leng<MSGBUFFSIZE) {
				leng += snprintf(msgbuff+leng,MSGBUFFSIZE-leng,"only first %u errors (unavailable chunks/files) were logged\n",ERRORS_LOG_MAX);
			}
		}
		if (notfoundchunks>0) {
			syslog(LOG_ERR,"unknown chunks: %" PRIu32,notfoundchunks);
			if (leng<MSGBUFFSIZE) {
				leng += snprintf(msgbuff+leng,MSGBUFFSIZE-leng,"unknown chunks: %" PRIu32 "\n",notfoundchunks);
			}
			notfoundchunks=0;
		}
		if (unavailchunks>0) {
			syslog(LOG_ERR,"unavailable chunks: %" PRIu32,unavailchunks);
			if (leng<MSGBUFFSIZE) {
				leng += snprintf(msgbuff+leng,MSGBUFFSIZE-leng,"unavailable chunks: %" PRIu32 "\n",unavailchunks);
			}
			unavailchunks=0;
		}
		if (unavailtrashfiles>0) {
			syslog(LOG_ERR,"unavailable trash files: %" PRIu32,unavailtrashfiles);
			if (leng<MSGBUFFSIZE) {
				leng += snprintf(msgbuff+leng,MSGBUFFSIZE-leng,"unavailable trash files: %" PRIu32 "\n",unavailtrashfiles);
			}
			unavailtrashfiles=0;
		}
		if (unavailreservedfiles>0) {
			syslog(LOG_ERR,"unavailable reserved files: %" PRIu32,unavailreservedfiles);
			if (leng<MSGBUFFSIZE) {
				leng += snprintf(msgbuff+leng,MSGBUFFSIZE-leng,"unavailable reserved files: %" PRIu32 "\n",unavailreservedfiles);
			}
			unavailreservedfiles=0;
		}
		if (unavailfiles>0) {
			syslog(LOG_ERR,"unavailable files: %" PRIu32,unavailfiles);
			if (leng<MSGBUFFSIZE) {
				leng += snprintf(msgbuff+leng,MSGBUFFSIZE-leng,"unavailable files: %" PRIu32 "\n",unavailfiles);
			}
			unavailfiles=0;
		}
		fsinfo_files=files;
		fsinfo_ugfiles=ugfiles;
		fsinfo_mfiles=mfiles;
		fsinfo_chunks=chunks;
		fsinfo_ugchunks=ugchunks;
		fsinfo_mchunks=mchunks;
		files=0;
		ugfiles=0;
		mfiles=0;
		chunks=0;
		ugchunks=0;
		mchunks=0;

		if (fsinfo_msgbuff==NULL) {
			fsinfo_msgbuff= (char*) malloc(MSGBUFFSIZE);
			passert(fsinfo_msgbuff);
		}
		tmp = fsinfo_msgbuff;
		fsinfo_msgbuff=msgbuff;
		msgbuff = tmp;
		if (leng>MSGBUFFSIZE) {
			fsinfo_msgbuffleng=MSGBUFFSIZE;
		} else {
			fsinfo_msgbuffleng=leng;
		}
		leng=0;

		fsinfo_loopstart = fsinfo_loopend;
		fsinfo_loopend = main_time();
	}
	for (k=0 ; k<(NODEHASHSIZE/14400) && i<NODEHASHSIZE ; k++,i++) {
		for (f=gMetadata->nodehash[i] ; f ; f=f->next) {
			if (f->type==TYPE_FILE || f->type==TYPE_TRASH || f->type==TYPE_RESERVED) {
				valid = 1;
				ugflag = 0;
				for (j=0 ; j<f->data.fdata.chunks ; j++) {
					chunkid = f->data.fdata.chunktab[j];
					if (chunkid>0) {
						if (chunk_get_validcopies(chunkid,&vc)!=STATUS_OK) {
							if (errors<ERRORS_LOG_MAX) {
								syslog(LOG_ERR,"structure error - chunk %016" PRIX64 " not found (inode: %" PRIu32 " ; index: %" PRIu32 ")",chunkid,f->id,j);
								if (leng<MSGBUFFSIZE) {
									leng += snprintf(msgbuff+leng,MSGBUFFSIZE-leng,"structure error - chunk %016" PRIX64 " not found (inode: %" PRIu32 " ; index: %" PRIu32 ")\n",chunkid,f->id,j);
								}
								errors++;
							}
							notfoundchunks++;
							if ((notfoundchunks%1000)==0) {
								syslog(LOG_ERR,"unknown chunks: %" PRIu32 " ...",notfoundchunks);
							}
							valid =0;
							mchunks++;
						} else if (vc==0) {
							if (errors<ERRORS_LOG_MAX) {
								syslog(LOG_ERR,"currently unavailable chunk %016" PRIX64 " (inode: %" PRIu32 " ; index: %" PRIu32 ")",chunkid,f->id,j);
								if (leng<MSGBUFFSIZE) {
									leng += snprintf(msgbuff+leng,MSGBUFFSIZE-leng,"currently unavailable chunk %016" PRIX64 " (inode: %" PRIu32 " ; index: %" PRIu32 ")\n",chunkid,f->id,j);
								}
								errors++;
							}
							unavailchunks++;
							if ((unavailchunks%1000)==0) {
								syslog(LOG_ERR,"unavailable chunks: %" PRIu32 " ...",unavailchunks);
							}
							valid = 0;
							mchunks++;
<<<<<<< HEAD
						} else if ((goal::isXorGoal(f->goal) && vc == 1) || (goal::isOrdinaryGoal(f->goal) && vc < f->goal)) {
=======
						} else if (vc < gGoalDefinitions[f->goal].getExpectedCopies()) {
>>>>>>> bb89f49e
							ugflag = 1;
							ugchunks++;
						}
						chunks++;
					}
				}
				if (valid==0) {
					mfiles++;
					if (f->type==TYPE_TRASH) {
						if (errors<ERRORS_LOG_MAX) {
							syslog(LOG_ERR,"- currently unavailable file in trash %" PRIu32 ": %s",f->id,fsnodes_escape_name(f->parents->nleng,f->parents->name));
							if (leng<MSGBUFFSIZE) {
								leng += snprintf(msgbuff+leng,MSGBUFFSIZE-leng,"- currently unavailable file in trash %" PRIu32 ": %s\n",f->id,fsnodes_escape_name(f->parents->nleng,f->parents->name));
							}
							errors++;
							unavailtrashfiles++;
							if ((unavailtrashfiles%1000)==0) {
								syslog(LOG_ERR,"unavailable trash files: %" PRIu32 " ...",unavailtrashfiles);
							}
						}
					} else if (f->type==TYPE_RESERVED) {
						if (errors<ERRORS_LOG_MAX) {
							syslog(LOG_ERR,"+ currently unavailable reserved file %" PRIu32 ": %s",f->id,fsnodes_escape_name(f->parents->nleng,f->parents->name));
							if (leng<MSGBUFFSIZE) {
								leng += snprintf(msgbuff+leng,MSGBUFFSIZE-leng,"+ currently unavailable reserved file %" PRIu32 ": %s\n",f->id,fsnodes_escape_name(f->parents->nleng,f->parents->name));
							}
							errors++;
							unavailreservedfiles++;
							if ((unavailreservedfiles%1000)==0) {
								syslog(LOG_ERR,"unavailable reserved files: %" PRIu32 " ...",unavailreservedfiles);
							}
						}
					} else {
						uint8_t *path;
						uint16_t pleng;
						for (e=f->parents ; e ; e=e->nextparent) {
							if (errors<ERRORS_LOG_MAX) {
								fsnodes_getpath(e,&pleng,&path);
								syslog(LOG_ERR,"* currently unavailable file %" PRIu32 ": %s",f->id,fsnodes_escape_name(pleng,path));
								if (leng<MSGBUFFSIZE) {
									leng += snprintf(msgbuff+leng,MSGBUFFSIZE-leng,"* currently unavailable file %" PRIu32 ": %s\n",f->id,fsnodes_escape_name(pleng,path));
								}
								free(path);
								errors++;
							}
							unavailfiles++;
							if ((unavailfiles%1000)==0) {
								syslog(LOG_ERR,"unavailable files: %" PRIu32 " ...",unavailfiles);
							}
						}
					}
				} else if (ugflag) {
					ugfiles++;
				}
				files++;
			}
			for (e=f->parents ; e ; e=e->nextparent) {
				if (e->child != f) {
					if (e->parent) {
						syslog(LOG_ERR,"structure error - edge->child/child->edges (node: %" PRIu32 " ; edge: %" PRIu32 ",%s -> %" PRIu32 ")",f->id,e->parent->id,fsnodes_escape_name(e->nleng,e->name),e->child->id);
						if (leng<MSGBUFFSIZE) {
							leng += snprintf(msgbuff+leng,MSGBUFFSIZE-leng,"structure error - edge->child/child->edges (node: %" PRIu32 " ; edge: %" PRIu32 ",%s -> %" PRIu32 ")\n",f->id,e->parent->id,fsnodes_escape_name(e->nleng,e->name),e->child->id);
						}
					} else {
						syslog(LOG_ERR,"structure error - edge->child/child->edges (node: %" PRIu32 " ; edge: NULL,%s -> %" PRIu32 ")",f->id,fsnodes_escape_name(e->nleng,e->name),e->child->id);
						if (leng<MSGBUFFSIZE) {
							leng += snprintf(msgbuff+leng,MSGBUFFSIZE-leng,"structure error - edge->child/child->edges (node: %" PRIu32 " ; edge: NULL,%s -> %" PRIu32 ")\n",f->id,fsnodes_escape_name(e->nleng,e->name),e->child->id);
						}
					}
				} else if (e->nextchild) {
					if (e->nextchild->prevchild != &(e->nextchild)) {
						if (leng<MSGBUFFSIZE) {
							leng += fs_test_log_inconsistency(e,"nextchild/prevchild",msgbuff+leng,MSGBUFFSIZE-leng);
						} else {
							fs_test_log_inconsistency(e,"nextchild/prevchild",NULL,0);
						}
					}
				} else if (e->nextparent) {
					if (e->nextparent->prevparent != &(e->nextparent)) {
						if (leng<MSGBUFFSIZE) {
							leng += fs_test_log_inconsistency(e,"nextparent/prevparent",msgbuff+leng,MSGBUFFSIZE-leng);
						} else {
							fs_test_log_inconsistency(e,"nextparent/prevparent",NULL,0);
						}
					}
				} else if (e->next) {
					if (e->next->prev != &(e->next)) {
						if (leng<MSGBUFFSIZE) {
							leng += fs_test_log_inconsistency(e,"nexthash/prevhash",msgbuff+leng,MSGBUFFSIZE-leng);
						} else {
							fs_test_log_inconsistency(e,"nexthash/prevhash",NULL,0);
						}
					}
				}
			}
			if (f->type == TYPE_DIRECTORY) {
				for (e=f->data.ddata.children ; e ; e=e->nextchild) {
					if (e->parent != f) {
						if (e->parent) {
							syslog(LOG_ERR,"structure error - edge->parent/parent->edges (node: %" PRIu32 " ; edge: %" PRIu32 ",%s -> %" PRIu32 ")",f->id,e->parent->id,fsnodes_escape_name(e->nleng,e->name),e->child->id);
							if (leng<MSGBUFFSIZE) {
								leng += snprintf(msgbuff+leng,MSGBUFFSIZE-leng,"structure error - edge->parent/parent->edges (node: %" PRIu32 " ; edge: %" PRIu32 ",%s -> %" PRIu32 ")\n",f->id,e->parent->id,fsnodes_escape_name(e->nleng,e->name),e->child->id);
							}
						} else {
							syslog(LOG_ERR,"structure error - edge->parent/parent->edges (node: %" PRIu32 " ; edge: NULL,%s -> %" PRIu32 ")",f->id,fsnodes_escape_name(e->nleng,e->name),e->child->id);
							if (leng<MSGBUFFSIZE) {
								leng += snprintf(msgbuff+leng,MSGBUFFSIZE-leng,"structure error - edge->parent/parent->edges (node: %" PRIu32 " ; edge: NULL,%s -> %" PRIu32 ")\n",f->id,fsnodes_escape_name(e->nleng,e->name),e->child->id);
							}
						}
					} else if (e->nextchild) {
						if (e->nextchild->prevchild != &(e->nextchild)) {
							if (leng<MSGBUFFSIZE) {
								leng += fs_test_log_inconsistency(e,"nextchild/prevchild",msgbuff+leng,MSGBUFFSIZE-leng);
							} else {
								fs_test_log_inconsistency(e,"nextchild/prevchild",NULL,0);
							}
						}
					} else if (e->nextparent) {
						if (e->nextparent->prevparent != &(e->nextparent)) {
							if (leng<MSGBUFFSIZE) {
								leng += fs_test_log_inconsistency(e,"nextparent/prevparent",msgbuff+leng,MSGBUFFSIZE-leng);
							} else {
								fs_test_log_inconsistency(e,"nextparent/prevparent",NULL,0);
							}
						}
					} else if (e->next) {
						if (e->next->prev != &(e->next)) {
							if (leng<MSGBUFFSIZE) {
								leng += fs_test_log_inconsistency(e,"nexthash/prevhash",msgbuff+leng,MSGBUFFSIZE-leng);
							} else {
								fs_test_log_inconsistency(e,"nexthash/prevhash",NULL,0);
							}
						}
					}
				}
			}
		}
	}
}
#endif

struct InodeInfo {
	uint32_t free;
	uint32_t reserved;
};

static InodeInfo fs_do_emptytrash(uint32_t ts) {
	fsedge *e;
	fsnode *p;
	InodeInfo ii{0, 0};
	e = gMetadata->trash;
	while (e) {
		p = e->child;
		e = e->nextchild;
		if (((uint64_t)(p->atime) + (uint64_t)(p->trashtime) < (uint64_t)ts) && ((uint64_t)(p->mtime) + (uint64_t)(p->trashtime) < (uint64_t)ts) && ((uint64_t)(p->ctime) + (uint64_t)(p->trashtime) < (uint64_t)ts)) {
			if (fsnodes_purge(ts,p)) {
				ii.free++;
			} else {
				ii.reserved++;
			}
		}
	}
	return ii;
}

#ifndef METARESTORE
static void fs_periodic_emptytrash(void) {
	uint32_t ts = main_time();
	ChecksumUpdater cu(ts);
	InodeInfo ii = fs_do_emptytrash(ts);
	if (ii.free > 0 || ii.reserved > 0) {
		fs_changelog(ts,
				"EMPTYTRASH():%" PRIu32 ",%" PRIu32,
				ii.free, ii.reserved);
	}
}
#endif

uint8_t fs_apply_emptytrash(uint32_t ts, uint32_t freeinodes, uint32_t reservedinodes) {
	InodeInfo ii = fs_do_emptytrash(ts);
	gMetadata->metaversion++;
	if ((freeinodes != ii.free) || (reservedinodes != ii.reserved)) {
		return ERROR_MISMATCH;
	}
	return STATUS_OK;
}

static uint32_t fs_do_emptyreserved(uint32_t ts) {
	fsedge *e;
	fsnode *p;
	uint32_t fi = 0;
	e = gMetadata->reserved;
	while (e) {
		p = e->child;
		e = e->nextchild;
		if (p->data.fdata.sessionids==NULL) {
			fsnodes_purge(ts,p);
			fi++;
		}
	}
	return fi;
}

#ifndef METARESTORE
static void fs_periodic_emptyreserved(void) {
	uint32_t ts = main_time();
	ChecksumUpdater cu(ts);
	uint32_t fi = fs_do_emptyreserved(ts);
	if (fi>0) {
		fs_changelog(ts, "EMPTYRESERVED():%" PRIu32,fi);
	}
}
#endif

uint8_t fs_apply_emptyreserved(uint32_t ts,uint32_t freeinodes) {
	uint32_t fi = fs_do_emptyreserved(ts);
	gMetadata->metaversion++;
	if (freeinodes!=fi) {
		return ERROR_MISMATCH;
	}
	return STATUS_OK;
}

uint64_t fs_getversion() {
	if (!gMetadata) {
		throw NoMetadataException();
	}
	return gMetadata->metaversion;
}

enum {FLAG_TREE,FLAG_TRASH,FLAG_RESERVED};

#ifdef METARESTORE

void fs_disable_checksum_verification(bool value) {
	gDisableChecksumVerification = value;
}

/* DUMP */

void fs_dumpedge(fsedge *e) {
	if (e->parent==NULL) {
		if (e->child->type==TYPE_TRASH) {
			printf("E|p:     TRASH|c:%10" PRIu32 "|n:%s\n",e->child->id,fsnodes_escape_name(e->nleng,e->name));
		} else if (e->child->type==TYPE_RESERVED) {
			printf("E|p:  RESERVED|c:%10" PRIu32 "|n:%s\n",e->child->id,fsnodes_escape_name(e->nleng,e->name));
		} else {
			printf("E|p:      NULL|c:%10" PRIu32 "|n:%s\n",e->child->id,fsnodes_escape_name(e->nleng,e->name));
		}
	} else {
		printf("E|p:%10" PRIu32 "|c:%10" PRIu32 "|n:%s\n",e->parent->id,e->child->id,fsnodes_escape_name(e->nleng,e->name));
	}
}

void fs_dumpnode(fsnode *f) {
	char c;
	uint32_t i,ch;
	sessionidrec *sessionidptr;

	c='?';
	switch (f->type) {
	case TYPE_DIRECTORY:
		c='D';
		break;
	case TYPE_SOCKET:
		c='S';
		break;
	case TYPE_FIFO:
		c='F';
		break;
	case TYPE_BLOCKDEV:
		c='B';
		break;
	case TYPE_CHARDEV:
		c='C';
		break;
	case TYPE_SYMLINK:
		c='L';
		break;
	case TYPE_FILE:
		c='-';
		break;
	case TYPE_TRASH:
		c='T';
		break;
	case TYPE_RESERVED:
		c='R';
		break;
	}

	printf("%c|i:%10" PRIu32 "|#:%" PRIu8 "|e:%1" PRIX16 "|m:%04" PRIo16 "|u:%10" PRIu32 "|g:%10" PRIu32 "|a:%10" PRIu32 ",m:%10" PRIu32 ",c:%10" PRIu32 "|t:%10" PRIu32,c,f->id,f->goal,(uint16_t)(f->mode>>12),(uint16_t)(f->mode&0xFFF),f->uid,f->gid,f->atime,f->mtime,f->ctime,f->trashtime);

	if (f->type==TYPE_BLOCKDEV || f->type==TYPE_CHARDEV) {
		printf("|d:%5" PRIu32 ",%5" PRIu32 "\n",f->data.devdata.rdev>>16,f->data.devdata.rdev&0xFFFF);
	} else if (f->type==TYPE_SYMLINK) {
		printf("|p:%s\n",fsnodes_escape_name(f->data.sdata.pleng,f->data.sdata.path));
	} else if (f->type==TYPE_FILE || f->type==TYPE_TRASH || f->type==TYPE_RESERVED) {
		printf("|l:%20" PRIu64 "|c:(",f->data.fdata.length);
		ch = 0;
		for (i=0 ; i<f->data.fdata.chunks ; i++) {
			if (f->data.fdata.chunktab[i]!=0) {
				ch=i+1;
			}
		}
		for (i=0 ; i<ch ; i++) {
			if (f->data.fdata.chunktab[i]!=0) {
				printf("%016" PRIX64,f->data.fdata.chunktab[i]);
			} else {
				printf("N");
			}
			if (i+1<ch) {
				printf(",");
			}
		}
		printf(")|r:(");
		for (sessionidptr=f->data.fdata.sessionids ; sessionidptr ; sessionidptr=sessionidptr->next) {
			printf("%" PRIu32,sessionidptr->sessionid);
			if (sessionidptr->next) {
				printf(",");
			}
		}
		printf(")\n");
	} else {
		printf("\n");
	}
}

void fs_dumpnodes() {
	uint32_t i;
	fsnode *p;
	for (i=0 ; i<NODEHASHSIZE ; i++) {
		for (p=gMetadata->nodehash[i] ; p ; p=p->next) {
			fs_dumpnode(p);
		}
	}
}

void fs_dumpedgelist(fsedge *e) {
	while (e) {
		fs_dumpedge(e);
		e=e->nextchild;
	}
}

void fs_dumpedges(fsnode *f) {
	fsedge *e;
	fs_dumpedgelist(f->data.ddata.children);
	for (e=f->data.ddata.children ; e ; e=e->nextchild) {
		if (e->child->type==TYPE_DIRECTORY) {
			fs_dumpedges(e->child);
		}
	}
}

void fs_dumpfree() {
	freenode *n;
	for (n=gMetadata->freelist ; n ; n=n->next) {
		printf("I|i:%10" PRIu32 "|f:%10" PRIu32 "\n",n->id,n->ftime);
	}
}

void xattr_dump() {
	uint32_t i;
	xattr_data_entry *xa;

	for (i=0 ; i<XATTR_DATA_HASH_SIZE ; i++) {
		for (xa=gMetadata->xattr_data_hash[i] ; xa ; xa=xa->next) {
			printf("X|i:%10" PRIu32 "|n:%s|v:%s\n",xa->inode,fsnodes_escape_name(xa->anleng,xa->attrname),fsnodes_escape_name(xa->avleng,xa->attrvalue));
		}
	}
}


void fs_dump(void) {
	fs_dumpnodes();
	fs_dumpedges(gMetadata->root);
	fs_dumpedgelist(gMetadata->trash);
	fs_dumpedgelist(gMetadata->reserved);
	fs_dumpfree();
	xattr_dump();
}

#endif

void xattr_store(FILE *fd) {
	uint8_t hdrbuff[4+1+4];
	uint8_t *ptr;
	uint32_t i;
	xattr_data_entry *xa;

	for (i=0 ; i<XATTR_DATA_HASH_SIZE ; i++) {
		for (xa=gMetadata->xattr_data_hash[i] ; xa ; xa=xa->next) {
			ptr = hdrbuff;
			put32bit(&ptr,xa->inode);
			put8bit(&ptr,xa->anleng);
			put32bit(&ptr,xa->avleng);
			if (fwrite(hdrbuff,1,4+1+4,fd)!=(size_t)(4+1+4)) {
				syslog(LOG_NOTICE,"fwrite error");
				return;
			}
			if (fwrite(xa->attrname,1,xa->anleng,fd)!=(size_t)(xa->anleng)) {
				syslog(LOG_NOTICE,"fwrite error");
				return;
			}
			if (xa->avleng>0) {
				if (fwrite(xa->attrvalue,1,xa->avleng,fd)!=(size_t)(xa->avleng)) {
					syslog(LOG_NOTICE,"fwrite error");
					return;
				}
			}
		}
	}
	memset(hdrbuff,0,4+1+4);
	if (fwrite(hdrbuff,1,4+1+4,fd)!=(size_t)(4+1+4)) {
		syslog(LOG_NOTICE,"fwrite error");
		return;
	}
}

int xattr_load(FILE *fd,int ignoreflag) {
	uint8_t hdrbuff[4+1+4];
	const uint8_t *ptr;
	uint32_t inode;
	uint8_t anleng;
	uint32_t avleng;
	uint8_t nl=1;
	xattr_data_entry *xa;
	xattr_inode_entry *ih;
	uint32_t hash,ihash;

	while (1) {
		if (fread(hdrbuff,1,4+1+4,fd)!=4+1+4) {
			int err = errno;
			if (nl) {
				fputc('\n',stderr);
			}
			errno = err;
			mfs_errlog(LOG_ERR,"loading xattr: read error");
			return -1;
		}
		ptr = hdrbuff;
		inode = get32bit(&ptr);
		anleng = get8bit(&ptr);
		avleng = get32bit(&ptr);
		if (inode==0) {
			return 1;
		}
		if (anleng==0) {
			if (nl) {
				fputc('\n',stderr);
				nl=0;
			}
			mfs_syslog(LOG_ERR,"loading xattr: empty name");
			if (ignoreflag) {
				fseek(fd,anleng+avleng,SEEK_CUR);
				continue;
			} else {
				return -1;
			}
		}
		if (avleng>MFS_XATTR_SIZE_MAX) {
			if (nl) {
				fputc('\n',stderr);
				nl=0;
			}
			mfs_syslog(LOG_ERR,"loading xattr: value oversized");
			if (ignoreflag) {
				fseek(fd,anleng+avleng,SEEK_CUR);
				continue;
			} else {
				return -1;
			}
		}

		ihash = xattr_inode_hash_fn(inode);
		for (ih = gMetadata->xattr_inode_hash[ihash]; ih && ih->inode!=inode; ih=ih->next) {}

		if (ih && ih->anleng+anleng+1>MFS_XATTR_LIST_MAX) {
			if (nl) {
				fputc('\n',stderr);
				nl=0;
			}
			mfs_syslog(LOG_ERR,"loading xattr: name list too long");
			if (ignoreflag) {
				fseek(fd,anleng+avleng,SEEK_CUR);
				continue;
			} else {
				return -1;
			}
		}

		xa = new xattr_data_entry;
		xa->inode = inode;
		xa->attrname = (uint8_t*) malloc(anleng);
		passert(xa->attrname);
		if (fread(xa->attrname,1,anleng,fd)!=(size_t)anleng) {
			int err = errno;
			if (nl) {
				fputc('\n',stderr);
			}
			delete xa;
			errno = err;
			mfs_errlog(LOG_ERR,"loading xattr: read error");
			return -1;
		}
		xa->anleng = anleng;
		if (avleng>0) {
			xa->attrvalue = (uint8_t*) malloc(avleng);
			passert(xa->attrvalue);
			if (fread(xa->attrvalue,1,avleng,fd)!=(size_t)avleng) {
				int err = errno;
				if (nl) {
					fputc('\n',stderr);
				}
				delete xa;
				errno = err;
				mfs_errlog(LOG_ERR,"loading xattr: read error");
				return -1;
			}
		} else {
			xa->attrvalue = NULL;
		}
		xa->avleng = avleng;
		hash = xattr_data_hash_fn(inode,xa->anleng,xa->attrname);
		xa->next = gMetadata->xattr_data_hash[hash];
		if (xa->next) {
			xa->next->prev = &(xa->next);
		}
		xa->prev = gMetadata->xattr_data_hash + hash;
		gMetadata->xattr_data_hash[hash] = xa;

		if (ih) {
			xa->nextinode = ih->data_head;
			if (xa->nextinode) {
				xa->nextinode->previnode = &(xa->nextinode);
			}
			xa->previnode = &(ih->data_head);
			ih->data_head = xa;
			ih->anleng += anleng+1U;
			ih->avleng += avleng;
		} else {
			ih = (xattr_inode_entry*) malloc(sizeof(xattr_inode_entry));
			passert(ih);
			ih->inode = inode;
			xa->nextinode = NULL;
			xa->previnode = &(ih->data_head);
			ih->data_head = xa;
			ih->anleng = anleng+1U;
			ih->avleng = avleng;
			ih->next = gMetadata->xattr_inode_hash[ihash];
			gMetadata->xattr_inode_hash[ihash] = ih;
		}
	}
}

template <class... Args>
static void fs_store_generic(FILE *fd, Args&&... args) {
	static std::vector<uint8_t> buffer;
	buffer.clear();
	const uint32_t size = serializedSize(std::forward<Args>(args)...);
	serialize(buffer, size, std::forward<Args>(args)...);
	if (fwrite(buffer.data(), 1, buffer.size(), fd) != buffer.size()) {
		syslog(LOG_NOTICE, "fwrite error");
		return;
	}
}

/* For future usage
static void fs_store_marker(FILE *fd) {
	const uint32_t zero = 0;
	if (fwrite(&zero, 1, 4, fd) != 4) {
		syslog(LOG_NOTICE, "fwrite error");
		return;
	}
}
*/

template <class... Args>
static bool fs_load_generic(FILE *fd, Args&&... args) {
	static std::vector<uint8_t> buffer;
	uint32_t size;
	buffer.resize(4);
	if (fread(buffer.data(), 1, 4, fd) != 4) {
		throw Exception("fread error (size)");
	}
	deserialize(buffer, size);
	if (size == 0) {
		// marker
		return false;
	}
	buffer.resize(size);
	if (fread(buffer.data(), 1, size, fd) != size) {
		throw Exception("fread error (entry)");
	}
	deserialize(buffer, std::forward<Args>(args)...);
	return true;
}


static void fs_storeacl(fsnode* p, FILE *fd) {
	static std::vector<uint8_t> buffer;
	buffer.clear();
	if (!p) {
		// write end marker
		uint32_t marker = 0;
		serialize(buffer, marker);
	} else {
		uint32_t size = serializedSize(p->id, p->extendedAcl, p->defaultAcl);
		serialize(buffer, size, p->id, p->extendedAcl, p->defaultAcl);
	}
	if (fwrite(buffer.data(), 1, buffer.size(), fd) != buffer.size()) {
		syslog(LOG_NOTICE, "fwrite error");
		return;
	}
}

static int fs_loadacl(FILE *fd, int ignoreflag) {
	static bool putLfBeforeError;
	static std::vector<uint8_t> buffer;

	// initialize
	if (fd == nullptr) {
		putLfBeforeError = true;
		return 0;
	}

	try {
		// Read size of the entry
		uint32_t size;
		buffer.resize(serializedSize(size));
		if (fread(buffer.data(), 1, buffer.size(), fd) != buffer.size()) {
			throw Exception(std::string("read error: ") + strerr(errno), ERROR_IO);
		}
		deserialize(buffer, size);
		if (size == 0) {
			// this is end marker
			return 1;
		} else if (size > 10000000) {
			throw Exception("strange size of entry: " + std::to_string(size), ERROR_ERANGE);
		}

		// Read the entry
		buffer.resize(size);
		if (fread(buffer.data(), 1, buffer.size(), fd) != buffer.size()) {
			throw Exception(std::string("read error: ") + strerr(errno), ERROR_IO);
		}

		// Deserialize inode
		uint32_t inode;
		deserialize(buffer, inode);
		fsnode* p = fsnodes_id_to_node(inode);
		if (!p) {
			throw Exception("unknown inode: " + std::to_string(inode));
		}

		// Deserialize ACL
		deserialize(buffer, inode, p->extendedAcl, p->defaultAcl);
		return 0;
	} catch (Exception& ex) {
		if (putLfBeforeError) {
			fputc('\n', stderr);
			putLfBeforeError = false;
		}
		mfs_arg_syslog(LOG_ERR, "loading acl: %s", ex.what());
		if (!ignoreflag || ex.status() != STATUS_OK) {
			return -1;
		} else {
			return 0;
		}
	}
}

void fs_storeedge(fsedge *e,FILE *fd) {
	uint8_t uedgebuff[4+4+2+65535];
	uint8_t *ptr;
	if (e==NULL) {  // last edge
		memset(uedgebuff,0,4+4+2);
		if (fwrite(uedgebuff,1,4+4+2,fd)!=(size_t)(4+4+2)) {
			syslog(LOG_NOTICE,"fwrite error");
			return;
		}
		return;
	}
	ptr = uedgebuff;
	if (e->parent==NULL) {
		put32bit(&ptr,0);
	} else {
		put32bit(&ptr,e->parent->id);
	}
	put32bit(&ptr,e->child->id);
	put16bit(&ptr,e->nleng);
	memcpy(ptr,e->name,e->nleng);
	if (fwrite(uedgebuff,1,4+4+2+e->nleng,fd)!=(size_t)(4+4+2+e->nleng)) {
		syslog(LOG_NOTICE,"fwrite error");
		return;
	}
}

int fs_loadedge(FILE *fd,int ignoreflag) {
	uint8_t uedgebuff[4+4+2];
	const uint8_t *ptr;
	uint32_t parent_id;
	uint32_t child_id;
	uint32_t hpos;
	fsedge *e;
	statsrecord sr;
	static fsedge **root_tail;
	static fsedge **current_tail;
	static uint32_t current_parent_id;
	static uint8_t nl;

	if (fd==NULL) {
		current_parent_id = 0;
		current_tail = NULL;
		root_tail = NULL;
		nl = 1;
		return 0;
	}

	if (fread(uedgebuff,1,4+4+2,fd)!=4+4+2) {
		int err = errno;
		if (nl) {
			fputc('\n',stderr);
			nl=0;
		}
		errno = err;
		mfs_errlog(LOG_ERR,"loading edge: read error");
		return -1;
	}
	ptr = uedgebuff;
	parent_id = get32bit(&ptr);
	child_id = get32bit(&ptr);
	if (parent_id==0 && child_id==0) {      // last edge
		return 1;
	}
	e = new fsedge;
	e->nleng = get16bit(&ptr);
	if (e->nleng==0) {
		if (nl) {
			fputc('\n',stderr);
			nl=0;
		}
		mfs_arg_syslog(LOG_ERR,"loading edge: %" PRIu32 "->%" PRIu32 " error: empty name",parent_id,child_id);
		delete e;
		return -1;
	}
	e->name = (uint8_t*) malloc(e->nleng);
	passert(e->name);
	if (fread(e->name,1,e->nleng,fd)!=e->nleng) {
		int err = errno;
		if (nl) {
			fputc('\n',stderr);
			nl=0;
		}
		errno = err;
		mfs_errlog(LOG_ERR,"loading edge: read error");
		delete e;
		return -1;
	}
	e->child = fsnodes_id_to_node(child_id);
	if (e->child==NULL) {
		if (nl) {
			fputc('\n',stderr);
			nl=0;
		}
		mfs_arg_syslog(LOG_ERR,"loading edge: %" PRIu32 ",%s->%" PRIu32 " error: child not found",parent_id,fsnodes_escape_name(e->nleng,e->name),child_id);
		delete e;
		if (ignoreflag) {
			return 0;
		}
		return -1;
	}
	if (parent_id==0) {
		if (e->child->type==TYPE_TRASH) {
			e->parent = NULL;
			e->nextchild = gMetadata->trash;
			if (e->nextchild) {
				e->nextchild->prevchild = &(e->nextchild);
			}
			gMetadata->trash = e;
			e->prevchild = &gMetadata->trash;
			e->next = NULL;
			e->prev = NULL;
			gMetadata->trashspace += e->child->data.fdata.length;
			gMetadata->trashnodes++;
		} else if (e->child->type==TYPE_RESERVED) {
			e->parent = NULL;
			e->nextchild = gMetadata->reserved;
			if (e->nextchild) {
				e->nextchild->prevchild = &(e->nextchild);
			}
			gMetadata->reserved = e;
			e->prevchild = &gMetadata->reserved;
			e->next = NULL;
			e->prev = NULL;
			gMetadata->reservedspace += e->child->data.fdata.length;
			gMetadata->reservednodes++;
		} else {
			if (nl) {
				fputc('\n',stderr);
				nl=0;
			}
			mfs_arg_syslog(LOG_ERR,
					"loading edge: %" PRIu32 ",%s->%" PRIu32 " error: bad child type (%c)\n",
					parent_id, fsnodes_escape_name(e->nleng, e->name), child_id, e->child->type);
			delete e;
			return -1;
		}
	} else {
		e->parent = fsnodes_id_to_node(parent_id);
		if (e->parent==NULL) {
			if (nl) {
				fputc('\n',stderr);
				nl=0;
			}
			mfs_arg_syslog(LOG_ERR,
					"loading edge: %" PRIu32 ",%s->%" PRIu32 " error: parent not found",
					parent_id, fsnodes_escape_name(e->nleng, e->name), child_id);
			if (ignoreflag) {
				e->parent = fsnodes_id_to_node(MFS_ROOT_ID);
				if (e->parent==NULL || e->parent->type!=TYPE_DIRECTORY) {
					mfs_arg_syslog(LOG_ERR,
							"loading edge: %" PRIu32 ",%s->%" PRIu32 " root dir not found !!!",
							parent_id, fsnodes_escape_name(e->nleng, e->name), child_id);
					delete e;
					return -1;
				}
				mfs_arg_syslog(LOG_ERR,
						"loading edge: %" PRIu32 ",%s->%" PRIu32 " attaching node to root dir",
						parent_id, fsnodes_escape_name(e->nleng, e->name), child_id);
				parent_id = MFS_ROOT_ID;
			} else {
				mfs_syslog(LOG_ERR,
						"use mfsmetarestore (option -i) to attach this node to root dir\n");
				delete e;
				return -1;
			}
		}
		if (e->parent->type!=TYPE_DIRECTORY) {
			if (nl) {
				fputc('\n',stderr);
				nl=0;
			}
			mfs_arg_syslog(LOG_ERR,
					"loading edge: %" PRIu32 ",%s->%" PRIu32 " error: bad parent type (%c)",
					parent_id, fsnodes_escape_name(e->nleng, e->name), child_id, e->parent->type);
			if (ignoreflag) {
				e->parent = fsnodes_id_to_node(MFS_ROOT_ID);
				if (e->parent==NULL || e->parent->type!=TYPE_DIRECTORY) {
					mfs_arg_syslog(LOG_ERR,
							"loading edge: %" PRIu32 ",%s->%" PRIu32 " root dir not found !!!",
							parent_id, fsnodes_escape_name(e->nleng, e->name), child_id);
					delete e;
					return -1;
				}
				mfs_arg_syslog(LOG_ERR,
						"loading edge: %" PRIu32 ",%s->%" PRIu32 " attaching node to root dir",
						parent_id, fsnodes_escape_name(e->nleng, e->name), child_id);
				parent_id = MFS_ROOT_ID;
			} else {
				mfs_syslog(LOG_ERR,
						"use mfsmetarestore (option -i) to attach this node to root dir\n");
				delete e;
				return -1;
			}
		}
		if (parent_id==MFS_ROOT_ID) {   // special case - because of 'ignoreflag' and possibility of attaching orphans into root node
			if (root_tail==NULL) {
				root_tail = &(e->parent->data.ddata.children);
			}
		} else if (current_parent_id!=parent_id) {
			if (e->parent->data.ddata.children) {
				if (nl) {
					fputc('\n',stderr);
					nl=0;
				}
				syslog(LOG_ERR,
						"loading edge: %" PRIu32 ",%s->%" PRIu32 " error: parent node sequence error",
						parent_id, fsnodes_escape_name(e->nleng, e->name), child_id);
				if (ignoreflag) {
					current_tail = &(e->parent->data.ddata.children);
					while (*current_tail) {
						current_tail = &((*current_tail)->nextchild);
					}
				} else {
					delete e;
					return -1;
				}
			} else {
				current_tail = &(e->parent->data.ddata.children);
			}
			current_parent_id = parent_id;
		}
		e->nextchild = NULL;
		if (parent_id==MFS_ROOT_ID) {
			*(root_tail) = e;
			e->prevchild = root_tail;
			root_tail = &(e->nextchild);
		} else {
			*(current_tail) = e;
			e->prevchild = current_tail;
			current_tail = &(e->nextchild);
		}
		e->parent->data.ddata.elements++;
		if (e->child->type==TYPE_DIRECTORY) {
			e->parent->data.ddata.nlink++;
		}
		hpos = EDGEHASHPOS(fsnodes_hash(e->parent->id,e->nleng,e->name));
		e->next = gMetadata->edgehash[hpos];
		if (e->next) {
			e->next->prev = &(e->next);
		}
		gMetadata->edgehash[hpos] = e;
		e->prev = &(gMetadata->edgehash[hpos]);
	}
	e->nextparent = e->child->parents;
	if (e->nextparent) {
		e->nextparent->prevparent = &(e->nextparent);
	}
	e->child->parents = e;
	e->prevparent = &(e->child->parents);
	if (e->parent) {
		fsnodes_get_stats(e->child,&sr);
		fsnodes_add_stats(e->parent,&sr);
	}
	return 0;
}

void fs_storenode(fsnode *f,FILE *fd) {
	uint8_t unodebuff[1+4+1+2+4+4+4+4+4+4+8+4+2+8*65536+4*65536+4];
	uint8_t *ptr,*chptr;
	uint32_t i,indx,ch,sessionids;
	sessionidrec *sessionidptr;

	if (f==NULL) {  // last node
		fputc(0,fd);
		return;
	}
	ptr = unodebuff;
	put8bit(&ptr,f->type);
	put32bit(&ptr,f->id);
	put8bit(&ptr,f->goal);
	put16bit(&ptr,f->mode);
	put32bit(&ptr,f->uid);
	put32bit(&ptr,f->gid);
	put32bit(&ptr,f->atime);
	put32bit(&ptr,f->mtime);
	put32bit(&ptr,f->ctime);
	put32bit(&ptr,f->trashtime);
	switch (f->type) {
	case TYPE_DIRECTORY:
	case TYPE_SOCKET:
	case TYPE_FIFO:
		if (fwrite(unodebuff,1,1+4+1+2+4+4+4+4+4+4,fd)!=(size_t)(1+4+1+2+4+4+4+4+4+4)) {
			syslog(LOG_NOTICE,"fwrite error");
			return;
		}
		break;
	case TYPE_BLOCKDEV:
	case TYPE_CHARDEV:
		put32bit(&ptr,f->data.devdata.rdev);
		if (fwrite(unodebuff,1,1+4+1+2+4+4+4+4+4+4+4,fd)!=(size_t)(1+4+1+2+4+4+4+4+4+4+4)) {
			syslog(LOG_NOTICE,"fwrite error");
			return;
		}
		break;
	case TYPE_SYMLINK:
		put32bit(&ptr,f->data.sdata.pleng);
		if (fwrite(unodebuff,1,1+4+1+2+4+4+4+4+4+4+4,fd)!=(size_t)(1+4+1+2+4+4+4+4+4+4+4)) {
			syslog(LOG_NOTICE,"fwrite error");
			return;
		}
		if (fwrite(f->data.sdata.path,1,f->data.sdata.pleng,fd)!=(size_t)(f->data.sdata.pleng)) {
			syslog(LOG_NOTICE,"fwrite error");
			return;
		}
		break;
	case TYPE_FILE:
	case TYPE_TRASH:
	case TYPE_RESERVED:
		put64bit(&ptr,f->data.fdata.length);
		ch = 0;
		for (indx=0 ; indx<f->data.fdata.chunks ; indx++) {
			if (f->data.fdata.chunktab[indx]!=0) {
				ch=indx+1;
			}
		}
		put32bit(&ptr,ch);
		sessionids=0;
		for (sessionidptr=f->data.fdata.sessionids ; sessionidptr && sessionids<65535; sessionidptr=sessionidptr->next) {
			sessionids++;
		}
		put16bit(&ptr,sessionids);

		if (fwrite(unodebuff,1,1+4+1+2+4+4+4+4+4+4+8+4+2,fd)!=(size_t)(1+4+1+2+4+4+4+4+4+4+8+4+2)) {
			syslog(LOG_NOTICE,"fwrite error");
			return;
		}

		indx = 0;
		while (ch>65536) {
			chptr = ptr;
			for (i=0 ; i<65536 ; i++) {
				put64bit(&chptr,f->data.fdata.chunktab[indx]);
				indx++;
			}
			if (fwrite(ptr,1,8*65536,fd)!=(size_t)(8*65536)) {
				syslog(LOG_NOTICE,"fwrite error");
				return;
			}
			ch-=65536;
		}

		chptr = ptr;
		for (i=0 ; i<ch ; i++) {
			put64bit(&chptr,f->data.fdata.chunktab[indx]);
			indx++;
		}

		sessionids=0;
		for (sessionidptr=f->data.fdata.sessionids ; sessionidptr && sessionids<65535; sessionidptr=sessionidptr->next) {
			put32bit(&chptr,sessionidptr->sessionid);
			sessionids++;
		}

		if (fwrite(ptr,1,8*ch+4*sessionids,fd)!=(size_t)(8*ch+4*sessionids)) {
			syslog(LOG_NOTICE,"fwrite error");
			return;
		}
	}
}

int fs_loadnode(FILE *fd) {
	uint8_t unodebuff[4+1+2+4+4+4+4+4+4+8+4+2+8*65536+4*65536+4];
	const uint8_t *ptr,*chptr;
	uint8_t type;
	uint32_t i,indx,pleng,ch,sessionids,sessionid;
	fsnode *p;
	sessionidrec *sessionidptr;
	uint32_t nodepos;
	statsrecord *sr;
	static uint8_t nl;

	if (fd==NULL) {
		nl=1;
		return 0;
	}

	type = fgetc(fd);
	if (type==0) {  // last node
		return 1;
	}
	p = new fsnode(type);
	switch (type) {
	case TYPE_DIRECTORY:
	case TYPE_FIFO:
	case TYPE_SOCKET:
		if (fread(unodebuff,1,4+1+2+4+4+4+4+4+4,fd)!=4+1+2+4+4+4+4+4+4) {
			int err = errno;
			if (nl) {
				fputc('\n',stderr);
				nl=0;
			}
			errno = err;
			mfs_errlog(LOG_ERR,"loading node: read error");
			delete p;
			return -1;
		}
		break;
	case TYPE_BLOCKDEV:
	case TYPE_CHARDEV:
	case TYPE_SYMLINK:
		if (fread(unodebuff,1,4+1+2+4+4+4+4+4+4+4,fd)!=4+1+2+4+4+4+4+4+4+4) {
			int err = errno;
			if (nl) {
				fputc('\n',stderr);
				nl=0;
			}
			errno = err;
			mfs_errlog(LOG_ERR,"loading node: read error");
			delete p;
			return -1;
		}
		break;
	case TYPE_FILE:
	case TYPE_TRASH:
	case TYPE_RESERVED:
		if (fread(unodebuff,1,4+1+2+4+4+4+4+4+4+8+4+2,fd)!=4+1+2+4+4+4+4+4+4+8+4+2) {
			int err = errno;
			if (nl) {
				fputc('\n',stderr);
				nl=0;
			}
			errno = err;
			mfs_errlog(LOG_ERR,"loading node: read error");
			delete p;
			return -1;
		}
		break;
	default:
		if (nl) {
			fputc('\n',stderr);
			nl=0;
		}
		mfs_arg_syslog(LOG_ERR,"loading node: unrecognized node type: %c",type);
		delete p;
		return -1;
	}
	ptr = unodebuff;
	p->id = get32bit(&ptr);
	p->goal = get8bit(&ptr);
	p->mode = get16bit(&ptr);
	p->uid = get32bit(&ptr);
	p->gid = get32bit(&ptr);
	p->atime = get32bit(&ptr);
	p->mtime = get32bit(&ptr);
	p->ctime = get32bit(&ptr);
	p->trashtime = get32bit(&ptr);
	switch (type) {
	case TYPE_DIRECTORY:
		sr = (statsrecord*) malloc(sizeof(statsrecord));
		passert(sr);
		memset(sr,0,sizeof(statsrecord));
		p->data.ddata.stats = sr;
		p->data.ddata.children = NULL;
		p->data.ddata.nlink = 2;
		p->data.ddata.elements = 0;
		break;
	case TYPE_SOCKET:
	case TYPE_FIFO:
		break;
	case TYPE_BLOCKDEV:
	case TYPE_CHARDEV:
		p->data.devdata.rdev = get32bit(&ptr);
		break;
	case TYPE_SYMLINK:
		pleng = get32bit(&ptr);
		p->data.sdata.pleng = pleng;
		if (pleng>0) {
			p->data.sdata.path = (uint8_t*) malloc(pleng);
			passert(p->data.sdata.path);
			if (fread(p->data.sdata.path,1,pleng,fd)!=pleng) {
				int err = errno;
				if (nl) {
					fputc('\n',stderr);
					nl=0;
				}
				errno = err;
				mfs_errlog(LOG_ERR,"loading node: read error");
				free(p->data.sdata.path);
				delete p;
				return -1;
			}
		} else {
			p->data.sdata.path = NULL;
		}
		break;
	case TYPE_FILE:
	case TYPE_TRASH:
	case TYPE_RESERVED:
		p->data.fdata.length = get64bit(&ptr);
		ch = get32bit(&ptr);
		p->data.fdata.chunks = ch;
		sessionids = get16bit(&ptr);
		if (ch>0) {
			p->data.fdata.chunktab = (uint64_t*) malloc(sizeof(uint64_t)*ch);
			passert(p->data.fdata.chunktab);
		} else {
			p->data.fdata.chunktab = NULL;
		}
		indx = 0;
		while (ch>65536) {
			chptr = ptr;
			if (fread((uint8_t*)ptr,1,8*65536,fd)!=8*65536) {
				int err = errno;
				if (nl) {
					fputc('\n',stderr);
					nl=0;
				}
				errno = err;
				mfs_errlog(LOG_ERR,"loading node: read error");
				if (p->data.fdata.chunktab) {
					free(p->data.fdata.chunktab);
				}
				delete p;
				return -1;
			}
			for (i=0 ; i<65536 ; i++) {
				p->data.fdata.chunktab[indx] = get64bit(&chptr);
				indx++;
			}
			ch-=65536;
		}
		if (fread((uint8_t*)ptr,1,8*ch+4*sessionids,fd)!=8*ch+4*sessionids) {
			int err = errno;
			if (nl) {
				fputc('\n',stderr);
				nl=0;
			}
			errno = err;
			mfs_errlog(LOG_ERR,"loading node: read error");
			if (p->data.fdata.chunktab) {
				free(p->data.fdata.chunktab);
			}
			delete p;
			return -1;
		}
		for (i=0 ; i<ch ; i++) {
			p->data.fdata.chunktab[indx] = get64bit(&ptr);
			indx++;
		}
		p->data.fdata.sessionids=NULL;
		while (sessionids) {
			sessionid = get32bit(&ptr);
			sessionidptr = sessionidrec_malloc();
			sessionidptr->sessionid = sessionid;
			sessionidptr->next = p->data.fdata.sessionids;
			p->data.fdata.sessionids = sessionidptr;
#ifndef METARESTORE
			matoclserv_add_open_file(sessionid,p->id);
#endif
			sessionids--;
		}
		fsnodes_quota_update_size(p, +fsnodes_get_size(p));
	}
	p->parents = NULL;
	nodepos = NODEHASHPOS(p->id);
	p->next = gMetadata->nodehash[nodepos];
	gMetadata->nodehash[nodepos] = p;
	fsnodes_used_inode(p->id);
	gMetadata->nodes++;
	if (type==TYPE_DIRECTORY) {
		gMetadata->dirnodes++;
	}
	if (type==TYPE_FILE || type==TYPE_TRASH || type==TYPE_RESERVED) {
		gMetadata->filenodes++;
	}
	fsnodes_quota_register_inode(p);
	return 0;
}

void fs_storenodes(FILE *fd) {
	uint32_t i;
	fsnode *p;
	for (i=0 ; i<NODEHASHSIZE ; i++) {
		for (p=gMetadata->nodehash[i] ; p ; p=p->next) {
			fs_storenode(p,fd);
		}
	}
	fs_storenode(NULL,fd);  // end marker
}

void fs_storeedgelist(fsedge *e,FILE *fd) {
	while (e) {
		fs_storeedge(e,fd);
		e=e->nextchild;
	}
}

void fs_storeedges_rec(fsnode *f,FILE *fd) {
	fsedge *e;
	fs_storeedgelist(f->data.ddata.children,fd);
	for (e=f->data.ddata.children ; e ; e=e->nextchild) {
		if (e->child->type==TYPE_DIRECTORY) {
			fs_storeedges_rec(e->child,fd);
		}
	}
}

void fs_storeedges(FILE *fd) {
	fs_storeedges_rec(gMetadata->root,fd);
	fs_storeedgelist(gMetadata->trash,fd);
	fs_storeedgelist(gMetadata->reserved,fd);
	fs_storeedge(NULL,fd);  // end marker
}

static void fs_storeacls(FILE *fd) {
	for (uint32_t i = 0; i < NODEHASHSIZE; ++i) {
		for (fsnode *p = gMetadata->nodehash[i]; p; p = p->next) {
			if (p->extendedAcl || p->defaultAcl) {
				fs_storeacl(p, fd);
			}
		}
	}
	fs_storeacl(nullptr, fd); // end marker
}

static void fs_storequotas(FILE *fd) {
	const std::vector<QuotaEntry>& entries = gMetadata->gQuotaDatabase.getEntries();
	fs_store_generic(fd, entries);
}

int fs_lostnode(fsnode *p) {
	uint8_t artname[40];
	uint32_t i,l;
	i=0;
	do {
		if (i==0) {
			l = snprintf((char*)artname,40,"lost_node_%" PRIu32,p->id);
		} else {
			l = snprintf((char*)artname,40,"lost_node_%" PRIu32 ".%" PRIu32,p->id,i);
		}
		if (!fsnodes_nameisused(gMetadata->root,l,artname)) {
			fsnodes_link(0,gMetadata->root,p,l,artname);
			return 1;
		}
		i++;
	} while (i);
	return -1;
}

int fs_checknodes(int ignoreflag) {
	uint32_t i;
	uint8_t nl;
	fsnode *p;
	nl=1;
	for (i=0 ; i<NODEHASHSIZE ; i++) {
		for (p=gMetadata->nodehash[i] ; p ; p=p->next) {
			if (p->parents==NULL && p!=gMetadata->root) {
				if (nl) {
					fputc('\n',stderr);
					nl=0;
				}
				mfs_arg_syslog(LOG_ERR, "found orphaned inode: %" PRIu32, p->id);
				if (ignoreflag) {
					if (fs_lostnode(p)<0) {
						return -1;
					}
				} else {
					mfs_syslog(LOG_ERR,
							"use mfsmetarestore (option -i) to attach this node to root dir\n");
					return -1;
				}
			}
		}
	}
	return 1;
}

int fs_loadnodes(FILE *fd) {
	int s;
	fs_loadnode(NULL);
	do {
		s = fs_loadnode(fd);
		if (s<0) {
			return -1;
		}
	} while (s==0);
	return 0;
}

int fs_loadedges(FILE *fd,int ignoreflag) {
	int s;
	fs_loadedge(NULL,ignoreflag);   // init
	do {
		s = fs_loadedge(fd,ignoreflag);
		if (s<0) {
			return -1;
		}
	} while (s==0);
	return 0;
}

static int fs_loadacls(FILE *fd, int ignoreflag) {
	fs_loadacl(NULL, ignoreflag); // init
	int s = 0;
	do {
		s = fs_loadacl(fd, ignoreflag);
		if (s < 0) {
			return -1;
		}
	} while (s == 0);
	return 0;
}

static int fs_loadquotas(FILE *fd, int ignoreflag) {
	try {
		std::vector<QuotaEntry> entries;
		fs_load_generic(fd, entries);
		for (const auto& entry : entries) {
			gMetadata->gQuotaDatabase.set(entry.entryKey.rigor, entry.entryKey.resource,
					entry.entryKey.owner.ownerType, entry.entryKey.owner.ownerId, entry.limit);
		}
	} catch (Exception& ex) {
		mfs_arg_syslog(LOG_ERR, "loading quotas: %s", ex.what());
		if (!ignoreflag || ex.status() != STATUS_OK) {
			return -1;
		}
	}
	return 0;
}

void fs_storefree(FILE *fd) {
	uint8_t wbuff[8*1024],*ptr;
	freenode *n;
	uint32_t l;
	l=0;
	for (n=gMetadata->freelist ; n ; n=n->next) {
		l++;
	}
	ptr = wbuff;
	put32bit(&ptr,l);
	if (fwrite(wbuff,1,4,fd)!=(size_t)4) {
		syslog(LOG_NOTICE,"fwrite error");
		return;
	}
	l=0;
	ptr=wbuff;
	for (n=gMetadata->freelist ; n ; n=n->next) {
		if (l==1024) {
			if (fwrite(wbuff,1,8*1024,fd)!=(size_t)(8*1024)) {
				syslog(LOG_NOTICE,"fwrite error");
				return;
			}
			l=0;
			ptr=wbuff;
		}
		put32bit(&ptr,n->id);
		put32bit(&ptr,n->ftime);
		l++;
	}
	if (l>0) {
		if (fwrite(wbuff,1,8*l,fd)!=(size_t)(8*l)) {
			syslog(LOG_NOTICE,"fwrite error");
			return;
		}
	}
}

int fs_loadfree(FILE *fd) {
	uint8_t rbuff[8*1024];
	const uint8_t *ptr;
	freenode *n;
	uint32_t l,t;
	uint8_t nl=1;

	if (fread(rbuff,1,4,fd)!=4) {
		int err = errno;
		if (nl) {
			fputc('\n',stderr);
			// nl=0;
		}
		errno = err;
		mfs_errlog(LOG_ERR,"loading free nodes: read error");
		return -1;
	}
	ptr=rbuff;
	t = get32bit(&ptr);
	gMetadata->freelist = NULL;
	gMetadata->freetail = &(gMetadata->freelist);
	l=0;
	while (t>0) {
		if (l==0) {
			if (t>1024) {
				if (fread(rbuff,1,8*1024,fd)!=8*1024) {
					int err = errno;
					if (nl) {
						fputc('\n',stderr);
						// nl=0;
					}
					errno = err;
					mfs_errlog(LOG_ERR,"loading free nodes: read error");
					return -1;
				}
				l=1024;
			} else {
				if (fread(rbuff,1,8*t,fd)!=8*t) {
					int err = errno;
					if (nl) {
						fputc('\n',stderr);
					}
					errno = err;
					mfs_errlog(LOG_ERR,"loading free nodes: read error");
					return -1;
				}
				l=t;
			}
			ptr = rbuff;
		}
		n = freenode_malloc();
		n->id = get32bit(&ptr);
		n->ftime = get32bit(&ptr);
		n->next = NULL;
		*gMetadata->freetail = n;
		gMetadata->freetail = &(n->next);
		fsnodes_used_inode(n->id);
		l--;
		t--;
	}
	return 0;
}

void fs_store(FILE *fd,uint8_t fver) {
	uint8_t hdr[16];
	uint8_t *ptr;
	off_t offbegin,offend;

	ptr = hdr;
	put32bit(&ptr,gMetadata->maxnodeid);
	put64bit(&ptr,gMetadata->metaversion);
	put32bit(&ptr,gMetadata->nextsessionid);
	if (fwrite(hdr,1,16,fd)!=(size_t)16) {
		syslog(LOG_NOTICE,"fwrite error");
		return;
	}
	if (fver >= kMetadataVersionWithSections) {
		offbegin = ftello(fd);
		fseeko(fd,offbegin+16,SEEK_SET);
	} else {
		offbegin = 0;   // makes some old compilers happy
	}
	fs_storenodes(fd);
	if (fver >= kMetadataVersionWithSections) {
		offend = ftello(fd);
		memcpy(hdr,"NODE 1.0",8);
		ptr = hdr+8;
		put64bit(&ptr,offend-offbegin-16);
		fseeko(fd,offbegin,SEEK_SET);
		if (fwrite(hdr,1,16,fd)!=(size_t)16) {
			syslog(LOG_NOTICE,"fwrite error");
			return;
		}
		offbegin = offend;
		fseeko(fd,offbegin+16,SEEK_SET);
	}
	fs_storeedges(fd);
	if (fver >= kMetadataVersionWithSections) {
		offend = ftello(fd);
		memcpy(hdr,"EDGE 1.0",8);
		ptr = hdr+8;
		put64bit(&ptr,offend-offbegin-16);
		fseeko(fd,offbegin,SEEK_SET);
		if (fwrite(hdr,1,16,fd)!=(size_t)16) {
			syslog(LOG_NOTICE,"fwrite error");
			return;
		}
		offbegin = offend;
		fseeko(fd,offbegin+16,SEEK_SET);
	}
	fs_storefree(fd);
	if (fver >= kMetadataVersionWithSections) {
		offend = ftello(fd);
		memcpy(hdr,"FREE 1.0",8);
		ptr = hdr+8;
		put64bit(&ptr,offend-offbegin-16);
		fseeko(fd,offbegin,SEEK_SET);
		if (fwrite(hdr,1,16,fd)!=(size_t)16) {
			syslog(LOG_NOTICE,"fwrite error");
			return;
		}
		offbegin = offend;
		fseeko(fd,offbegin+16,SEEK_SET);

		xattr_store(fd);

		offend = ftello(fd);
		memcpy(hdr,"XATR 1.0",8);
		ptr = hdr+8;
		put64bit(&ptr,offend-offbegin-16);
		fseeko(fd,offbegin,SEEK_SET);
		if (fwrite(hdr,1,16,fd)!=(size_t)16) {
			syslog(LOG_NOTICE,"fwrite error");
			return;
		}
		offbegin = offend;
		fseeko(fd,offbegin+16,SEEK_SET);

		fs_storeacls(fd);

		offend = ftello(fd);
		memcpy(hdr,"ACLS 1.0",8);
		ptr = hdr+8;
		put64bit(&ptr,offend-offbegin-16);
		fseeko(fd,offbegin,SEEK_SET);
		if (fwrite(hdr,1,16,fd)!=(size_t)16) {
			syslog(LOG_NOTICE,"fwrite error");
			return;
		}
		offbegin = offend;
		fseeko(fd,offbegin+16,SEEK_SET);

		fs_storequotas(fd);

		offend = ftello(fd);
		memcpy(hdr,"QUOT 1.1",8);
		ptr = hdr+8;
		put64bit(&ptr,offend-offbegin-16);
		fseeko(fd,offbegin,SEEK_SET);
		if (fwrite(hdr,1,16,fd)!=(size_t)16) {
			syslog(LOG_NOTICE,"fwrite error");
			return;
		}
		offbegin = offend;
		fseeko(fd,offbegin+16,SEEK_SET);
	}
	chunk_store(fd);
	if (fver >= kMetadataVersionWithSections) {
		offend = ftello(fd);
		memcpy(hdr,"CHNK 1.0",8);
		ptr = hdr+8;
		put64bit(&ptr,offend-offbegin-16);
		fseeko(fd,offbegin,SEEK_SET);
		if (fwrite(hdr,1,16,fd)!=(size_t)16) {
			syslog(LOG_NOTICE,"fwrite error");
			return;
		}

		fseeko(fd,offend,SEEK_SET);
		memcpy(hdr,"[MFS EOF MARKER]",16);
		if (fwrite(hdr,1,16,fd)!=(size_t)16) {
			syslog(LOG_NOTICE,"fwrite error");
			return;
		}
	}
}

static void fs_store_fd(FILE* fd) {
#if LIZARDFS_VERSHEX >= LIZARDFS_VERSION(1, 6, 29)
	const char hdr[] = MFSSIGNATURE "M 2.0";
	const uint8_t metadataVersion = kMetadataVersionWithSections;
#else
	const char hdr[] = MFSSIGNATURE "M 1.6";
	const uint8_t metadataVersion = kMetadataVersionLizardFS;
#endif

	if (fwrite(&hdr, 1, sizeof(hdr)-1, fd) != sizeof(hdr)-1) {
		syslog(LOG_NOTICE,"fwrite error");
	} else {
		fs_store(fd, metadataVersion);
	}
}

uint64_t fs_loadversion(FILE *fd) {
	uint8_t hdr[12];
	const uint8_t *ptr;
	uint64_t fversion;

	if (fread(hdr,1,12,fd)!=12) {
		return 0;
	}
	ptr = hdr+4;
	fversion = get64bit(&ptr);
	return fversion;
}

int fs_load(FILE *fd,int ignoreflag,uint8_t fver) {
	uint8_t hdr[16];
	const uint8_t *ptr;
	off_t offbegin;
	uint64_t sleng;

	if (fread(hdr,1,16,fd)!=16) {
		mfs_syslog(LOG_ERR, "error loading header\n");
		return -1;
	}
	ptr = hdr;
	gMetadata->maxnodeid = get32bit(&ptr);
	gMetadata->metaversion = get64bit(&ptr);
	gMetadata->nextsessionid = get32bit(&ptr);
	fsnodes_init_freebitmask();

	if (fver < kMetadataVersionWithSections) {
		fprintf(stderr,"loading objects (files,directories,etc.) ... ");
		fflush(stderr);
		if (fs_loadnodes(fd)<0) {
#ifndef METARESTORE
			syslog(LOG_ERR,"error reading metadata (node)");
#endif
			return -1;
		}
		fprintf(stderr,"ok\n");
		fprintf(stderr,"loading names ... ");
		fflush(stderr);
		if (fs_loadedges(fd,ignoreflag)<0) {
#ifndef METARESTORE
			syslog(LOG_ERR,"error reading metadata (edge)");
#endif
			return -1;
		}
		fprintf(stderr,"ok\n");
		fprintf(stderr,"loading deletion timestamps ... ");
		fflush(stderr);
		if (fs_loadfree(fd)<0) {
#ifndef METARESTORE
			syslog(LOG_ERR,"error reading metadata (free)");
#endif
			return -1;
		}
		fprintf(stderr,"ok\n");
		fprintf(stderr,"loading chunks data ... ");
		fflush(stderr);
		bool loadLockIds = (fver == kMetadataVersionLizardFS);
		if (chunk_load(fd, loadLockIds)<0) {
			fprintf(stderr,"error\n");
#ifndef METARESTORE
			syslog(LOG_ERR,"error reading metadata (chunks)");
#endif
			fclose(fd);
			return -1;
		}
		fprintf(stderr,"ok\n");
	} else { // metadata with sections
		while (1) {
			if (fread(hdr,1,16,fd)!=16) {
				fprintf(stderr,"error section header\n");
				return -1;
			}
			if (memcmp(hdr,"[MFS EOF MARKER]",16)==0) {
				break;
			}
			ptr = hdr+8;
			sleng = get64bit(&ptr);
			offbegin = ftello(fd);
			if (memcmp(hdr,"NODE 1.0",8)==0) {
				fprintf(stderr,"loading objects (files,directories,etc.) ... ");
				fflush(stderr);
				if (fs_loadnodes(fd)<0) {
#ifndef METARESTORE
					syslog(LOG_ERR,"error reading metadata (node)");
#endif
					return -1;
				}
			} else if (memcmp(hdr,"EDGE 1.0",8)==0) {
				fprintf(stderr,"loading names ... ");
				fflush(stderr);
				if (fs_loadedges(fd,ignoreflag)<0) {
#ifndef METARESTORE
					syslog(LOG_ERR,"error reading metadata (edge)");
#endif
					return -1;
				}
			} else if (memcmp(hdr,"FREE 1.0",8)==0) {
				fprintf(stderr,"loading deletion timestamps ... ");
				fflush(stderr);
				if (fs_loadfree(fd)<0) {
#ifndef METARESTORE
					syslog(LOG_ERR,"error reading metadata (free)");
#endif
					return -1;
				}
			} else if (memcmp(hdr,"XATR 1.0",8)==0) {
				fprintf(stderr,"loading extra attributes (xattr) ... ");
				fflush(stderr);
				if (xattr_load(fd,ignoreflag)<0) {
#ifndef METARESTORE
					syslog(LOG_ERR,"error reading metadata (xattr)");
#endif
					return -1;
				}
			} else if (memcmp(hdr,"ACLS 1.0",8)==0) {
				fprintf(stderr,"loading access control lists ... ");
				fflush(stderr);
				if (fs_loadacls(fd, ignoreflag)<0) {
#ifndef METARESTORE
					syslog(LOG_ERR,"error reading access control lists");
#endif
					return -1;
				}
			} else if (memcmp(hdr,"QUOT 1.0",8)==0) {
				fprintf(stderr,"old quota entries found, ignoring ... ");
				fseeko(fd,sleng,SEEK_CUR);
			} else if (memcmp(hdr,"QUOT 1.1",8)==0) {
				fprintf(stderr,"loading quota entries ... ");
				fflush(stderr);
				if (fs_loadquotas(fd, ignoreflag)<0) {
#ifndef METARESTORE
					syslog(LOG_ERR,"error reading quota entries");
#endif
					return -1;
				}
			} else if (memcmp(hdr,"LOCK 1.0",8)==0) {
				fprintf(stderr,"ignoring locks\n");
				fseeko(fd,sleng,SEEK_CUR);
			} else if (memcmp(hdr,"CHNK 1.0",8)==0) {
				fprintf(stderr,"loading chunks data ... ");
				fflush(stderr);
				if (chunk_load(fd, true)<0) {
					fprintf(stderr,"error\n");
#ifndef METARESTORE
					syslog(LOG_ERR,"error reading metadata (chunks)");
#endif
					fclose(fd);
					return -1;
				}
			} else {
				hdr[8]=0;
				if (ignoreflag) {
					fprintf(stderr,"unknown section found (leng:%" PRIu64 ",name:%s) - all data from this section will be lost !!!\n",sleng,hdr);
					fseeko(fd,sleng,SEEK_CUR);
				} else {
					fprintf(stderr,"error: unknown section found (leng:%" PRIu64 ",name:%s)\n",sleng,hdr);
					return -1;
				}
			}
			if ((off_t)(offbegin+sleng)!=ftello(fd)) {
				fprintf(stderr,"not all section has been read - file corrupted\n");
				if (ignoreflag==0) {
					return -1;
				}
			}
			fprintf(stderr,"ok\n");
		}
	}

	fprintf(stderr,"checking filesystem consistency ... ");
	fflush(stderr);
	gMetadata->root = fsnodes_id_to_node(MFS_ROOT_ID);
	if (gMetadata->root==NULL) {
		mfs_syslog(LOG_ERR, "error reading metadata (root node not found !!!)");
		return -1;
	}
	if (fs_checknodes(ignoreflag)<0) {
		return -1;
	}
	fprintf(stderr,"ok\n");
	return 0;
}

#ifndef METARESTORE
void fs_new(void) {
	uint32_t nodepos;
	statsrecord *sr;
	gMetadata->maxnodeid = MFS_ROOT_ID;
	gMetadata->metaversion = 1;
	gMetadata->nextsessionid = 1;
	fsnodes_init_freebitmask();
	gMetadata->freelist = NULL;
	gMetadata->freetail = &(gMetadata->freelist);
	gMetadata->root = new fsnode(TYPE_DIRECTORY);
	gMetadata->root->id = MFS_ROOT_ID;
	gMetadata->root->ctime = gMetadata->root->mtime = gMetadata->root->atime = main_time();
	gMetadata->root->goal = DEFAULT_GOAL;
	gMetadata->root->trashtime = DEFAULT_TRASHTIME;
	gMetadata->root->mode = 0777;
	gMetadata->root->uid = 0;
	gMetadata->root->gid = 0;
	sr = (statsrecord*) malloc(sizeof(statsrecord));
	passert(sr);
	memset(sr,0,sizeof(statsrecord));
	gMetadata->root->data.ddata.stats = sr;
	gMetadata->root->data.ddata.children = NULL;
	gMetadata->root->data.ddata.elements = 0;
	gMetadata->root->data.ddata.nlink = 2;
	gMetadata->root->parents = NULL;
	nodepos = NODEHASHPOS(gMetadata->root->id);
	gMetadata->root->next = gMetadata->nodehash[nodepos];
	gMetadata->nodehash[nodepos] = gMetadata->root;
	fsnodes_used_inode(gMetadata->root->id);
	chunk_newfs();
	gMetadata->nodes=1;
	gMetadata->dirnodes=1;
	gMetadata->filenodes=0;
	fs_checksum(ChecksumMode::kForceRecalculate);
	fsnodes_quota_register_inode(gMetadata->root);
}
#endif

int fs_emergency_storeall(const std::string& fname) {
	cstream_t fd(fopen(fname.c_str(), "w"));
	if (fd == nullptr) {
		return -1;
	}

	fs_store_fd(fd.get());

	if (ferror(fd.get())!=0) {
		return -1;
	}
	syslog(LOG_WARNING,
			"metadata were stored to emergency file: %s - please copy this file to your default location as '%s'",
			fname.c_str(), kMetadataFilename);
	return 0;
}

int fs_emergency_saves() {
#if defined(LIZARDFS_HAVE_PWD_H) && defined(LIZARDFS_HAVE_GETPWUID)
	struct passwd *p;
#endif
	if (fs_emergency_storeall(kMetadataEmergencyFilename) == 0) {
		return 0;
	}
#if defined(LIZARDFS_HAVE_PWD_H) && defined(LIZARDFS_HAVE_GETPWUID)
	p = getpwuid(getuid());
	if (p) {
		std::string fname = p->pw_dir;
		fname.append("/").append(kMetadataEmergencyFilename);
		if (fs_emergency_storeall(fname) == 0) {
			return 0;
		}
	}
#endif
	std::string metadata_emergency_filename = kMetadataEmergencyFilename;
	if (fs_emergency_storeall("/" + metadata_emergency_filename) == 0) {
		return 0;
	}
	if (fs_emergency_storeall("/tmp/" + metadata_emergency_filename) == 0) {
		return 0;
	}
	if (fs_emergency_storeall("/var/" + metadata_emergency_filename) == 0) {
		return 0;
	}
	if (fs_emergency_storeall("/usr/" + metadata_emergency_filename) == 0) {
		return 0;
	}
	if (fs_emergency_storeall("/usr/share/" + metadata_emergency_filename) == 0) {
		return 0;
	}
	if (fs_emergency_storeall("/usr/local/" + metadata_emergency_filename) == 0) {
		return 0;
	}
	if (fs_emergency_storeall("/usr/local/var/" + metadata_emergency_filename) == 0) {
		return 0;
	}
	if (fs_emergency_storeall("/usr/local/share/" + metadata_emergency_filename) == 0) {
		return 0;
	}
	return -1;
}

void fs_unlock() {
	gMetadataLockfile->unlock();
}

#ifndef METARESTORE

/*!
 * Commits successful metadata dump by renaming files.
 *
 * \return true iff up to date metadata.mfs file was created
 */
static bool fs_commit_metadata_dump() {
	rotateFiles(kMetadataFilename, gStoredPreviousBackMetaCopies);
	try {
		fs::rename(kMetadataTmpFilename, kMetadataFilename);
		DEBUG_LOG("master.fs.stored");
		return true;
	} catch (Exception& ex) {
		mfs_arg_syslog(LOG_ERR, "Renaming %s to %s failed: %s",
				kMetadataTmpFilename, kMetadataFilename, ex.what());
	}

	// The previous step didn't return, so let's try to save us in other way
	std::string alternativeName = kMetadataFilename + std::to_string(main_time());
	try {
		fs::rename(kMetadataTmpFilename, alternativeName);
		mfs_arg_syslog(LOG_ERR, "Emergency metadata file created as %s", alternativeName.c_str());
		return false;
	} catch (Exception& ex) {
		mfs_arg_syslog(LOG_ERR, "Renaming %s to %s failed: %s",
				kMetadataTmpFilename, alternativeName.c_str(), ex.what());
	}

	// Nothing can be done...
	mfs_syslog(LOG_ERR, "Trying to create emergency metadata file in foreground...");
	fs_emergency_saves();
	return false;
}

static void metadataPollDesc(struct pollfd* pdesc, uint32_t* ndesc) {
	metadataDumper.pollDesc(pdesc, ndesc);
}

static void metadataPollServe(struct pollfd* pdesc) {
	bool metadataDumpInProgress = metadataDumper.inProgress();
	metadataDumper.pollServe(pdesc);
	if (metadataDumpInProgress && !metadataDumper.inProgress()) {
		if (metadataDumper.dumpSucceeded()) {
			if (fs_commit_metadata_dump()) {
				matomlserv_broadcast_filesystem(STATUS_OK);
			} else {
				matomlserv_broadcast_filesystem(ERROR_IO);
			}
		} else {
			matomlserv_broadcast_filesystem(ERROR_IO);
			if (metadataDumper.useMetarestore()) {
				// master should recalculate its checksum
				syslog(LOG_WARNING, "dumping metadata failed, recalculating checksum");
				fs_start_checksum_recalculation();
			}
			unlink(kMetadataTmpFilename);
		}
	}
}

// returns false in case of an error
bool fs_storeall(MetadataDumper::DumpType dumpType) {
	if (gMetadata == nullptr) {
		// Periodic dump in shadow master or a reload with DUMP_METADATA_ON_RELOAD
		syslog(LOG_INFO, "Can't save metadata because no metadata is loaded");
		return false;
	}
	if (metadataDumper.inProgress()) {
		syslog(LOG_ERR, "previous metadata save process hasn't finished yet - do not start another one");
		return false;
	}
	changelog_rotate();
	// child == true says that we forked
	// bg may be changed to dump in foreground in case of a fork error
	bool child = metadataDumper.start(dumpType, fs_checksum(ChecksumMode::kGetCurrent));
	bool succeeded = false;

	if (dumpType == MetadataDumper::kForegroundDump) {
		cstream_t fd(fopen(kMetadataTmpFilename, "w"));
		if (fd == nullptr) {
			syslog(LOG_ERR, "can't open metadata file");
			// try to save in alternative location - just in case
			fs_emergency_saves();
			if (child) {
				exit(1);
			}
			matomlserv_broadcast_filesystem(ERROR_IO);
			return false;
		}

		fs_store_fd(fd.get());

		if (ferror(fd.get()) != 0) {
			syslog(LOG_ERR, "can't write metadata");
			fd.reset();
			unlink(kMetadataTmpFilename);
			// try to save in alternative location - just in case
			fs_emergency_saves();
			if (child) {
				exit(1);
			}
			matomlserv_broadcast_filesystem(ERROR_IO);
			return false;
		} else {
			if (fflush(fd.get()) == EOF) {
				mfs_errlog(LOG_ERR, "metadata fflush failed");
			} else if (fsync(fileno(fd.get())) == -1) {
				mfs_errlog(LOG_ERR, "metadata fsync failed");
			}
			fd.reset();
			if (!child) {
				// rename backups if no child was created, otherwise this is handled by pollServe
				succeeded = fs_commit_metadata_dump();
			}
		}
		if (child) {
			printf("OK\n"); // give mfsmetarestore another chance
			exit(0);
		}
		matomlserv_broadcast_filesystem(succeeded ? STATUS_OK : ERROR_IO);
	}
	sassert(!child);
	return succeeded;
}

void fs_periodic_storeall() {
	fs_storeall(MetadataDumper::kBackgroundDump); // ignore error
}

void fs_term(void) {
	if (metadataDumper.inProgress()) {
		metadataDumper.waitUntilFinished();
	}
	for (;;) {
		if (gMetadata == nullptr || !gSaveMetadataAtExit ||
				fs_storeall(MetadataDumper::kForegroundDump)) {
			break;
		}
		syslog(LOG_ERR,"can't store metadata - try to make more space on your hdd or change privieleges - retrying after 10 seconds");
		sleep(10);
	}
	chunk_unload();
	// delete gMetadata; // We may do this, but it would slow down restarts of the master server
	if (gSaveMetadataAtExit) {
		fs_unlock();
	}
}

#else
void fs_storeall(const char *fname) {
	FILE *fd;
	fd = fopen(fname,"w");
	if (fd==NULL) {
		mfs_syslog(LOG_ERR, "can't open metadata file");
		return;
	}
	fs_store_fd(fd);

	if (ferror(fd)!=0) {
		mfs_syslog(LOG_ERR, "can't write metadata\n");
	} else if (fflush(fd) == EOF) {
		mfs_syslog(LOG_ERR, "can't fflush metadata\n");
	} else if (fsync(fileno(fd)) == -1) {
		mfs_syslog(LOG_ERR, "can't fsync metadata\n");
	}
	fclose(fd);
}

void fs_term(const char *fname, bool noLock) {
	fs_storeall(fname);
	if (!noLock) {
		fs_unlock();
	}
}
#endif

LIZARDFS_CREATE_EXCEPTION_CLASS(MetadataException, Exception);
LIZARDFS_CREATE_EXCEPTION_CLASS(MetadataFsConsistencyException, MetadataException);
LIZARDFS_CREATE_EXCEPTION_CLASS(MetadataConsistencyException, MetadataException);
char const MetadataStructureReadErrorMsg[] = "error reading metadata (structure)";

void fs_loadall(const std::string& fname,int ignoreflag) {
	cstream_t fd(fopen(fname.c_str(), "r"));
	if (fd == nullptr) {
		throw FilesystemException("can't open metadata file: " + errorString(errno));
	}
	uint8_t hdr[8];
	if (fread(hdr,1,8,fd.get())!=8) {
		throw MetadataConsistencyException("can't read metadata header");
	}
#ifndef METARESTORE
	if (metadataserver::isMaster()) {
		if (memcmp(hdr, "MFSM NEW", 8) == 0) {    // special case - create new file system
			mfs_syslog(LOG_NOTICE, "create new empty filesystem");
			fs_new();
			// after creating new filesystem always create "back" file for using in metarestore
			fs_storeall(MetadataDumper::kForegroundDump);
			return;
		}
	}
#endif /* #ifndef METARESTORE */
	uint8_t metadataVersion;
	if (memcmp(hdr,MFSSIGNATURE "M 1.5",8)==0) {
		metadataVersion = kMetadataVersionMooseFS;
	} else if (memcmp(hdr,MFSSIGNATURE "M 1.6",8)==0) {
		metadataVersion = kMetadataVersionLizardFS;
	} else if (memcmp(hdr,MFSSIGNATURE "M 2.0",8)==0) {
		metadataVersion = kMetadataVersionWithSections;
	} else {
		throw MetadataConsistencyException("wrong metadata header version");
	}
	if (fs_load(fd.get(), ignoreflag, metadataVersion) < 0) {
		throw MetadataConsistencyException(MetadataStructureReadErrorMsg);
	}
	if (ferror(fd.get())!=0) {
		throw MetadataConsistencyException(MetadataStructureReadErrorMsg);
	}
	fprintf(stderr,"connecting files and chunks ... ");
	fflush(stderr);
	fs_add_files_to_chunks();
	fprintf(stderr,"ok\n");
#ifndef METARESTORE
	fprintf(stderr,"all inodes: %" PRIu32 "\n",gMetadata->nodes);
	fprintf(stderr,"directory inodes: %" PRIu32 "\n",gMetadata->dirnodes);
	fprintf(stderr,"file inodes: %" PRIu32 "\n",gMetadata->filenodes);
	fprintf(stderr,"chunks: %" PRIu32 "\n",chunk_count());
#endif
	unlink(kMetadataTmpFilename);
	fs_checksum(ChecksumMode::kForceRecalculate);
	return;
}

void fs_strinit(void) {
	gMetadata = new FilesystemMetadata;
}

/* executed in master mode */
#ifndef METARESTORE
int fs_loadall(void) {
	fprintf(stderr,"loading metadata ...\n");
	fs_strinit();
	chunk_strinit();
	changelogsMigrateFrom_1_6_29("changelog");
	if (fs::exists(kMetadataTmpFilename)) {
		throw MetadataFsConsistencyException(
				"temporary metadata file exists, metadata directory is in dirty state");
	}
	if ((metadataserver::isMaster()) && !fs::exists(kMetadataFilename)) {
		std::string currentPath(fs::getCurrentWorkingDirectory());
		fprintf(stderr, "Can't open metadata file: If this is new instalation "
			"then rename %s/%s.empty as %s/%s\n",
			currentPath.c_str(), kMetadataFilename,
			currentPath.c_str(), kMetadataFilename);
	}
	fs_loadall(kMetadataFilename, 0);
	fprintf(stderr,"metadata file has been loaded\n");

	if (gAutoRecovery || (metadataserver::getPersonality() == metadataserver::Personality::kShadow)) {
		int err = fs_load_changelogs();
		if (err != 0) {
			return err;
		}
	}
	return 0;
}

void fs_cs_disconnected(void) {
	test_start_time = main_time()+600;
}

const GoalMap<Goal>& fs_get_goal_definitions() {
	return gGoalDefinitions;
}

const Goal& fs_get_goal_definition(uint8_t goalId) {
	return gGoalDefinitions[goalId];
}

/*
 * Initialize subsystems required by Master personality of metadataserver.
 */
void fs_become_master() {
	dcm_clear();
	test_start_time = main_time() + 900;
	main_timeregister(TIMEMODE_RUN_LATE, 1, 0, fs_periodic_test_files);
	main_eachloopregister(fs_background_checksum_recalculation_a_bit);
	gEmptyTrashHook = main_timeregister(TIMEMODE_RUN_LATE,
			cfg_get_minvalue<uint32_t>("EMPTY_TRASH_PERIOD", 300, 1),
			0, fs_periodic_emptytrash);
	gEmptyReservedHook = main_timeregister(TIMEMODE_RUN_LATE,
			cfg_get_minvalue<uint32_t>("EMPTY_RESERVED_INODES_PERIOD", 60, 1),
			0, fs_periodic_emptyreserved);
	gFreeInodesHook = main_timeregister(TIMEMODE_RUN_LATE,
			cfg_get_minvalue<uint32_t>("FREE_INODES_PERIOD", 60, 1),
			0, fs_periodic_freeinodes);
	return;
}

static void fs_read_goals_from_stream(std::istream&& stream) {
	GoalConfigLoader loader;
	loader.load(std::move(stream));
	gGoalDefinitions = loader.goals();
}

static void fs_read_goal_config_file() {
	std::string goalConfigFile =
			cfg_getstring("CUSTOM_GOALS_FILENAME", "");
	if (goalConfigFile.empty()) {
		// file is not specified
		const char *defaultGoalConfigFile = ETC_PATH "/mfs/mfsgoals.cfg";
		if (access(defaultGoalConfigFile, F_OK) == 0) {
			// the default file exists - use it
			goalConfigFile = defaultGoalConfigFile;
		} else {
			mfs_syslog(LOG_INFO, "No custom goal configuration file specified and "
					"the default file doesn't exist - using builtin defaults");
			fs_read_goals_from_stream(std::stringstream()); // empty means defaults
			return;
		}
	}
	mfs_arg_syslog(LOG_INFO, "Using goal configuration from %s", goalConfigFile.c_str());
	std::ifstream goalConfigStream(goalConfigFile);
	if (!goalConfigStream.good()) {
		throw ConfigurationException("failed to open " + goalConfigFile);
	}
	fs_read_goals_from_stream(std::move(goalConfigStream));
}

static void fs_read_config_file() {
	gAutoRecovery = cfg_getint32("AUTO_RECOVERY", 0) == 1;
	gDisableChecksumVerification = cfg_getint32("DISABLE_METADATA_CHECKSUM_VERIFICATION", 0) != 0;
	gMagicAutoFileRepair = cfg_getint32("MAGIC_AUTO_FILE_REPAIR", 0) == 1;
	gSaveMetadataAtExit = cfg_getint32("SAVE_METADATA_AT_EXIT", 1) != 0;
	gStoredPreviousBackMetaCopies = cfg_get_maxvalue(
			"BACK_META_KEEP_PREVIOUS",
			kDefaultStoredPreviousBackMetaCopies,
			kMaxStoredPreviousBackMetaCopies);

	ChecksumUpdater::setPeriod(cfg_getint32("METADATA_CHECKSUM_INTERVAL", 50));
	gChecksumBackgroundUpdater.setSpeedLimit(
			cfg_getint32("METADATA_CHECKSUM_RECALCULATION_SPEED", 100));
	metadataDumper.setMetarestorePath(
			cfg_get("MFSMETARESTORE_PATH", std::string(SBIN_PATH "/mfsmetarestore")));
	metadataDumper.setUseMetarestore(cfg_getint32("PREFER_BACKGROUND_DUMP", 0));

	try {
		fs_read_goal_config_file();
	} catch (Exception& ex) {
		throw ConfigurationException(std::string("reading goal config: ") + ex.what());
	}
}

void fs_reload(void) {
	try {
		fs_read_config_file();
	} catch (Exception& ex) {
		syslog(LOG_WARNING, "Error in configuration: %s", ex.what());
	}
	if (cfg_getuint32("DUMP_METADATA_ON_RELOAD", 0) == 1) {
		fs_storeall(MetadataDumper::kBackgroundDump);
	}
	if (cfg_getuint32("RECALCULATE_CHECKSUM_ON_RELOAD", 0) == 1) {
		fs_start_checksum_recalculation();
	}
	if (metadataserver::isDuringPersonalityChange()) {
		if (!gMetadata) {
			syslog(LOG_ERR, "Attempted shadow->master transition without metadata - aborting");
			exit(1);
		}
		fs_become_master();
	} else if (metadataserver::isMaster()) {
		main_timechange(gEmptyTrashHook, TIMEMODE_RUN_LATE,
				cfg_get_minvalue<uint32_t>("EMPTY_TRASH_PERIOD", 300, 1), 0);
		main_timechange(gEmptyReservedHook, TIMEMODE_RUN_LATE,
				cfg_get_minvalue<uint32_t>("EMPTY_RESERVED_INODES_PERIOD", 60, 1), 0);
		main_timechange(gFreeInodesHook, TIMEMODE_RUN_LATE,
				cfg_get_minvalue<uint32_t>("FREE_INODES_PERIOD", 60, 1), 0);
	}
}

/*
 * Load and apply given changelog file.
 */
void fs_load_changelog(const std::string& path) {
	std::ifstream changelog(path);
	std::string line;
	size_t end = 0;
	sassert(gMetadata->metaversion > 0);

	uint64_t first = 0;
	uint64_t id = 0;
	uint32_t skippedEntries = 0;
	while (std::getline(changelog, line).good()) {
		id = stoull(line, &end);
		if (id < fs_getversion()) {
			++skippedEntries;
			continue;
		} else if (!first) {
			first = id;
		}
		uint8_t status = restore(path.c_str(), id, line.c_str() + end,
				RestoreRigor::kIgnoreParseErrors);
		if (status != STATUS_OK) {
			throw MetadataConsistencyException("Can't apply changelog " + path, status);
		}
	}
	if (id >= first) {
		mfs_arg_syslog(LOG_NOTICE, "applied changes from %" PRIu64 " to %" PRIu64 " from %s",
				first, id, path.c_str());
	} else {
		mfs_arg_syslog(LOG_NOTICE, "no changes applied from %s", path.c_str());
	}
	if (skippedEntries > 0) {
		mfs_arg_syslog(LOG_NOTICE, "skipped %" PRIu32 " entries from changelog %s",
				skippedEntries, path.c_str());
	}
}

/*
 * Load and apply changelogs.
 */
int fs_load_changelogs() {
	metadataserver::Personality personality = metadataserver::getPersonality();
	metadataserver::setPersonality(metadataserver::Personality::kShadow);
	/*
	 * We need to load 3 changelog files in extreme case.
	 * If we are being run as Shadow we need to download two
	 * changelog files:
	 * 1 - current changelog => "changelog.mfs.1"
	 * 2 - previous changelog in case Shadow connects during metadata dump,
	 *     that is "changelog.mfs.2"
	 * Beside this we received changelog lines that we stored in
	 * yet another changelog file => "changelog.mfs"
	 *
	 * If we are master we only really care for:
	 * "changelog.mfs.1" and "changelog.mfs" files.
	 */
	static const std::string changelogs[] {
		std::string(kChangelogFilename) + ".2",
		std::string(kChangelogFilename) + ".1",
		kChangelogFilename
	};
	restore_setverblevel(gVerbosity);
	bool oldExists = false;
	try {
		for (const std::string& s : changelogs) {
			if (fs::exists(s)) {
				oldExists = true;
				mfs_arg_syslog(LOG_NOTICE, "Changelog file found and %s, trying to apply %s.",
						(metadataserver::isMaster() ? "auto recovery enabled" : "running as Shadow"),
						s.c_str());
				uint64_t first = changelogGetFirstLogVersion(s);
				uint64_t last = changelogGetLastLogVersion(s);
				if (last >= first) {
					if (last >= fs_getversion()) {
						fs_load_changelog(s);
						mfs_arg_syslog(LOG_NOTICE, "Changelog file %s applied successfully.", s.c_str());
					} else {
						mfs_arg_syslog(LOG_WARNING,
								"Skipping changelog file: %s [%" PRIu64 "-%" PRIu64 "]",
								s.c_str(), fs_getversion(), last);
					}
				} else {
					mfs_arg_syslog(LOG_ERR,
							"Changelog inconsistent, run meterestore,"
							" current version = %" PRIu64 ", new version = %" PRIu64 ".",
							fs_getversion(), first);
					return -1;
				}
			} else if (oldExists) {
				mfs_arg_syslog(LOG_WARNING, "missing changelog file `%s'", s.c_str());
			}
		}
	} catch (const FilesystemException& ex) {
		throw FilesystemException("Error loading changelogs" + std::string(ex.what()));
	}
	fs_storeall(MetadataDumper::DumpType::kForegroundDump);
	metadataserver::setPersonality(personality);
	return 0;
}

void fs_unload() {
	mfs_arg_syslog(LOG_WARNING, "unloading filesystem at %" PRIu64, fs_getversion());
	restore_reset();
	matoclserv_session_unload();
	chunk_unload();
	dcm_clear();
	delete gMetadata;
	gMetadata = nullptr;
}

int fs_init(bool doLoad) {
	fs_read_config_file();
	if (!gMetadataLockfile) {
		gMetadataLockfile.reset(new Lockfile(kMetadataFilename + std::string(".lock")));
	}
	if (!gMetadataLockfile->isLocked()) {
		try {
			gMetadataLockfile->lock((gAutoRecovery || !metadataserver::isMaster()) ?
					Lockfile::StaleLock::kSwallow : Lockfile::StaleLock::kReject);
		} catch (const LockfileException& e) {
			if (e.reason() == LockfileException::Reason::kStaleLock) {
				throw LockfileException(
						std::string(e.what()) + ", consider running `mfsmetarestore -a' to fix problems with your datadir.",
						LockfileException::Reason::kStaleLock);
			}
			throw;
		}
	}
	if (doLoad || (metadataserver::isMaster())) {
		int err = fs_loadall();
		if (err != 0) {
			return err;
		}
	}
	main_reloadregister(fs_reload);
	if (!cfg_isdefined("MAGIC_DISABLE_METADATA_DUMPS")) {
		// Secret option disabling periodic metadata dumps
		main_timeregister(TIMEMODE_RUN_LATE,3600,0,fs_periodic_storeall);
	}
	if (metadataserver::isMaster()) {
		fs_become_master();
	}
	main_pollregister(metadataPollDesc, metadataPollServe);
	main_destructregister(fs_term);
	return 0;
}

/*
 * Initialize filesystem subsystem if currently metadataserver have Master personality.
 */
int fs_init() {
	return fs_init(false);
}

#else
int fs_init(const char *fname,int ignoreflag, bool noLock) {
	if (!noLock) {
		gMetadataLockfile.reset(new Lockfile(fs::dirname(fname) + "/" + kMetadataFilename + ".lock"));
		gMetadataLockfile->lock(Lockfile::StaleLock::kSwallow);
	}
	fs_strinit();
	chunk_strinit();
	fs_loadall(fname,ignoreflag);
	return 0;
}
#endif<|MERGE_RESOLUTION|>--- conflicted
+++ resolved
@@ -1479,7 +1479,6 @@
 
 // stats
 
-<<<<<<< HEAD
 // does the last chunk exist and contain non-zero data?
 static bool last_chunk_nonempty(fsnode *node) {
 	const uint32_t chunks = node->data.fdata.chunks;
@@ -1542,7 +1541,11 @@
 static uint64_t file_realsize(fsnode *node, uint32_t nonzero_chunks, uint64_t file_size) {
 	const uint8_t goal = node->goal;
 	if (goal::isOrdinaryGoal(goal)) {
-		return file_size * goal;
+#ifdef METARESTORE
+		return file_size; // Doesn't really matter. Metarestore doesn't need this value anyway.
+#else
+		return file_size * gGoalDefinitions[goal].getExpectedCopies();
+#endif
 	}
 	if (goal::isXorGoal(goal)) {
 		const ChunkType::XorLevel level = goal::toXorLevel(goal);
@@ -1556,15 +1559,6 @@
 	}
 	syslog(LOG_ERR, "file_realsize: inode %" PRIu32 " has unknown goal 0x%" PRIx8, node->id, node->goal);
 	return 0;
-=======
-static inline uint64_t fsnodes_get_realsize_from_size(uint64_t size, uint8_t goal) {
-#ifdef METARESTORE
-	(void)goal;
-	return size; // Doesn't really matter. Metarestore doesn't need this value anyway.
-#else
-	return size * gGoalDefinitions[goal].getExpectedCopies();
-#endif
->>>>>>> bb89f49e
 }
 
 static inline void fsnodes_get_stats(fsnode *node,statsrecord *sr) {
@@ -1582,30 +1576,8 @@
 		sr->files = 1;
 		sr->chunks = file_chunks(node);
 		sr->length = node->data.fdata.length;
-<<<<<<< HEAD
 		sr->size = file_size(node, sr->chunks);
 		sr->realsize = file_realsize(node, sr->chunks, sr->size);
-=======
-		sr->size = 0;
-		if (node->data.fdata.length>0) {
-			lastchunk = (node->data.fdata.length-1)>>MFSCHUNKBITS;
-			lastchunksize = ((((node->data.fdata.length-1)&MFSCHUNKMASK)+MFSBLOCKSIZE)&MFSBLOCKNEGMASK)+MFSHDRSIZE;
-		} else {
-			lastchunk = 0;
-			lastchunksize = MFSHDRSIZE;
-		}
-		for (i=0 ; i<node->data.fdata.chunks ; i++) {
-			if (node->data.fdata.chunktab[i]>0) {
-				if (i<lastchunk) {
-					sr->size+=MFSCHUNKSIZE+MFSHDRSIZE;
-				} else if (i==lastchunk) {
-					sr->size+=lastchunksize;
-				}
-				sr->chunks++;
-			}
-		}
-		sr->realsize = fsnodes_get_realsize_from_size(sr->size, node->goal);
->>>>>>> bb89f49e
 		break;
 	case TYPE_SYMLINK:
 		sr->inodes = 1;
@@ -2312,11 +2284,7 @@
 	fsnodes_get_stats(obj,&psr);
 	obj->goal = goal;
 	nsr = psr;
-<<<<<<< HEAD
 	nsr.realsize = file_realsize(obj, nsr.chunks, nsr.size);
-=======
-	nsr.realsize = fsnodes_get_realsize_from_size(nsr.size, goal);
->>>>>>> bb89f49e
 	for (e=obj->parents ; e ; e=e->nextparent) {
 		fsnodes_add_sub_stats(e->parent,&nsr,&psr);
 	}
@@ -2653,41 +2621,6 @@
 
 #ifndef METARESTORE
 
-<<<<<<< HEAD
-static inline void fsnodes_getgoal_recursive(fsnode *node, uint8_t gmode, GoalStats& goalStats) {
-	fsedge *e;
-
-	if (node->type == TYPE_FILE || node->type == TYPE_TRASH || node->type == TYPE_RESERVED) {
-		if (goal::isOrdinaryGoal(node->goal)) {
-			goalStats.filesWithGoal[node->goal]++;
-		} else if (goal::isXorGoal(node->goal)) {
-			goalStats.filesWithXorLevel[goal::toXorLevel(node->goal)]++;
-		} else {
-			syslog(LOG_WARNING, "inode %" PRIu32 ": unknown goal!!! fixing", node->id);
-			sassert(node->parents);
-			sassert(node->parents->parent);
-			fsnodes_changefilegoal(node, node->parents->parent->goal);
-		}
-	} else if (node->type == TYPE_DIRECTORY) {
-		if (goal::isOrdinaryGoal(node->goal)) {
-			goalStats.directoriesWithGoal[node->goal]++;
-		} else if (goal::isXorGoal(node->goal)) {
-			goalStats.directoriesWithXorLevel[goal::toXorLevel(node->goal)]++;
-		} else {
-			syslog(LOG_WARNING,"inode %" PRIu32 ": unknown goal!!! fixing", node->id);
-			if (node->id == 1) {
-				// Root node
-				node->goal = 1;
-			} else {
-				sassert(node->parents);
-				sassert(node->parents->parent);
-				node->goal = node->parents->parent->goal;
-			}
-		}
-		if (gmode == GMODE_RECURSIVE) {
-			for (e = node->data.ddata.children; e; e = e->nextchild) {
-				fsnodes_getgoal_recursive(e->child, gmode, goalStats);
-=======
 static inline void fsnodes_getgoal_recursive(fsnode *node,uint8_t gmode,GoalMap<uint32_t>& fgtab,GoalMap<uint32_t>& dgtab) {
 	fsedge *e;
 
@@ -2706,7 +2639,6 @@
 		if (gmode==GMODE_RECURSIVE) {
 			for (e = node->data.ddata.children ; e ; e=e->nextchild) {
 				fsnodes_getgoal_recursive(e->child,gmode,fgtab,dgtab);
->>>>>>> bb89f49e
 			}
 		}
 	}
@@ -5206,12 +5138,7 @@
 }
 
 #ifndef METARESTORE
-<<<<<<< HEAD
-uint8_t fs_getgoal(uint32_t rootinode, uint8_t sesflags, uint32_t inode, uint8_t gmode,
-		GoalStats& goalStats) {
-=======
 uint8_t fs_getgoal(uint32_t rootinode,uint8_t sesflags,uint32_t inode,uint8_t gmode,GoalMap<uint32_t>& fgtab,GoalMap<uint32_t>& dgtab) {
->>>>>>> bb89f49e
 	fsnode *p,*rn;
 	(void)sesflags;
 	if (!GMODE_ISVALID(gmode)) {
@@ -5245,7 +5172,7 @@
 	if (p->type!=TYPE_DIRECTORY && p->type!=TYPE_FILE && p->type!=TYPE_TRASH && p->type!=TYPE_RESERVED) {
 		return ERROR_EPERM;
 	}
-	fsnodes_getgoal_recursive(p, gmode, goalStats);
+	fsnodes_getgoal_recursive(p, gmode, fgtab, dgtab);
 	return STATUS_OK;
 }
 
@@ -5351,12 +5278,8 @@
 		uint32_t inode, uint8_t goal, uint8_t smode,
 		uint32_t *sinodes, uint32_t *ncinodes, uint32_t *nsinodes) {
 	ChecksumUpdater cu(context.ts());
-<<<<<<< HEAD
 	if (!SMODE_ISVALID(smode) || !goal::isGoalValid(goal) ||
 			(smode & (SMODE_INCREASE | SMODE_DECREASE) && goal::isXorGoal(goal))) {
-=======
-	if (!SMODE_ISVALID(smode) || !goal::isGoalValid(goal)) {
->>>>>>> bb89f49e
 		return ERROR_EINVAL;
 	}
 	uint8_t status = verify_session(context, OperationMode::kReadWrite, SessionType::kAny);
@@ -6211,11 +6134,8 @@
 							}
 							valid = 0;
 							mchunks++;
-<<<<<<< HEAD
-						} else if ((goal::isXorGoal(f->goal) && vc == 1) || (goal::isOrdinaryGoal(f->goal) && vc < f->goal)) {
-=======
-						} else if (vc < gGoalDefinitions[f->goal].getExpectedCopies()) {
->>>>>>> bb89f49e
+						} else if ((goal::isXorGoal(f->goal) && vc == 1)
+								|| (goal::isOrdinaryGoal(f->goal) && vc < gGoalDefinitions[f->goal].getExpectedCopies())) {
 							ugflag = 1;
 							ugchunks++;
 						}
@@ -8442,6 +8362,9 @@
 	GoalConfigLoader loader;
 	loader.load(std::move(stream));
 	gGoalDefinitions = loader.goals();
+	for (unsigned i = goal::kMinXorLevel; i <= goal::kMaxXorLevel; ++i) {
+		gGoalDefinitions[goal::xorLevelToGoal(i)] = Goal::getXorGoal(i);
+	}
 }
 
 static void fs_read_goal_config_file() {
