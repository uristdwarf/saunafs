/*
   Copyright 2005-2010 Jakub Kruszona-Zawadzki, Gemius SA, 2013 Skytechnology sp. z o.o..

   This file was part of MooseFS and is part of LizardFS.

   LizardFS is free software: you can redistribute it and/or modify
   it under the terms of the GNU General Public License as published by
   the Free Software Foundation, version 3.

   LizardFS is distributed in the hope that it will be useful,
   but WITHOUT ANY WARRANTY; without even the implied warranty of
   MERCHANTABILITY or FITNESS FOR A PARTICULAR PURPOSE.  See the
   GNU General Public License for more details.

   You should have received a copy of the GNU General Public License
   along with LizardFS  If not, see <http://www.gnu.org/licenses/>.
 */

#include "config.h"

#include <errno.h>
#include <sys/resource.h>
#include <sys/time.h>
#include <syslog.h>
#include <unistd.h>
<<<<<<< HEAD
=======
#include <fstream>

#include <fuse.h>
#include <fuse/fuse_lowlevel.h>
#include <fuse/fuse_opt.h>
>>>>>>> 5fc4b330

#include "common/crc.h"
#include "common/md5.h"
#include "common/MFSCommunication.h"
#include "common/sockets.h"
#include "common/strerr.h"
#include "common/wrong_crc_notifier.h"
#include "mount/g_io_limiters.h"
#include "mount/mastercomm.h"
#include "mount/masterproxy.h"
#include "mount/mfs_fuse.h"
#include "mount/mfs_meta_fuse.h"
#include "mount/mount_config.h"
#include "mount/readdata.h"
#include "mount/stats.h"
#include "mount/symlinkcache.h"
#include "mount/writedata.h"

#define STR_AUX(x) #x
#define STR(x) STR_AUX(x)
const char id[]="@(#) version: " STR(VERSMAJ) "." STR(VERSMID) "." STR(VERSMIN) ", written by Jakub Kruszona-Zawadzki";

static void mfs_fsinit (void *userdata, struct fuse_conn_info *conn);

static struct fuse_lowlevel_ops mfs_meta_oper;

static struct fuse_lowlevel_ops mfs_oper;

static void init_fuse_lowlevel_ops() {
   mfs_meta_oper.init = mfs_fsinit;
   mfs_meta_oper.statfs =   mfs_meta_statfs;
   mfs_meta_oper.lookup =      mfs_meta_lookup;
   mfs_meta_oper.getattr =  mfs_meta_getattr;
   mfs_meta_oper.setattr =  mfs_meta_setattr;
   mfs_meta_oper.unlink =      mfs_meta_unlink;
   mfs_meta_oper.rename =      mfs_meta_rename;
   mfs_meta_oper.opendir =  mfs_meta_opendir;
   mfs_meta_oper.readdir =  mfs_meta_readdir;
   mfs_meta_oper.releasedir =  mfs_meta_releasedir;
   mfs_meta_oper.open =     mfs_meta_open;
   mfs_meta_oper.release =  mfs_meta_release;
   mfs_meta_oper.read =     mfs_meta_read;
   mfs_meta_oper.write =       mfs_meta_write;

   mfs_oper.init           = mfs_fsinit;
   mfs_oper.statfs     = mfs_statfs;
   mfs_oper.lookup     = mfs_lookup;
   mfs_oper.getattr = mfs_getattr;
   mfs_oper.setattr = mfs_setattr;
   mfs_oper.mknod      = mfs_mknod;
   mfs_oper.unlink     = mfs_unlink;
   mfs_oper.mkdir      = mfs_mkdir;
   mfs_oper.rmdir      = mfs_rmdir;
   mfs_oper.symlink = mfs_symlink;
   mfs_oper.readlink   = mfs_readlink;
   mfs_oper.rename     = mfs_rename;
   mfs_oper.link    = mfs_link;
   mfs_oper.opendir = mfs_opendir;
   mfs_oper.readdir = mfs_readdir;
   mfs_oper.releasedir = mfs_releasedir;
   mfs_oper.create     = mfs_create;
   mfs_oper.open    = mfs_open;
   mfs_oper.release = mfs_release;
   mfs_oper.flush      = mfs_flush;
   mfs_oper.fsync      = mfs_fsync;
   mfs_oper.read    = mfs_read;
   mfs_oper.write      = mfs_write;
   mfs_oper.access     = mfs_access;
   mfs_oper.getxattr       = mfs_getxattr;
   mfs_oper.setxattr       = mfs_setxattr;
   mfs_oper.listxattr      = mfs_listxattr;
   mfs_oper.removexattr    = mfs_removexattr;
}

static void mfs_fsinit (void *userdata, struct fuse_conn_info *conn) {
	conn->want |= FUSE_CAP_DONT_MASK;

	int *piped = (int*)userdata;
	if (piped[1]>=0) {
		char s = 0;
		if (write(piped[1],&s,1)!=1) {
			syslog(LOG_ERR,"pipe write error: %s",strerr(errno));
		}
		close(piped[1]);
	}
}

int mainloop(struct fuse_args *args,const char* mp,int mt,int fg) {
	struct fuse_session *se;
	struct fuse_chan *ch;
	struct rlimit rls;
	int piped[2];
	char s;
	int err;
	int i;
	md5ctx ctx;
	uint8_t md5pass[16];

	if (gMountOptions.passwordask && gMountOptions.password==NULL
			&& gMountOptions.md5pass==NULL) {
		gMountOptions.password = getpass("MFS Password:");
	}
	if (gMountOptions.password) {
		md5_init(&ctx);
		md5_update(&ctx,(uint8_t*)(gMountOptions.password),
				strlen(gMountOptions.password));
		md5_final(md5pass,&ctx);
		memset(gMountOptions.password,0,strlen(gMountOptions.password));
	} else if (gMountOptions.md5pass) {
		uint8_t *p = (uint8_t*)(gMountOptions.md5pass);
		for (i=0 ; i<16 ; i++) {
			if (*p>='0' && *p<='9') {
				md5pass[i]=(*p-'0')<<4;
			} else if (*p>='a' && *p<='f') {
				md5pass[i]=(*p-'a'+10)<<4;
			} else if (*p>='A' && *p<='F') {
				md5pass[i]=(*p-'A'+10)<<4;
			} else {
				fprintf(stderr,"bad md5 definition (md5 should be given as 32 hex digits)\n");
				return 1;
			}
			p++;
			if (*p>='0' && *p<='9') {
				md5pass[i]+=(*p-'0');
			} else if (*p>='a' && *p<='f') {
				md5pass[i]+=(*p-'a'+10);
			} else if (*p>='A' && *p<='F') {
				md5pass[i]+=(*p-'A'+10);
			} else {
				fprintf(stderr,"bad md5 definition (md5 should be given as 32 hex digits)\n");
				return 1;
			}
			p++;
		}
		if (*p) {
			fprintf(stderr,"bad md5 definition (md5 should be given as 32 hex digits)\n");
			return 1;
		}
		memset(gMountOptions.md5pass,0,strlen(gMountOptions.md5pass));
	}

	if (gMountOptions.delayedinit) {
		fs_init_master_connection(
				gMountOptions.bindhost,
				gMountOptions.masterhost,
				gMountOptions.masterport,
				gMountOptions.meta,
				mp,
				gMountOptions.subfolder,
				(gMountOptions.password||gMountOptions.md5pass) ?
						md5pass : NULL, gMountOptions.donotrememberpassword, 1);
	} else {
		if (fs_init_master_connection(
				gMountOptions.bindhost,
				gMountOptions.masterhost,
				gMountOptions.masterport,
				gMountOptions.meta,
				mp,
				gMountOptions.subfolder,
				(gMountOptions.password||gMountOptions.md5pass) ?
						md5pass : NULL, gMountOptions.donotrememberpassword, 0) < 0) {
			return 1;
		}
	}
	memset(md5pass,0,16);

	if (fg==0) {
		openlog(STR(APPNAME), LOG_PID | LOG_NDELAY , LOG_DAEMON);
	} else {
#if defined(LOG_PERROR)
		openlog(STR(APPNAME), LOG_PID | LOG_NDELAY | LOG_PERROR, LOG_USER);
#else
		openlog(STR(APPNAME), LOG_PID | LOG_NDELAY, LOG_USER);
#endif
	}

	rls.rlim_cur = gMountOptions.nofile;
	rls.rlim_max = gMountOptions.nofile;
	setrlimit(RLIMIT_NOFILE,&rls);

	setpriority(PRIO_PROCESS,getpid(),gMountOptions.nice);
#ifdef MFS_USE_MEMLOCK
	if (gMountOptions.memlock) {
		rls.rlim_cur = RLIM_INFINITY;
		rls.rlim_max = RLIM_INFINITY;
		if (setrlimit(RLIMIT_MEMLOCK,&rls)<0) {
			gMountOptions.memlock=0;
		}
	}
#endif

	piped[0] = piped[1] = -1;
	if (fg==0) {
		if (pipe(piped)<0) {
			fprintf(stderr,"pipe error\n");
			return 1;
		}
		err = fork();
		if (err<0) {
			fprintf(stderr,"fork error\n");
			return 1;
		} else if (err>0) {
			close(piped[1]);
			err = read(piped[0],&s,1);
			if (err==0) {
				s=1;
			}
			return s;
		}
		close(piped[0]);
		s=1;
	}


#ifdef MFS_USE_MEMLOCK
	if (gMountOptions.memlock) {
		if (mlockall(MCL_CURRENT|MCL_FUTURE)==0) {
			syslog(LOG_NOTICE,"process memory was successfully locked in RAM");
		}
	}
#endif

	symlink_cache_init();
<<<<<<< HEAD
	fs_init_threads(gMountOptions.ioretries);
=======
	if (mfsopts.meta == 0) {
		// initialize the global IO limiter before starting mastercomm threads
		gGlobalIoLimiter();
	}
	fs_init_threads(mfsopts.ioretries);
>>>>>>> 5fc4b330
	masterproxy_init();

	uint32_t bindIp;
	if (tcpresolve(gMountOptions.bindhost, NULL, &bindIp, NULL, 1) < 0) {
		bindIp = 0;
	}
	try {
		gWrongCrcNotifier.init(bindIp);
	} catch (std::system_error &e) {
		syslog(LOG_ERR, "Failed to create wrong CRC notifier thread: %s", e.what());
		abort();
	}

	if (gMountOptions.meta==0) {
		try {
<<<<<<< HEAD
			if (gMountOptions.iolimits) {
				gIoLimiter.readConfiguration(gMountOptions.iolimits);
=======
			IoLimitsConfigLoader loader;
			if (mfsopts.iolimits) {
				loader.load(std::ifstream(mfsopts.iolimits));
>>>>>>> 5fc4b330
			}
			// initialize the local limiter before loading configuration
			gLocalIoLimiter();
			gMountLimiter().loadConfiguration(loader);
		} catch (Exception& ex) {
			fprintf(stderr, "Can't initialize I/O limiting: %s", ex.what());
			masterproxy_term();
			fs_term();
			symlink_cache_term();
			return 1;
		}
		read_data_init(gMountOptions.ioretries);
		write_data_init(gMountOptions.writecachesize*1024*1024,
				gMountOptions.ioretries,
				gMountOptions.writeworkers,
				gMountOptions.writewindowsize);
	}

	ch = fuse_mount(mp, args);
	if (ch==NULL) {
		fprintf(stderr,"error in fuse_mount\n");
		if (piped[1]>=0) {
			if (write(piped[1],&s,1)!=1) {
				fprintf(stderr,"pipe write error\n");
			}
			close(piped[1]);
		}
		if (gMountOptions.meta==0) {
			write_data_term();
			read_data_term();
		}
		masterproxy_term();
		fs_term();
		symlink_cache_term();
		return 1;
	}

	if (gMountOptions.meta) {
		mfs_meta_init(gMountOptions.debug,
				gMountOptions.entrycacheto,
				gMountOptions.attrcacheto);
		se = fuse_lowlevel_new(args, &mfs_meta_oper, sizeof(mfs_meta_oper), (void*)piped);
	} else {
		mfs_init(
				gMountOptions.debug,
				gMountOptions.keepcache,
				gMountOptions.direntrycacheto,
				gMountOptions.entrycacheto,
				gMountOptions.attrcacheto,
				gMountOptions.mkdircopysgid,
				gMountOptions.sugidclearmode,
				gMountOptions.acl);
		se = fuse_lowlevel_new(args, &mfs_oper, sizeof(mfs_oper), (void*)piped);
	}
	if (se==NULL) {
		fuse_unmount(mp,ch);
		fprintf(stderr,"error in fuse_lowlevel_new\n");
		usleep(100000); // time for print other error messages by FUSE
		if (piped[1]>=0) {
			if (write(piped[1],&s,1)!=1) {
				fprintf(stderr,"pipe write error\n");
			}
			close(piped[1]);
		}
		if (gMountOptions.meta==0) {
			write_data_term();
			read_data_term();
		}
		masterproxy_term();
		fs_term();
		symlink_cache_term();
		return 1;
	}

	fuse_session_add_chan(se, ch);

	if (fuse_set_signal_handlers(se)<0) {
		fprintf(stderr,"error in fuse_set_signal_handlers\n");
		fuse_session_remove_chan(ch);
		fuse_session_destroy(se);
		fuse_unmount(mp,ch);
		if (piped[1]>=0) {
			if (write(piped[1],&s,1)!=1) {
				fprintf(stderr,"pipe write error\n");
			}
			close(piped[1]);
		}
		if (gMountOptions.meta==0) {
			write_data_term();
			read_data_term();
		}
		masterproxy_term();
		fs_term();
		symlink_cache_term();
		return 1;
	}

	if (gMountOptions.debug==0 && fg==0) {
		setsid();
		setpgid(0,getpid());
		if ((i = open("/dev/null", O_RDWR, 0)) != -1) {
			(void)dup2(i, STDIN_FILENO);
			(void)dup2(i, STDOUT_FILENO);
			(void)dup2(i, STDERR_FILENO);
			if (i>2) close (i);
		}
	}

	if (mt) {
		err = fuse_session_loop_mt(se);
	} else {
		err = fuse_session_loop(se);
	}
	if (err) {
		if (piped[1]>=0) {
			if (write(piped[1],&s,1)!=1) {
				syslog(LOG_ERR,"pipe write error: %s",strerr(errno));
			}
			close(piped[1]);
		}
	}
	fuse_remove_signal_handlers(se);
	fuse_session_remove_chan(ch);
	fuse_session_destroy(se);
	fuse_unmount(mp,ch);
	if (gMountOptions.meta==0) {
		write_data_term();
		read_data_term();
	}
	masterproxy_term();
	fs_term();
	symlink_cache_term();
	return err ? 1 : 0;
}

#if FUSE_VERSION == 25
static int fuse_opt_insert_arg(struct fuse_args *args, int pos, const char *arg) {
	assert(pos <= args->argc);
	if (fuse_opt_add_arg(args, arg) == -1) {
		return -1;
	}
	if (pos != args->argc - 1) {
		char *newarg = args->argv[args->argc - 1];
		memmove(&args->argv[pos + 1], &args->argv[pos], sizeof(char *) * (args->argc - pos - 1));
		args->argv[pos] = newarg;
	}
	return 0;
}
#endif

static unsigned int strncpy_remove_commas(char *dstbuff, unsigned int dstsize,char *src) {
	char c;
	unsigned int l;
	l=0;
	while ((c=*src++) && l+1<dstsize) {
		if (c!=',') {
			*dstbuff++ = c;
			l++;
		}
	}
	*dstbuff=0;
	return l;
}

#if HAVE_FUSE_VERSION
static unsigned int strncpy_escape_commas(char *dstbuff, unsigned int dstsize,char *src) {
	char c;
	unsigned int l;
	l=0;
	while ((c=*src++) && l+1<dstsize) {
		if (c!=',' && c!='\\') {
			*dstbuff++ = c;
			l++;
		} else {
			if (l+2<dstsize) {
				*dstbuff++ = '\\';
				*dstbuff++ = c;
				l+=2;
			} else {
				*dstbuff=0;
				return l;
			}
		}
	}
	*dstbuff=0;
	return l;
}
#endif

void make_fsname(struct fuse_args *args) {
	char fsnamearg[256];
	unsigned int l;
#if HAVE_FUSE_VERSION
	int libver;
	libver = fuse_version();
	if (libver >= 27) {
		l = snprintf(fsnamearg,256,"-osubtype=mfs%s,fsname=",(gMountOptions.meta)?"meta":"");
		if (libver >= 28) {
			l += strncpy_escape_commas(fsnamearg+l,256-l,gMountOptions.masterhost);
			if (l<255) {
				fsnamearg[l++]=':';
			}
			l += strncpy_escape_commas(fsnamearg+l,256-l,gMountOptions.masterport);
			if (gMountOptions.subfolder[0]!='/') {
				if (l<255) {
					fsnamearg[l++]='/';
				}
			}
			if (gMountOptions.subfolder[0]!='/' && gMountOptions.subfolder[1]!=0) {
				l += strncpy_escape_commas(fsnamearg+l,256-l,gMountOptions.subfolder);
			}
			if (l>255) {
				l=255;
			}
			fsnamearg[l]=0;
		} else {
			l += strncpy_remove_commas(fsnamearg+l,256-l,gMountOptions.masterhost);
			if (l<255) {
				fsnamearg[l++]=':';
			}
			l += strncpy_remove_commas(fsnamearg+l,256-l,gMountOptions.masterport);
			if (gMountOptions.subfolder[0]!='/') {
				if (l<255) {
					fsnamearg[l++]='/';
				}
			}
			if (gMountOptions.subfolder[0]!='/' && gMountOptions.subfolder[1]!=0) {
				l += strncpy_remove_commas(fsnamearg+l,256-l,gMountOptions.subfolder);
			}
			if (l>255) {
				l=255;
			}
			fsnamearg[l]=0;
		}
	} else {
#else
		l = snprintf(fsnamearg,256,"-ofsname=mfs%s#",(gMountOptions.meta)?"meta":"");
		l += strncpy_remove_commas(fsnamearg+l,256-l,gMountOptions.masterhost);
		if (l<255) {
			fsnamearg[l++]=':';
		}
		l += strncpy_remove_commas(fsnamearg+l,256-l,gMountOptions.masterport);
		if (gMountOptions.subfolder[0]!='/') {
			if (l<255) {
				fsnamearg[l++]='/';
			}
		}
		if (gMountOptions.subfolder[0]!='/' && gMountOptions.subfolder[1]!=0) {
			l += strncpy_remove_commas(fsnamearg+l,256-l,gMountOptions.subfolder);
		}
		if (l>255) {
			l=255;
		}
		fsnamearg[l]=0;
#endif
#if HAVE_FUSE_VERSION
	}
#endif
	fuse_opt_insert_arg(args, 1, fsnamearg);
}

int main(int argc, char *argv[]) try {
	int res;
	int mt,fg;
	char *mountpoint;
	struct fuse_args args = FUSE_ARGS_INIT(argc, argv);
	struct fuse_args defaultargs = FUSE_ARGS_INIT(0, NULL);

	strerr_init();
	mycrc32_init();

   init_fuse_lowlevel_ops();

	fuse_opt_add_arg(&defaultargs,"fakeappname");

	if (fuse_opt_parse(&args, &defaultargs, gMfsOptsStage1, mfs_opt_proc_stage1)<0) {
		exit(1);
	}

	if (gCustomCfg==0) {
		int cfgfd;
		char *cfgfile;

		cfgfile=strdup(ETC_PATH "/mfs/mfsmount.cfg");
		if ((cfgfd = open(cfgfile,O_RDONLY))<0 && errno==ENOENT) {
			free(cfgfile);
			cfgfile=strdup(ETC_PATH "/mfsmount.cfg");
			if ((cfgfd = open(cfgfile,O_RDONLY))>=0) {
				fprintf(stderr,"default sysconf path has changed - please move mfsmount.cfg from " ETC_PATH "/ to " ETC_PATH "/mfs/\n");
			}
		}
		if (cfgfd>=0) {
			close(cfgfd);
		}
		mfs_opt_parse_cfg_file(cfgfile,1,&defaultargs);
		free(cfgfile);
	}

	if (fuse_opt_parse(&defaultargs, &gMountOptions, gMfsOptsStage2, mfs_opt_proc_stage2)<0) {
		exit(1);
	}

	if (fuse_opt_parse(&args, &gMountOptions, gMfsOptsStage2, mfs_opt_proc_stage2)<0) {
		exit(1);
	}

	if (gMountOptions.cachemode!=NULL && gMountOptions.cachefiles) {
		fprintf(stderr,"mfscachemode and mfscachefiles options are exclusive - use only mfscachemode\nsee: %s -h for help\n",argv[0]);
		return 1;
	}

	if (gMountOptions.cachemode==NULL) {
		gMountOptions.keepcache=(gMountOptions.cachefiles)?1:0;
	} else if (strcasecmp(gMountOptions.cachemode,"AUTO")==0) {
		gMountOptions.keepcache=0;
	} else if (strcasecmp(gMountOptions.cachemode,"YES")==0 || strcasecmp(gMountOptions.cachemode,"ALWAYS")==0) {
		gMountOptions.keepcache=1;
	} else if (strcasecmp(gMountOptions.cachemode,"NO")==0
			|| strcasecmp(gMountOptions.cachemode,"NONE")==0
			|| strcasecmp(gMountOptions.cachemode,"NEVER")==0) {
		gMountOptions.keepcache=2;
	} else {
		fprintf(stderr,"unrecognized cachemode option\nsee: %s -h for help\n",argv[0]);
		return 1;
	}
	if (gMountOptions.sugidclearmodestr==NULL) {
#if defined(DEFAULT_SUGID_CLEAR_MODE_EXT)
		gMountOptions.sugidclearmode = SUGID_CLEAR_MODE_EXT;
#elif defined(DEFAULT_SUGID_CLEAR_MODE_BSD)
		gMountOptions.sugidclearmode = SUGID_CLEAR_MODE_BSD;
#elif defined(DEFAULT_SUGID_CLEAR_MODE_OSX)
		gMountOptions.sugidclearmode = SUGID_CLEAR_MODE_OSX;
#else
		gMountOptions.sugidclearmode = SUGID_CLEAR_MODE_NEVER;
#endif
	} else if (strcasecmp(gMountOptions.sugidclearmodestr,"NEVER")==0) {
		gMountOptions.sugidclearmode = SUGID_CLEAR_MODE_NEVER;
	} else if (strcasecmp(gMountOptions.sugidclearmodestr,"ALWAYS")==0) {
		gMountOptions.sugidclearmode = SUGID_CLEAR_MODE_ALWAYS;
	} else if (strcasecmp(gMountOptions.sugidclearmodestr,"OSX")==0) {
		gMountOptions.sugidclearmode = SUGID_CLEAR_MODE_OSX;
	} else if (strcasecmp(gMountOptions.sugidclearmodestr,"BSD")==0) {
		gMountOptions.sugidclearmode = SUGID_CLEAR_MODE_BSD;
	} else if (strcasecmp(gMountOptions.sugidclearmodestr,"EXT")==0) {
		gMountOptions.sugidclearmode = SUGID_CLEAR_MODE_EXT;
	} else if (strcasecmp(gMountOptions.sugidclearmodestr,"XFS")==0) {
		gMountOptions.sugidclearmode = SUGID_CLEAR_MODE_XFS;
	} else {
		fprintf(stderr,"unrecognized sugidclearmode option\nsee: %s -h for help\n",argv[0]);
		return 1;
	}
	if (gMountOptions.masterhost==NULL) {
		gMountOptions.masterhost = strdup("mfsmaster");
	}
	if (gMountOptions.masterport==NULL) {
		gMountOptions.masterport = strdup("9421");
	}
	if (gMountOptions.subfolder==NULL) {
		gMountOptions.subfolder = strdup("/");
	}
	if (gMountOptions.nofile==0) {
		gMountOptions.nofile=100000;
	}
	if (gMountOptions.writecachesize==0) {
		gMountOptions.writecachesize=128;
	}
	if (gMountOptions.writecachesize<16) {
		fprintf(stderr,"write cache size too low (%u MiB) - increased to 16 MiB\n",
				gMountOptions.writecachesize);
		gMountOptions.writecachesize=16;
	}
	if (gMountOptions.writecachesize>2048) {
		fprintf(stderr,"write cache size too big (%u MiB) - decreased to 2048 MiB\n",
				gMountOptions.writecachesize);
		gMountOptions.writecachesize=2048;
	}
	if (gMountOptions.writeworkers<1) {
		fprintf(stderr,"no write workers - increasing number of workers to 1\n");
		gMountOptions.writeworkers=1;
	}
	if (gMountOptions.writewindowsize < 1) {
		fprintf(stderr,"write window size is 0 - increasing to 1\n");
		gMountOptions.writewindowsize = 1;
	}
	if (gMountOptions.nostdmountoptions==0) {
		fuse_opt_add_arg(&args, "-o" DEFAULT_OPTIONS);
	}

	make_fsname(&args);

	if (fuse_parse_cmdline(&args,&mountpoint,&mt,&fg)<0) {
		fprintf(stderr,"see: %s -h for help\n",argv[0]);
		return 1;
	}

	if (!mountpoint) {
		if (gDefaultMountpoint) {
			mountpoint = gDefaultMountpoint;
		} else {
			fprintf(stderr,"no mount point\nsee: %s -h for help\n",argv[0]);
			return 1;
		}
	}

	res = mainloop(&args,mountpoint,mt,fg);
	fuse_opt_free_args(&args);
	fuse_opt_free_args(&defaultargs);
	free(gMountOptions.masterhost);
	free(gMountOptions.masterport);
	if (gMountOptions.bindhost) {
		free(gMountOptions.bindhost);
	}
	free(gMountOptions.subfolder);
	if (gDefaultMountpoint && gDefaultMountpoint != mountpoint) {
		free(gDefaultMountpoint);
	}
	if (gMountOptions.iolimits) {
		free(gMountOptions.iolimits);
	}
	free(mountpoint);
	stats_term();
	strerr_term();
	return res;
} catch (std::bad_alloc ex) {
	mabort("run out of memory");
}<|MERGE_RESOLUTION|>--- conflicted
+++ resolved
@@ -23,14 +23,7 @@
 #include <sys/time.h>
 #include <syslog.h>
 #include <unistd.h>
-<<<<<<< HEAD
-=======
 #include <fstream>
-
-#include <fuse.h>
-#include <fuse/fuse_lowlevel.h>
-#include <fuse/fuse_opt.h>
->>>>>>> 5fc4b330
 
 #include "common/crc.h"
 #include "common/md5.h"
@@ -254,15 +247,11 @@
 #endif
 
 	symlink_cache_init();
-<<<<<<< HEAD
-	fs_init_threads(gMountOptions.ioretries);
-=======
-	if (mfsopts.meta == 0) {
+	if (gMountOptions.meta == 0) {
 		// initialize the global IO limiter before starting mastercomm threads
 		gGlobalIoLimiter();
 	}
-	fs_init_threads(mfsopts.ioretries);
->>>>>>> 5fc4b330
+	fs_init_threads(gMountOptions.ioretries);
 	masterproxy_init();
 
 	uint32_t bindIp;
@@ -278,14 +267,9 @@
 
 	if (gMountOptions.meta==0) {
 		try {
-<<<<<<< HEAD
+			IoLimitsConfigLoader loader;
 			if (gMountOptions.iolimits) {
-				gIoLimiter.readConfiguration(gMountOptions.iolimits);
-=======
-			IoLimitsConfigLoader loader;
-			if (mfsopts.iolimits) {
-				loader.load(std::ifstream(mfsopts.iolimits));
->>>>>>> 5fc4b330
+				loader.load(std::ifstream(gMountOptions.iolimits));
 			}
 			// initialize the local limiter before loading configuration
 			gLocalIoLimiter();
