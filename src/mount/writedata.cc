--- conflicted
+++ resolved
@@ -55,15 +55,8 @@
 #include "mount/global_chunkserver_stats.h"
 #include "mount/mastercomm.h"
 #include "mount/readdata.h"
-<<<<<<< HEAD
+#include "mount/tweaks.h"
 #include "mount/write_cache_block.h"
-=======
-#include "mount/tweaks.h"
-
-// TODO: wtf?!
-// #define WORKER_DEBUG 1
-// #define BUFFER_DEBUG 1
->>>>>>> f05c10a9
 
 #ifndef EDQUOT
 #define EDQUOT ENOSPC
@@ -135,13 +128,9 @@
 		}
 	}
 
-<<<<<<< HEAD
 	bool isDataChainPipeValid() {
 		return newDataInChainPipe[0] >= 0;
 	}
-=======
-static std::atomic<uint32_t> maxretries;
->>>>>>> f05c10a9
 
 	/*! Check if inode requires flushing all its data chain to chunkservers.
 	 *
@@ -185,6 +174,7 @@
 
 } // anonymous namespace
 
+static std::atomic<uint32_t> maxretries;
 static std::mutex gMutex;
 typedef std::unique_lock<std::mutex> Glock;
 
@@ -192,7 +182,6 @@
 static uint32_t fcbwaiting = 0;
 static int64_t freecacheblocks;
 
-static uint32_t maxretries;
 static uint32_t gWriteWindowSize;
 static uint32_t gChunkserverTimeout_ms;
 
