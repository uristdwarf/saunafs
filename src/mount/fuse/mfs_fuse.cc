/*
   Copyright 2005-2010 Jakub Kruszona-Zawadzki, Gemius SA, 2013 Skytechnology sp. z o.o..

   This file was part of MooseFS and is part of LizardFS

   LizardFS is free software: you can redistribute it and/or modify
   it under the terms of the GNU General Public License as published by
   the Free Software Foundation, version 3.

   LizardFS is distributed in the hope that it will be useful,
   but WITHOUT ANY WARRANTY; without even the implied warranty of
   MERCHANTABILITY or FITNESS FOR A PARTICULAR PURPOSE.  See the
   GNU General Public License for more details.

   You should have received a copy of the GNU General Public License
   along with LizardFS  If not, see <http://www.gnu.org/licenses/>.
 */

#include "common/platform.h"
#include "mount/fuse/mfs_fuse.h"

#include <memory>
#include <string>
#include <type_traits>
#include <vector>

#include "common/massert.h"
#include "common/MFSCommunication.h"
#include "mount/lizard_client.h"
#include "mount/lizard_client_context.h"

#if MFS_ROOT_ID != FUSE_ROOT_ID
#error FUSE_ROOT_ID is not equal to MFS_ROOT_ID
#endif

#define READDIR_BUFFSIZE 50000

/**
 * Function checking if types are equal, ignoring constness
 */
template <class A, class B>
void checkTypesEqual(const A& a, const B& b) {
	static_assert(std::is_same<decltype(a), decltype(b)>::value,
			"Types don't match");
}

/**
 * A function converting fuse_ctx to LizardClient::Context
 */
LizardClient::Context get_context(fuse_req_t& req) {
	auto fuse_ctx = fuse_req_ctx(req);
	auto ret = LizardClient::Context(fuse_ctx->uid, fuse_ctx->gid, fuse_ctx->pid, fuse_ctx->umask);
	checkTypesEqual(ret.uid,   fuse_ctx->uid);
	checkTypesEqual(ret.gid,   fuse_ctx->gid);
	checkTypesEqual(ret.pid,   fuse_ctx->pid);
	checkTypesEqual(ret.umask, fuse_ctx->umask);
	return ret;
}

/**
 * A wrapper that allows one to use fuse_file_info as if it was LizardClient::FileInfo object.
 *  During construction, LizardClient::FileInfo object is initialized with information from the
 *  provided fuse_file_info.
 *  During destruction, the fuse_file_info is updated to reflect any changes made to the
 *  LizardClient::FileInfo object.
 */
class fuse_file_info_wrapper {
public:
	fuse_file_info_wrapper(fuse_file_info* fi)
			: fuse_fi_(fi), fs_fi_(fuse_fi_
					? new LizardClient::FileInfo(fi->flags, fi->direct_io, fi->keep_cache, fi->fh)
					: nullptr) {
	}
	operator LizardClient::FileInfo*() {
		return fs_fi_.get();
	}
	~fuse_file_info_wrapper() {
		if (fs_fi_) {
			sassert(fuse_fi_);
			fuse_fi_->direct_io  = fs_fi_->direct_io;
			fuse_fi_->fh         = fs_fi_->fh;
			fuse_fi_->flags      = fs_fi_->flags;
			fuse_fi_->keep_cache = fs_fi_->keep_cache;
			checkTypesEqual(fuse_fi_->direct_io , fs_fi_->direct_io);
			checkTypesEqual(fuse_fi_->fh        , fs_fi_->fh);
			checkTypesEqual(fuse_fi_->flags     , fs_fi_->flags);
			checkTypesEqual(fuse_fi_->keep_cache, fs_fi_->keep_cache);
		} else {
			sassert(!fuse_fi_);
		}
	}

private:
	fuse_file_info* fuse_fi_;
	std::unique_ptr<LizardClient::FileInfo> fs_fi_;
};

/**
 * A function converting LizardFS::EntryParam to fuse_entry_param
 */
fuse_entry_param make_fuse_entry_param(const LizardClient::EntryParam& e) {
	fuse_entry_param ret;
	memset(&ret, 0, sizeof(ret));
	checkTypesEqual(ret.ino,           e.ino);
	checkTypesEqual(ret.generation,    e.generation);
	checkTypesEqual(ret.attr,          e.attr);
	checkTypesEqual(ret.attr_timeout,  e.attr_timeout);
	checkTypesEqual(ret.entry_timeout, e.entry_timeout);
	ret.ino           = e.ino;
	ret.generation    = e.generation;
	ret.attr          = e.attr;
	ret.attr_timeout  = e.attr_timeout;
	ret.entry_timeout = e.entry_timeout;
	return ret;
}

#ifndef EDQUOT
# define EDQUOT ENOSPC
#endif
#ifndef ENOATTR
# ifdef ENODATA
#  define ENOATTR ENODATA
# else
#  define ENOATTR ENOENT
# endif
#endif

static_assert(std::is_same<LizardClient::Inode, fuse_ino_t>::value, "Types don't match");

#if FUSE_USE_VERSION >= 26
void mfs_statfs(fuse_req_t req,fuse_ino_t ino) {
#else
void mfs_statfs(fuse_req_t req) {
	fuse_ino_t ino = 0;
#endif
	try {
		auto a = LizardClient::statfs(get_context(req), ino);
		fuse_reply_statfs(req, &a);
	} catch (LizardClient::RequestException& e) {
		fuse_reply_err(req, e.errNo);
	}
}

void mfs_access(fuse_req_t req, fuse_ino_t ino, int mask) {
	try {
		LizardClient::access(get_context(req), ino, mask);
		fuse_reply_err(req, 0);
	} catch (LizardClient::RequestException& e) {
		fuse_reply_err(req, e.errNo);
	}
}

void mfs_lookup(fuse_req_t req, fuse_ino_t parent, const char *name) {
	try {
		auto fuseEntryParam = make_fuse_entry_param(
				LizardClient::lookup(get_context(req), parent, name));
		fuse_reply_entry(req, &fuseEntryParam);
	} catch (LizardClient::RequestException& e) {
		fuse_reply_err(req, e.errNo);
	}
}

void mfs_getattr(fuse_req_t req, fuse_ino_t ino, struct fuse_file_info *fi) {
	try {
		auto a = LizardClient::getattr(get_context(req), ino, fuse_file_info_wrapper(fi));
		fuse_reply_attr(req, &a.attr, a.attrTimeout);
	} catch (LizardClient::RequestException& e) {
		fuse_reply_err(req, e.errNo);
	}
}

void mfs_setattr(fuse_req_t req, fuse_ino_t ino, struct stat *stbuf, int to_set,
		struct fuse_file_info *fi) {
	try {
		static_assert(LIZARDFS_SET_ATTR_MODE      == FUSE_SET_ATTR_MODE,      "incompatible");
		static_assert(LIZARDFS_SET_ATTR_UID       == FUSE_SET_ATTR_UID,       "incompatible");
		static_assert(LIZARDFS_SET_ATTR_GID       == FUSE_SET_ATTR_GID,       "incompatible");
		static_assert(LIZARDFS_SET_ATTR_SIZE      == FUSE_SET_ATTR_SIZE,      "incompatible");
		static_assert(LIZARDFS_SET_ATTR_ATIME     == FUSE_SET_ATTR_ATIME,     "incompatible");
		static_assert(LIZARDFS_SET_ATTR_MTIME     == FUSE_SET_ATTR_MTIME,     "incompatible");
		static_assert(LIZARDFS_SET_ATTR_ATIME_NOW == FUSE_SET_ATTR_ATIME_NOW, "incompatible");
		static_assert(LIZARDFS_SET_ATTR_MTIME_NOW == FUSE_SET_ATTR_MTIME_NOW, "incompatible");

		auto a = LizardClient::setattr(
				get_context(req), ino, stbuf, to_set, fuse_file_info_wrapper(fi));
		fuse_reply_attr(req, &a.attr, a.attrTimeout);
	} catch (LizardClient::RequestException& e) {
		fuse_reply_err(req, e.errNo);
	}
}

void mfs_mknod(fuse_req_t req, fuse_ino_t parent, const char *name, mode_t mode, dev_t rdev) {
	try {
		auto fuseEntryParam = make_fuse_entry_param(
				LizardClient::mknod(get_context(req), parent, name, mode, rdev));
		fuse_reply_entry(req, &fuseEntryParam);
	} catch (LizardClient::RequestException& e) {
		fuse_reply_err(req, e.errNo);
	}
}

void mfs_unlink(fuse_req_t req, fuse_ino_t parent, const char *name) {
	try {
		LizardClient::unlink(get_context(req), parent, name);
		fuse_reply_err(req, 0);
	} catch (LizardClient::RequestException& e) {
		fuse_reply_err(req, e.errNo);
	}
}

void mfs_mkdir(fuse_req_t req, fuse_ino_t parent, const char *name, mode_t mode) {
	try {
		auto fuseEntryParam = make_fuse_entry_param(
				LizardClient::mkdir(get_context(req), parent, name, mode));
		fuse_reply_entry(req, &fuseEntryParam);
	} catch (LizardClient::RequestException& e) {
		fuse_reply_err(req, e.errNo);
	}
}

void mfs_rmdir(fuse_req_t req, fuse_ino_t parent, const char *name) {
	try {
		LizardClient::rmdir(get_context(req), parent, name);
		fuse_reply_err(req, 0);
	} catch (LizardClient::RequestException& e) {
		fuse_reply_err(req, e.errNo);
	}
}

void mfs_symlink(fuse_req_t req, const char *path, fuse_ino_t parent, const char *name) {
	try {
		auto fuseEntryParam = make_fuse_entry_param(
				LizardClient::symlink(get_context(req), path, parent, name));
		fuse_reply_entry(req, &fuseEntryParam);
	} catch (LizardClient::RequestException& e) {
		fuse_reply_err(req, e.errNo);
	}
}

void mfs_readlink(fuse_req_t req, fuse_ino_t ino) {
	try {
		fuse_reply_readlink(req,
				LizardClient::readlink(get_context(req), ino).c_str());
	} catch (LizardClient::RequestException& e) {
		fuse_reply_err(req, e.errNo);
	}
}

void mfs_rename(fuse_req_t req, fuse_ino_t parent, const char *name, fuse_ino_t newparent,
		const char *newname) {
	try {
		LizardClient::rename(get_context(req), parent, name, newparent, newname);
		fuse_reply_err(req, 0);
	} catch (LizardClient::RequestException& e) {
		fuse_reply_err(req, e.errNo);
	}
}

void mfs_link(fuse_req_t req, fuse_ino_t ino, fuse_ino_t newparent, const char *newname) {
	try {
		auto fuseEntryParam = make_fuse_entry_param(
				LizardClient::link(get_context(req), ino, newparent, newname));
		fuse_reply_entry(req, &fuseEntryParam);
	} catch (LizardClient::RequestException& e) {
		fuse_reply_err(req, e.errNo);
	}
}

void mfs_opendir(fuse_req_t req, fuse_ino_t ino, struct fuse_file_info *fi) {
	try {
		LizardClient::opendir(get_context(req), ino, fuse_file_info_wrapper(fi));
		if (fuse_reply_open(req, fi) == -ENOENT) {
			LizardClient::remove_dir_info(fuse_file_info_wrapper(fi));
		}
	} catch (LizardClient::RequestException& e) {
		fuse_reply_err(req, e.errNo);
	}
}

void mfs_readdir(fuse_req_t req, fuse_ino_t ino, size_t size, off_t off,
		struct fuse_file_info *fi) {
	try {
		char buffer[READDIR_BUFFSIZE];
		if (size > READDIR_BUFFSIZE) {
			size = READDIR_BUFFSIZE;
		}
		size_t bytesInBuffer = 0;
		bool end = false;
		while (!end) {
			// Calculate approximated number of entries which will fit in the buffer. If this
			// number is smaller than the actual value, LizardClient::readdir will be called more
			// than once for a single mfs_readdir (this will eg. generate more oplog entries than
			// one might expect). If it's bigger, the code will be slightly less optimal because
			// superfluous entries will be extracted by LizardClient::readdir and then discarded by
			// us. Using maxEntries=+inf makes the complexity of the getdents syscall O(n^2).
			// The expression below generates some upper bound of the actual number of entries
			// to be returned (because fuse adds 24 bytes of metadata to each file name in
			// fuse_add_direntry and aligns size up to 8 bytes), so LizardClient::readdir
			// should be called only once.
			size_t maxEntries = 1 + size / 32;
			// Now extract some entries and rewrite them into the buffer.
			auto fsDirEntries = LizardClient::readdir(get_context(req),
					ino, off, maxEntries, fuse_file_info_wrapper(fi));
			if (fsDirEntries.empty()) {
				end = true; // no more entries
				break;
			}
			for (const auto& e : fsDirEntries) {
				size_t entrySize = fuse_add_direntry(req,
						buffer + bytesInBuffer, size,
						e.name.c_str(), &(e.attr), e.nextEntryOffset);
				if (entrySize > size) {
					end = true; // buffer is full
					break;
				}
				off = e.nextEntryOffset; // update offset of the next call to LizardClient::readdir
				bytesInBuffer += entrySize;
				size -= entrySize; // decrease remaining buffer size
			}
		}
		fuse_reply_buf(req, buffer, bytesInBuffer);
	} catch (LizardClient::RequestException& e) {
		fuse_reply_err(req, e.errNo);
	}
}

void mfs_releasedir(fuse_req_t req, fuse_ino_t ino, struct fuse_file_info *fi) {
	try {
		LizardClient::releasedir(get_context(req), ino, fuse_file_info_wrapper(fi));
		fuse_reply_err(req, 0);
	} catch (LizardClient::RequestException& e) {
		fuse_reply_err(req, e.errNo);
	}
}

void mfs_create(fuse_req_t req, fuse_ino_t parent, const char *name, mode_t mode,
		struct fuse_file_info *fi) {
	try {
		auto e = make_fuse_entry_param(LizardClient::create(
				get_context(req), parent, name, mode, fuse_file_info_wrapper(fi)));
		if (fuse_reply_create(req, &e, fi) == -ENOENT) {
			LizardClient::remove_file_info(fuse_file_info_wrapper(fi));
		}
	} catch (LizardClient::RequestException& e) {
		fuse_reply_err(req, e.errNo);
	}
}

void mfs_open(fuse_req_t req, fuse_ino_t ino, struct fuse_file_info *fi) {
	try {
		LizardClient::open(get_context(req), ino, fuse_file_info_wrapper(fi));
		if (fuse_reply_open(req, fi) == -ENOENT) {
			LizardClient::remove_file_info(fuse_file_info_wrapper(fi));
		}
	} catch (LizardClient::RequestException& e) {
		fuse_reply_err(req, e.errNo);
	}
}

void mfs_release(fuse_req_t req, fuse_ino_t ino, struct fuse_file_info *fi) {
	try {
		LizardClient::release(get_context(req), ino, fuse_file_info_wrapper(fi));
		fuse_reply_err(req, 0);
	} catch (LizardClient::RequestException& e) {
		fuse_reply_err(req, e.errNo);
	}
}

void mfs_read(fuse_req_t req, fuse_ino_t ino, size_t size, off_t off, struct fuse_file_info *fi) {
	try {
		auto ret = LizardClient::read(
				get_context(req), ino, size, off, fuse_file_info_wrapper(fi));
		fuse_reply_buf(req, (char*) ret.data(), ret.size());
	} catch (LizardClient::RequestException& e) {
		fuse_reply_err(req, e.errNo);
	}
}

void mfs_write(fuse_req_t req, fuse_ino_t ino, const char *buf, size_t size, off_t off,
		struct fuse_file_info *fi) {
	try {
		fuse_reply_write(req, LizardClient::write(
				get_context(req), ino, buf, size, off, fuse_file_info_wrapper(fi)));
	} catch (LizardClient::RequestException& e) {
		fuse_reply_err(req, e.errNo);
	}
}

void mfs_flush(fuse_req_t req, fuse_ino_t ino, struct fuse_file_info *fi) {
	try {
		LizardClient::flush(get_context(req), ino, fuse_file_info_wrapper(fi));
		fuse_reply_err(req, 0);
	} catch (LizardClient::RequestException& e) {
		fuse_reply_err(req, e.errNo);
	}
}

void mfs_fsync(fuse_req_t req, fuse_ino_t ino, int datasync, struct fuse_file_info *fi) {
	try {
		LizardClient::fsync(get_context(req), ino, datasync, fuse_file_info_wrapper(fi));
		fuse_reply_err(req, 0);
	} catch (LizardClient::RequestException& e) {
		fuse_reply_err(req, e.errNo);
	}
}

#if defined(__APPLE__)
void mfs_setxattr (fuse_req_t req, fuse_ino_t ino, const char *name, const char *value,
		size_t size, int flags, uint32_t position) {
#else
void mfs_setxattr (fuse_req_t req, fuse_ino_t ino, const char *name, const char *value,
		size_t size, int flags) {
	uint32_t position=0;
#endif
	try {
		LizardClient::setxattr(get_context(req), ino, name, value, size, flags, position);
		fuse_reply_err(req, 0);
	} catch (LizardClient::RequestException& e) {
		fuse_reply_err(req, e.errNo);
	}
}

#if defined(__APPLE__)
void mfs_getxattr (fuse_req_t req, fuse_ino_t ino, const char *name, size_t size,
		uint32_t position) {
#else
void mfs_getxattr (fuse_req_t req, fuse_ino_t ino, const char *name, size_t size) {
	uint32_t position=0;
#endif /* __APPLE__ */
	try {
		auto a = LizardClient::getxattr(get_context(req), ino, name, size, position);
		if (size == 0) {
			fuse_reply_xattr(req, a.valueLength);
		} else {
			fuse_reply_buf(req,(const char*)a.valueBuffer.data(), a.valueLength);
		}
	} catch (LizardClient::RequestException& e) {
		fuse_reply_err(req, e.errNo);
	}
}

void mfs_listxattr (fuse_req_t req, fuse_ino_t ino, size_t size) {
	try {
		auto a = LizardClient::listxattr(get_context(req), ino, size);
		if (size == 0) {
			fuse_reply_xattr(req, a.valueLength);
		} else {
			fuse_reply_buf(req,(const char*)a.valueBuffer.data(), a.valueLength);
		}
	} catch (LizardClient::RequestException& e) {
		fuse_reply_err(req, e.errNo);
	}
}

void mfs_removexattr (fuse_req_t req, fuse_ino_t ino, const char *name) {
	try {
		LizardClient::removexattr(get_context(req), ino, name);
		fuse_reply_err(req, 0);
	} catch (LizardClient::RequestException& e) {
		fuse_reply_err(req, e.errNo);
	}
}

void mfs_init(int debug_mode_, int keep_cache_, double direntry_cache_timeout_,
		double entry_cache_timeout_, double attr_cache_timeout_, int mkdir_copy_sgid_,
<<<<<<< HEAD
		int sugid_clear_mode_, bool acl_enabled_, bool use_rwlock_) {
=======
		SugidClearMode sugid_clear_mode_, bool acl_enabled_) {
>>>>>>> 8e617a85
	LizardClient::init(debug_mode_, keep_cache_, direntry_cache_timeout_, entry_cache_timeout_,
			attr_cache_timeout_, mkdir_copy_sgid_, sugid_clear_mode_, acl_enabled_, use_rwlock_);
}<|MERGE_RESOLUTION|>--- conflicted
+++ resolved
@@ -463,11 +463,7 @@
 
 void mfs_init(int debug_mode_, int keep_cache_, double direntry_cache_timeout_,
 		double entry_cache_timeout_, double attr_cache_timeout_, int mkdir_copy_sgid_,
-<<<<<<< HEAD
-		int sugid_clear_mode_, bool acl_enabled_, bool use_rwlock_) {
-=======
-		SugidClearMode sugid_clear_mode_, bool acl_enabled_) {
->>>>>>> 8e617a85
+		SugidClearMode sugid_clear_mode_, bool acl_enabled_, bool use_rwlock_) {
 	LizardClient::init(debug_mode_, keep_cache_, direntry_cache_timeout_, entry_cache_timeout_,
 			attr_cache_timeout_, mkdir_copy_sgid_, sugid_clear_mode_, acl_enabled_, use_rwlock_);
 }