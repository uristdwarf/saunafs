--- conflicted
+++ resolved
@@ -548,19 +548,12 @@
 	//stfsbuf.f_flag = ST_RDONLY;
 	fuse_reply_statfs(req,&stfsbuf);
 #if FUSE_USE_VERSION >= 26
-<<<<<<< HEAD
-	oplog_printf(ctx, "statfs (%lu): OK (%" PRIu64 ",%" PRIu64 ",%" PRIu64 ",%" PRIu64 ",%" PRIu32 ")",
-			(unsigned long int)ino, totalspace, availspace, trashspace, reservedspace, inodes);
-#else
-	oplog_printf(ctx, "statfs (): OK (%" PRIu64 ",%" PRIu64 ",%" PRIu64 ",%" PRIu64 ",%" PRIu32 ")",
-=======
 	oplog_printf(ctx,
 			"statfs (%lu): OK (%" PRIu64 ",%" PRIu64 ",%" PRIu64 ",%" PRIu64 ",%" PRIu32 ")",
 			(unsigned long int)ino, totalspace, availspace, trashspace, reservedspace, inodes);
 #else
 	oplog_printf(ctx,
 			"statfs (): OK (%" PRIu64 ",%" PRIu64 ",%" PRIu64 ",%" PRIu64 ",%" PRIu32 ")",
->>>>>>> bd4daf05
 			totalspace, availspace, trashspace, reservedspace, inodes);
 #endif
 }
