--- conflicted
+++ resolved
@@ -156,12 +156,8 @@
 
 void init(int debug_mode_, int keep_cache_, double direntry_cache_timeout_,
 		double entry_cache_timeout_, double attr_cache_timeout_, int mkdir_copy_sgid_,
-<<<<<<< HEAD
-		SugidClearMode sugid_clear_mode_, bool acl_enabled_, bool use_rw_lock_);
-=======
-		SugidClearMode sugid_clear_mode_, bool acl_enabled_, double acl_cache_timeout_,
-		unsigned acl_cache_size_);
->>>>>>> c6e2318f
+		SugidClearMode sugid_clear_mode_, bool acl_enabled_, bool use_rw_lock_,
+		double acl_cache_timeout_, unsigned acl_cache_size_);
 
 void remove_file_info(FileInfo *f);
 void remove_dir_info(FileInfo *f);
