/*
   Copyright 2005-2010 Jakub Kruszona-Zawadzki, Gemius SA, 2013 Skytechnology sp. z o.o..

   This file was part of MooseFS and is part of LizardFS.

   LizardFS is free software: you can redistribute it and/or modify
   it under the terms of the GNU General Public License as published by
   the Free Software Foundation, version 3.

   LizardFS is distributed in the hope that it will be useful,
   but WITHOUT ANY WARRANTY; without even the implied warranty of
   MERCHANTABILITY or FITNESS FOR A PARTICULAR PURPOSE.  See the
   GNU General Public License for more details.

   You should have received a copy of the GNU General Public License
   along with LizardFS  If not, see <http://www.gnu.org/licenses/>.
 */

#if defined(__APPLE__)
# if ! defined(__DARWIN_64_BIT_INO_T) && ! defined(_DARWIN_USE_64_BIT_INODE)
#  define __DARWIN_64_BIT_INO_T 0
# endif
#endif

#include "common/platform.h"
#include "mount/lizard_client.h"

#include <assert.h>
#include <fcntl.h>
#include <inttypes.h>
#include <pthread.h>
#include <stdio.h>
#include <stdlib.h>
#include <string.h>
#include <syslog.h>
#include <unistd.h>
#include <map>
#include <memory>
#include <new>
#include <string>
#include <vector>

#include "common/access_control_list.h"
#include "common/acl_converter.h"
#include "common/acl_type.h"
#include "common/datapack.h"
#include "common/lru_cache.h"
#include "common/MFSCommunication.h"
#include "common/mfserr.h"
#include "common/posix_acl_xattr.h"
#include "common/time_utils.h"
#include "devtools/request_log.h"
#include "mount/acl_cache.h"
#include "mount/chunk_locator.h"
#include "mount/dirattrcache.h"
#include "mount/g_io_limiters.h"
#include "mount/io_limit_group.h"
#include "mount/mastercomm.h"
#include "mount/masterproxy.h"
#include "mount/oplog.h"
#include "mount/readdata.h"
#include "mount/stats.h"
#include "mount/symlinkcache.h"
#include "mount/tweaks.h"
#include "mount/writedata.h"

namespace LizardClient {

#define MAX_FILE_SIZE (int64_t)(MFS_MAX_FILE_SIZE)

#define PKGVERSION \
		((LIZARDFS_PACKAGE_VERSION_MAJOR)*1000000 + \
		(LIZARDFS_PACKAGE_VERSION_MINOR)*1000 + \
		(LIZARDFS_PACKAGE_VERSION_MICRO))

// #define MASTER_NAME ".master"
// #define MASTER_INODE 0x7FFFFFFF
// 0x01b6 == 0666
// static uint8_t masterattr[35]={'f', 0x01,0xB6, 0,0,0,0, 0,0,0,0, 0,0,0,0, 0,0,0,0, 0,0,0,0, 0,0,0,1, 0,0,0,0,0,0,0,0};

#define MASTERINFO_NAME ".masterinfo"
#define MASTERINFO_INODE 0x7FFFFFFF
// 0x0124 == 0b100100100 == 0444
#ifdef MASTERINFO_WITH_VERSION
static const uint8_t masterinfoattr[35]={'f', 0x01,0x24, 0,0,0,0, 0,0,0,0, 0,0,0,0, 0,0,0,0, 0,0,0,0, 0,0,0,1, 0,0,0,0,0,0,0,14};
#else
static const uint8_t masterinfoattr[35]={'f', 0x01,0x24, 0,0,0,0, 0,0,0,0, 0,0,0,0, 0,0,0,0, 0,0,0,0, 0,0,0,1, 0,0,0,0,0,0,0,10};
#endif

#define STATS_NAME ".stats"
#define STATS_INODE 0x7FFFFFF0
// 0x01A4 == 0b110100100 == 0644
static const uint8_t statsattr[35]={'f', 0x01,0xA4, 0,0,0,0, 0,0,0,0, 0,0,0,0, 0,0,0,0, 0,0,0,0, 0,0,0,1, 0,0,0,0,0,0,0,0};

#define OPLOG_NAME ".oplog"
#define OPLOG_INODE 0x7FFFFFF1
#define OPHISTORY_NAME ".ophistory"
#define OPHISTORY_INODE 0x7FFFFFF2
// 0x0100 == 0b100000000 == 0400
static const uint8_t oplogattr[35]={'f', 0x01,0x00, 0,0,0,0, 0,0,0,0, 0,0,0,0, 0,0,0,0, 0,0,0,0, 0,0,0,1, 0,0,0,0,0,0,0,0};

#define TWEAKS_FILE_NAME ".lizardfs_tweaks"
#define TWEAKS_FILE_INODE 0x7FFFFFF3
// 0x01A4 == 0b110100100 == 0644
static const uint8_t tweaksfileattr[35]={'f', 0x01,0xA4, 0,0,0,0, 0,0,0,0, 0,0,0,0, 0,0,0,0, 0,0,0,0, 0,0,0,1, 0,0,0,0,0,0,0,0};

#define MIN_SPECIAL_INODE 0x7FFFFFF0
#define IS_SPECIAL_INODE(ino) ((ino)>=MIN_SPECIAL_INODE)
#define IS_SPECIAL_NAME(name) ((name)[0]=='.' && (strcmp(STATS_NAME,(name))==0 || strcmp(MASTERINFO_NAME,(name))==0 || strcmp(OPLOG_NAME,(name))==0 || strcmp(OPHISTORY_NAME,(name))==0 || strcmp(TWEAKS_FILE_NAME,(name))==0))

typedef struct _sinfo {
	char *buff;
	uint32_t leng;
	uint8_t reset;
	pthread_mutex_t lock;
} sinfo;

typedef struct _dirbuf {
	int wasread;
	int dataformat;
	uid_t uid;
	gid_t gid;
	const uint8_t *p;
	size_t size;
	void *dcache;
	pthread_mutex_t lock;
} dirbuf;

struct MagicFile {
	MagicFile() : wasRead(false), wasWritten(false) {}

	std::mutex mutex;
	std::string value;
	bool wasRead;
	bool wasWritten;
};

enum {IO_NONE,IO_READ,IO_WRITE,IO_READONLY,IO_WRITEONLY};

typedef struct _finfo {
	uint8_t mode;
	void *data;
	pthread_mutex_t lock;
	pthread_mutex_t flushlock;
} finfo;

static int debug_mode = 0;
static int usedircache = 1;
static int keep_cache = 0;
static double direntry_cache_timeout = 0.1;
static double entry_cache_timeout = 0.0;
static double attr_cache_timeout = 0.1;
static int mkdir_copy_sgid = 0;
static int sugid_clear_mode = 0;
static bool acl_enabled = 0;
<<<<<<< HEAD
bool use_rwlock = 0;
=======
static std::atomic<bool> gDirectIo(false);
>>>>>>> f05c10a9

static std::unique_ptr<AclCache> acl_cache;

inline void eraseAclCache(Inode inode) {
	acl_cache->erase(
			inode    , 0, 0, (AclType)0,
			inode + 1, 0, 0, (AclType)0);
}

// TODO consider making oplog_printf asynchronous

/**
 * A wrapper around pthread_mutex, acquiring a lock during construction and releasing it during
 * destruction in case if the lock wasn't released beforehand.
 */
struct PthreadMutexWrapper {
	PthreadMutexWrapper(pthread_mutex_t& mutex) : mutex_(mutex), locked_(true) {
		pthread_mutex_lock(&mutex_);
	}

	~PthreadMutexWrapper() {
		if (locked_) {
			unlock();
		}
	}

	void lock() {
		sassert(!locked_);
		locked_ = true;
		pthread_mutex_lock(&mutex_);
	}
	void unlock() {
		sassert(locked_);
		locked_ = false;
		pthread_mutex_unlock(&mutex_);
	}

private:
	pthread_mutex_t& mutex_;
	bool locked_;
};

/**
 * A wrapper around pthread_rwlock, acquiring a lock during construction and releasing it during
 * destruction in case if the lock wasn't released beforehand.
 */
struct PthreadRwLockWrapper {
	PthreadRwLockWrapper(pthread_rwlock_t& mutex, bool write = true)
		: rwlock_(mutex), locked_(false) {
		lock(write);
	}

	~PthreadRwLockWrapper() {
		if (locked_) {
			unlock();
		}
	}

	void lock(bool write = true) {
		sassert(!locked_);
		if (write) {
			pthread_rwlock_wrlock(&rwlock_);
		} else {
			pthread_rwlock_rdlock(&rwlock_);
		}
		locked_ = true;
	}
	void unlock() {
		sassert(locked_);
		locked_ = false;
		pthread_rwlock_unlock(&rwlock_);
	}

private:
	pthread_rwlock_t& rwlock_;
	bool locked_;
};

enum {
	OP_STATFS = 0,
	OP_ACCESS,
	OP_LOOKUP,
	OP_LOOKUP_INTERNAL,
	OP_DIRCACHE_LOOKUP,
	OP_GETATTR,
	OP_DIRCACHE_GETATTR,
	OP_SETATTR,
	OP_MKNOD,
	OP_UNLINK,
	OP_MKDIR,
	OP_RMDIR,
	OP_SYMLINK,
	OP_READLINK,
	OP_READLINK_CACHED,
	OP_RENAME,
	OP_LINK,
	OP_OPENDIR,
	OP_READDIR,
	OP_RELEASEDIR,
	OP_CREATE,
	OP_OPEN,
	OP_RELEASE,
	OP_READ,
	OP_WRITE,
	OP_FLUSH,
	OP_FSYNC,
	OP_SETXATTR,
	OP_GETXATTR,
	OP_LISTXATTR,
	OP_REMOVEXATTR,
	OP_GETDIR_FULL,
	OP_GETDIR_SMALL,
	STATNODES
};

static uint64_t *statsptr[STATNODES];

/// prints "status: string-representation" if status is non zero and debug_mode is true
inline int errorconv_dbg(uint8_t status) {
	auto ret = mfs_errorconv(status);
	if (debug_mode && ret != 0) {
		fprintf(stderr, "status: %s\n", strerr(ret));
	}
	return ret;
}

void statsptr_init(void) {
	void *s;
	s = stats_get_subnode(NULL,"fuse_ops",0);
	statsptr[OP_SETXATTR] = stats_get_counterptr(stats_get_subnode(s,"setxattr",0));
	statsptr[OP_GETXATTR] = stats_get_counterptr(stats_get_subnode(s,"getxattr",0));
	statsptr[OP_LISTXATTR] = stats_get_counterptr(stats_get_subnode(s,"listxattr",0));
	statsptr[OP_REMOVEXATTR] = stats_get_counterptr(stats_get_subnode(s,"removexattr",0));
	statsptr[OP_FSYNC] = stats_get_counterptr(stats_get_subnode(s,"fsync",0));
	statsptr[OP_FLUSH] = stats_get_counterptr(stats_get_subnode(s,"flush",0));
	statsptr[OP_WRITE] = stats_get_counterptr(stats_get_subnode(s,"write",0));
	statsptr[OP_READ] = stats_get_counterptr(stats_get_subnode(s,"read",0));
	statsptr[OP_RELEASE] = stats_get_counterptr(stats_get_subnode(s,"release",0));
	statsptr[OP_OPEN] = stats_get_counterptr(stats_get_subnode(s,"open",0));
	statsptr[OP_CREATE] = stats_get_counterptr(stats_get_subnode(s,"create",0));
	statsptr[OP_RELEASEDIR] = stats_get_counterptr(stats_get_subnode(s,"releasedir",0));
	statsptr[OP_READDIR] = stats_get_counterptr(stats_get_subnode(s,"readdir",0));
	statsptr[OP_OPENDIR] = stats_get_counterptr(stats_get_subnode(s,"opendir",0));
	statsptr[OP_LINK] = stats_get_counterptr(stats_get_subnode(s,"link",0));
	statsptr[OP_RENAME] = stats_get_counterptr(stats_get_subnode(s,"rename",0));
	statsptr[OP_READLINK] = stats_get_counterptr(stats_get_subnode(s,"readlink",0));
	statsptr[OP_READLINK_CACHED] = stats_get_counterptr(stats_get_subnode(s,"readlink-cached",0));
	statsptr[OP_SYMLINK] = stats_get_counterptr(stats_get_subnode(s,"symlink",0));
	statsptr[OP_RMDIR] = stats_get_counterptr(stats_get_subnode(s,"rmdir",0));
	statsptr[OP_MKDIR] = stats_get_counterptr(stats_get_subnode(s,"mkdir",0));
	statsptr[OP_UNLINK] = stats_get_counterptr(stats_get_subnode(s,"unlink",0));
	statsptr[OP_MKNOD] = stats_get_counterptr(stats_get_subnode(s,"mknod",0));
	statsptr[OP_SETATTR] = stats_get_counterptr(stats_get_subnode(s,"setattr",0));
	statsptr[OP_GETATTR] = stats_get_counterptr(stats_get_subnode(s,"getattr",0));
	statsptr[OP_DIRCACHE_GETATTR] = stats_get_counterptr(stats_get_subnode(s,"getattr-cached",0));
	statsptr[OP_LOOKUP] = stats_get_counterptr(stats_get_subnode(s,"lookup",0));
	statsptr[OP_LOOKUP_INTERNAL] = stats_get_counterptr(stats_get_subnode(s,"lookup-internal",0));
	if (usedircache) {
		statsptr[OP_DIRCACHE_LOOKUP] = stats_get_counterptr(stats_get_subnode(s,"lookup-cached",0));
	}
	statsptr[OP_ACCESS] = stats_get_counterptr(stats_get_subnode(s,"access",0));
	statsptr[OP_STATFS] = stats_get_counterptr(stats_get_subnode(s,"statfs",0));
	if (usedircache) {
		statsptr[OP_GETDIR_FULL] = stats_get_counterptr(stats_get_subnode(s,"getdir-full",0));
	} else {
		statsptr[OP_GETDIR_SMALL] = stats_get_counterptr(stats_get_subnode(s,"getdir-small",0));
	}
}

void stats_inc(uint8_t id) {
	if (id<STATNODES) {
		stats_lock();
		(*statsptr[id])++;
		stats_unlock();
	}
}

void type_to_stat(uint32_t inode,uint8_t type, struct stat *stbuf) {
	memset(stbuf,0,sizeof(struct stat));
	stbuf->st_ino = inode;
	switch (type) {
	case TYPE_DIRECTORY:
		stbuf->st_mode = S_IFDIR;
		break;
	case TYPE_SYMLINK:
		stbuf->st_mode = S_IFLNK;
		break;
	case TYPE_FILE:
		stbuf->st_mode = S_IFREG;
		break;
	case TYPE_FIFO:
		stbuf->st_mode = S_IFIFO;
		break;
	case TYPE_SOCKET:
		stbuf->st_mode = S_IFSOCK;
		break;
	case TYPE_BLOCKDEV:
		stbuf->st_mode = S_IFBLK;
		break;
	case TYPE_CHARDEV:
		stbuf->st_mode = S_IFCHR;
		break;
	default:
		stbuf->st_mode = 0;
	}
}

uint8_t attr_get_mattr(const uint8_t attr[35]) {
	return (attr[1]>>4);    // higher 4 bits of mode
}

void attr_to_stat(uint32_t inode,const uint8_t attr[35], struct stat *stbuf) {
	uint16_t attrmode;
	uint8_t attrtype;
	uint32_t attruid,attrgid,attratime,attrmtime,attrctime,attrnlink,attrrdev;
	uint64_t attrlength;
	const uint8_t *ptr;
	ptr = attr;
	attrtype = get8bit(&ptr);
	attrmode = get16bit(&ptr);
	attruid = get32bit(&ptr);
	attrgid = get32bit(&ptr);
	attratime = get32bit(&ptr);
	attrmtime = get32bit(&ptr);
	attrctime = get32bit(&ptr);
	attrnlink = get32bit(&ptr);
	memset(stbuf, 0, sizeof(*stbuf));
	stbuf->st_ino = inode;
#ifdef LIZARDFS_HAVE_STRUCT_STAT_ST_BLKSIZE
	stbuf->st_blksize = MFSBLOCKSIZE;
#endif
	switch (attrtype) {
	case TYPE_DIRECTORY:
		stbuf->st_mode = S_IFDIR | (attrmode & 07777);
		attrlength = get64bit(&ptr);
		stbuf->st_size = attrlength;
#ifdef LIZARDFS_HAVE_STRUCT_STAT_ST_BLOCKS
		stbuf->st_blocks = (attrlength+511)/512;
#endif
		break;
	case TYPE_SYMLINK:
		stbuf->st_mode = S_IFLNK | (attrmode & 07777);
		attrlength = get64bit(&ptr);
		stbuf->st_size = attrlength;
#ifdef LIZARDFS_HAVE_STRUCT_STAT_ST_BLOCKS
		stbuf->st_blocks = (attrlength+511)/512;
#endif
		break;
	case TYPE_FILE:
		stbuf->st_mode = S_IFREG | (attrmode & 07777);
		attrlength = get64bit(&ptr);
		stbuf->st_size = attrlength;
#ifdef LIZARDFS_HAVE_STRUCT_STAT_ST_BLOCKS
		stbuf->st_blocks = (attrlength+511)/512;
#endif
		break;
	case TYPE_FIFO:
		stbuf->st_mode = S_IFIFO | (attrmode & 07777);
		stbuf->st_size = 0;
#ifdef LIZARDFS_HAVE_STRUCT_STAT_ST_BLOCKS
		stbuf->st_blocks = 0;
#endif
		break;
	case TYPE_SOCKET:
		stbuf->st_mode = S_IFSOCK | (attrmode & 07777);
		stbuf->st_size = 0;
#ifdef LIZARDFS_HAVE_STRUCT_STAT_ST_BLOCKS
		stbuf->st_blocks = 0;
#endif
		break;
	case TYPE_BLOCKDEV:
		stbuf->st_mode = S_IFBLK | (attrmode & 07777);
		attrrdev = get32bit(&ptr);
#ifdef LIZARDFS_HAVE_STRUCT_STAT_ST_RDEV
		stbuf->st_rdev = attrrdev;
#endif
		stbuf->st_size = 0;
#ifdef LIZARDFS_HAVE_STRUCT_STAT_ST_BLOCKS
		stbuf->st_blocks = 0;
#endif
		break;
	case TYPE_CHARDEV:
		stbuf->st_mode = S_IFCHR | (attrmode & 07777);
		attrrdev = get32bit(&ptr);
#ifdef LIZARDFS_HAVE_STRUCT_STAT_ST_RDEV
		stbuf->st_rdev = attrrdev;
#endif
		stbuf->st_size = 0;
#ifdef LIZARDFS_HAVE_STRUCT_STAT_ST_BLOCKS
		stbuf->st_blocks = 0;
#endif
		break;
	default:
		stbuf->st_mode = 0;
	}
	stbuf->st_uid = attruid;
	stbuf->st_gid = attrgid;
	stbuf->st_atime = attratime;
	stbuf->st_mtime = attrmtime;
	stbuf->st_ctime = attrctime;
#ifdef LIZARDFS_HAVE_STRUCT_STAT_ST_BIRTHTIME
	stbuf->st_birthtime = attrctime;        // for future use
#endif
	stbuf->st_nlink = attrnlink;
}

void makemodestr(char modestr[11],uint16_t mode) {
	uint32_t i;
	strcpy(modestr,"?rwxrwxrwx");
	switch (mode & S_IFMT) {
	case S_IFSOCK:
		modestr[0] = 's';
		break;
	case S_IFLNK:
		modestr[0] = 'l';
		break;
	case S_IFREG:
		modestr[0] = '-';
		break;
	case S_IFBLK:
		modestr[0] = 'b';
		break;
	case S_IFDIR:
		modestr[0] = 'd';
		break;
	case S_IFCHR:
		modestr[0] = 'c';
		break;
	case S_IFIFO:
		modestr[0] = 'f';
		break;
	}
	if (mode & S_ISUID) {
		modestr[3] = 's';
	}
	if (mode & S_ISGID) {
		modestr[6] = 's';
	}
	if (mode & S_ISVTX) {
		modestr[9] = 't';
	}
	for (i=0 ; i<9 ; i++) {
		if ((mode & (1<<i))==0) {
			if (modestr[9-i]=='s' || modestr[9-i]=='t') {
				modestr[9-i]&=0xDF;
			} else {
				modestr[9-i]='-';
			}
		}
	}
}

void makeattrstr(char *buff,uint32_t size,struct stat *stbuf) {
	char modestr[11];
	makemodestr(modestr,stbuf->st_mode);
#ifdef LIZARDFS_HAVE_STRUCT_STAT_ST_RDEV
	if (modestr[0]=='b' || modestr[0]=='c') {
		snprintf(buff,size,"[%s:0%06o,%u,%ld,%ld,%lu,%lu,%lu,%" PRIu64 ",%08lX]",modestr,(unsigned int)(stbuf->st_mode),(unsigned int)(stbuf->st_nlink),(long int)stbuf->st_uid,(long int)stbuf->st_gid,(unsigned long int)(stbuf->st_atime),(unsigned long int)(stbuf->st_mtime),(unsigned long int)(stbuf->st_ctime),(uint64_t)(stbuf->st_size),(unsigned long int)(stbuf->st_rdev));
	} else {
		snprintf(buff,size,"[%s:0%06o,%u,%ld,%ld,%lu,%lu,%lu,%" PRIu64 "]",modestr,(unsigned int)(stbuf->st_mode),(unsigned int)(stbuf->st_nlink),(long int)stbuf->st_uid,(long int)stbuf->st_gid,(unsigned long int)(stbuf->st_atime),(unsigned long int)(stbuf->st_mtime),(unsigned long int)(stbuf->st_ctime),(uint64_t)(stbuf->st_size));
	}
#else
	snprintf(buff,size,"[%s:0%06o,%u,%ld,%ld,%lu,%lu,%lu,%" PRIu64 "]",modestr,(unsigned int)(stbuf->st_mode),(unsigned int)(stbuf->st_nlink),(long int)stbuf->st_uid,(long int)stbuf->st_gid,(unsigned long int)(stbuf->st_atime),(unsigned long int)(stbuf->st_mtime),(unsigned long int)(stbuf->st_ctime),(uint64_t)(stbuf->st_size));
#endif
}

RequestException::RequestException(int errNo) : errNo(errNo) {
	sassert(errNo != 0);
}

struct statvfs statfs(Context ctx, Inode ino) {
	uint64_t totalspace,availspace,trashspace,reservedspace;
	uint32_t inodes;
	uint32_t bsize;
	struct statvfs stfsbuf;
	memset(&stfsbuf,0,sizeof(stfsbuf));

	stats_inc(OP_STATFS);
	if (debug_mode) {
		oplog_printf(ctx, "statfs (%lu)", (unsigned long int)ino);
	}
	(void)ino;
	fs_statfs(&totalspace,&availspace,&trashspace,&reservedspace,&inodes);

#if defined(__APPLE__)
	if (totalspace>0x0001000000000000ULL) {
		bsize = 0x20000;
	} else {
		bsize = 0x10000;
	}
#else
	bsize = 0x10000;
#endif

	stfsbuf.f_namemax = MFS_NAME_MAX;
	stfsbuf.f_frsize = bsize;
	stfsbuf.f_bsize = bsize;
#if defined(__APPLE__)
	// FUSE on apple (or other parts of kernel) expects 32-bit values, so it's better to saturate this values than let being cut on 32-bit
	// can't change bsize also because 64k seems to be the biggest acceptable value for bsize

	if (totalspace/bsize>0xFFFFFFFFU) {
		stfsbuf.f_blocks = 0xFFFFFFFFU;
	} else {
		stfsbuf.f_blocks = totalspace/bsize;
	}
	if (availspace/bsize>0xFFFFFFFFU) {
		stfsbuf.f_bfree = 0xFFFFFFFFU;
		stfsbuf.f_bavail = 0xFFFFFFFFU;
	} else {
		stfsbuf.f_bfree = availspace/bsize;
		stfsbuf.f_bavail = availspace/bsize;
	}
#else
	stfsbuf.f_blocks = totalspace/bsize;
	stfsbuf.f_bfree = availspace/bsize;
	stfsbuf.f_bavail = availspace/bsize;
#endif
	stfsbuf.f_files = 1000000000+PKGVERSION+inodes;
	stfsbuf.f_ffree = 1000000000+PKGVERSION;
	stfsbuf.f_favail = 1000000000+PKGVERSION;
	//stfsbuf.f_flag = ST_RDONLY;
	oplog_printf(ctx, "statfs (%lu): OK (%" PRIu64 ",%" PRIu64 ",%" PRIu64 ",%" PRIu64 ",%" PRIu32 ")",
			(unsigned long int)ino,
			totalspace,
			availspace,
			trashspace,
			reservedspace,
			inodes);
	return stfsbuf;
}

void access(Context ctx, Inode ino, int mask) {
	int status;

	int mmode;

	oplog_printf(ctx, "access (%lu,0x%X)",
			(unsigned long int)ino,
			mask);
	stats_inc(OP_ACCESS);
#if (R_OK==MODE_MASK_R) && (W_OK==MODE_MASK_W) && (X_OK==MODE_MASK_X)
	mmode = mask & (MODE_MASK_R | MODE_MASK_W | MODE_MASK_X);
#else
	mmode = 0;
	if (mask & R_OK) {
		mmode |= MODE_MASK_R;
	}
	if (mask & W_OK) {
		mmode |= MODE_MASK_W;
	}
	if (mask & X_OK) {
		mmode |= MODE_MASK_X;
	}
#endif
	if (IS_SPECIAL_INODE(ino)) {
		if (mask & (W_OK | X_OK)) {
			throw RequestException(EACCES);
		}
		return;
	}
	status = fs_access(ino,ctx.uid,ctx.gid,mmode);
	status = errorconv_dbg(status);
	if (status!=0) {
		throw RequestException(status);
	}
}

EntryParam lookup(Context ctx, Inode parent, const char *name) {
	EntryParam e;
	uint64_t maxfleng;
	uint32_t inode;
	uint32_t nleng;
	uint8_t attr[35];
	char attrstr[256];
	uint8_t mattr;
	uint8_t icacheflag;
	int status;

	if (debug_mode) {
		oplog_printf(ctx, "lookup (%lu,%s) ...",
				(unsigned long int)parent,
				name);
		fprintf(stderr,"lookup (%lu,%s)\n",(unsigned long int)parent,name);
	}
	nleng = strlen(name);
	if (nleng>MFS_NAME_MAX) {
		stats_inc(OP_LOOKUP);
		oplog_printf(ctx, "lookup (%lu,%s): %s",
				(unsigned long int)parent,
				name,
				strerr(ENAMETOOLONG));
		throw RequestException(ENAMETOOLONG);
	}
	if (parent==MFS_ROOT_ID) {
		if (nleng==2 && name[0]=='.' && name[1]=='.') {
			nleng=1;
		}
		if (strcmp(name,MASTERINFO_NAME)==0) {
			e.ino = MASTERINFO_INODE;
			e.attr_timeout = 3600.0;
			e.entry_timeout = 3600.0;
			attr_to_stat(MASTERINFO_INODE,masterinfoattr,&e.attr);
			stats_inc(OP_LOOKUP_INTERNAL);
			makeattrstr(attrstr,256,&e.attr);
			oplog_printf(ctx, "lookup (%lu,%s) (internal node: MASTERINFO): OK (%.1f,%lu,%.1f,%s)",
					(unsigned long int)parent,
					name,
					e.entry_timeout,
					(unsigned long int)e.ino,
					e.attr_timeout,
					attrstr);
			return e;
		}
		if (strcmp(name,STATS_NAME)==0) {
			e.ino = STATS_INODE;
			e.attr_timeout = 3600.0;
			e.entry_timeout = 3600.0;
			attr_to_stat(STATS_INODE,statsattr,&e.attr);
			stats_inc(OP_LOOKUP_INTERNAL);
			makeattrstr(attrstr,256,&e.attr);
			oplog_printf(ctx, "lookup (%lu,%s) (internal node: STATS): OK (%.1f,%lu,%.1f,%s)",
					(unsigned long int)parent,
					name,
					e.entry_timeout,
					(unsigned long int)e.ino,
					e.attr_timeout,
					attrstr);
			return e;
		}
		if (strcmp(name,TWEAKS_FILE_NAME)==0) {
			e.ino = TWEAKS_FILE_INODE;
			e.attr_timeout = 3600.0;
			e.entry_timeout = 3600.0;
			attr_to_stat(TWEAKS_FILE_INODE, tweaksfileattr, &e.attr);
			stats_inc(OP_LOOKUP_INTERNAL);
			makeattrstr(attrstr,256,&e.attr);
			oplog_printf(ctx, "lookup (%lu,%s) (internal node: TWEAKS_FILE): OK (%.1f,%lu,%.1f,%s)",
					(unsigned long int)parent,
					name,
					e.entry_timeout,
					(unsigned long int)e.ino,
					e.attr_timeout,
					attrstr);
			return e;
		}
		if (strcmp(name,OPLOG_NAME)==0) {
			e.ino = OPLOG_INODE;
			e.attr_timeout = 3600.0;
			e.entry_timeout = 3600.0;
			attr_to_stat(OPLOG_INODE,oplogattr,&e.attr);
			stats_inc(OP_LOOKUP_INTERNAL);
			makeattrstr(attrstr,256,&e.attr);
			oplog_printf(ctx, "lookup (%lu,%s) (internal node: OPLOG): OK (%.1f,%lu,%.1f,%s)",
					(unsigned long int)parent,
					name,
					e.entry_timeout,
					(unsigned long int)e.ino,
					e.attr_timeout,
					attrstr);
			return e;
		}
		if (strcmp(name,OPHISTORY_NAME)==0) {
			e.ino = OPHISTORY_INODE;
			e.attr_timeout = 3600.0;
			e.entry_timeout = 3600.0;
			attr_to_stat(OPHISTORY_INODE,oplogattr,&e.attr);
			stats_inc(OP_LOOKUP_INTERNAL);
			makeattrstr(attrstr,256,&e.attr);
			oplog_printf(ctx, "lookup (%lu,%s) (internal node: OPHISTORY): OK (%.1f,%lu,%.1f,%s)",
					(unsigned long int)parent,
					name,
					e.entry_timeout,
					(unsigned long int)e.ino,
					e.attr_timeout,
					attrstr);
			return e;
		}
	}
	if (usedircache && dcache_lookup(&ctx,parent,nleng,(const uint8_t*)name,&inode,attr)) {
		if (debug_mode) {
			fprintf(stderr,"lookup: sending data from dircache\n");
		}
		stats_inc(OP_DIRCACHE_LOOKUP);
		status = 0;
		icacheflag = 1;
//              oplog_printf(ctx, "lookup (%lu,%s) (using open dir cache): OK (%lu)",(unsigned long int)parent,name,(unsigned long int)inode);
	} else {
		stats_inc(OP_LOOKUP);
		status = fs_lookup(parent,nleng,(const uint8_t*)name,ctx.uid,ctx.gid,&inode,attr);
		status = errorconv_dbg(status);
		icacheflag = 0;
	}
	if (status!=0) {
		oplog_printf(ctx, "lookup (%lu,%s): %s",
				(unsigned long int)parent,
				name,
				strerr(status));
		throw RequestException(status);
	}
	if (attr[0]==TYPE_FILE) {
		maxfleng = write_data_getmaxfleng(inode);
	} else {
		maxfleng = 0;
	}
	e.ino = inode;
	mattr = attr_get_mattr(attr);
	e.attr_timeout = (mattr&MATTR_NOACACHE)?0.0:attr_cache_timeout;
	e.entry_timeout = (mattr&MATTR_NOECACHE)?0.0:((attr[0]==TYPE_DIRECTORY)?direntry_cache_timeout:entry_cache_timeout);
	attr_to_stat(inode,attr,&e.attr);
	if (maxfleng>(uint64_t)(e.attr.st_size)) {
		e.attr.st_size=maxfleng;
	}
	makeattrstr(attrstr,256,&e.attr);
	oplog_printf(ctx, "lookup (%lu,%s)%s: OK (%.1f,%lu,%.1f,%s)",
			(unsigned long int)parent,
			name,
			icacheflag?" (using open dir cache)":"",
			e.entry_timeout,
			(unsigned long int)e.ino,
			e.attr_timeout,
			attrstr);
	return e;
}

AttrReply getattr(Context ctx, Inode ino, FileInfo* fi) {
	uint64_t maxfleng;
	double attr_timeout;
	struct stat o_stbuf;
	uint8_t attr[35];
	char attrstr[256];
	int status;
	(void)fi;

	if (debug_mode) {
		oplog_printf(ctx, "getattr (%lu) ...",
				(unsigned long int)ino);
		fprintf(stderr,"getattr (%lu)\n",(unsigned long int)ino);
	}
	if (ino==MASTERINFO_INODE) {
		memset(&o_stbuf, 0, sizeof(struct stat));
		attr_to_stat(ino,masterinfoattr,&o_stbuf);
		stats_inc(OP_GETATTR);
		makeattrstr(attrstr,256,&o_stbuf);
		oplog_printf(ctx, "getattr (%lu) (internal node: MASTERINFO): OK (3600,%s)",
				(unsigned long int)ino,
				attrstr);
		return AttrReply{o_stbuf, 3600.0};
	}
	if (ino==STATS_INODE) {
		memset(&o_stbuf, 0, sizeof(struct stat));
		attr_to_stat(ino,statsattr,&o_stbuf);
		stats_inc(OP_GETATTR);
		makeattrstr(attrstr,256,&o_stbuf);
		oplog_printf(ctx, "getattr (%lu) (internal node: STATS): OK (3600,%s)",
				(unsigned long int)ino,
				attrstr);
		return AttrReply{o_stbuf, 3600.0};
	}
	if (ino==TWEAKS_FILE_INODE) {
		memset(&o_stbuf, 0, sizeof(struct stat));
		attr_to_stat(ino,tweaksfileattr,&o_stbuf);
		if (fi != NULL) {
			// fstat is called on an open descriptor -- provide the actual length
			MagicFile* file = reinterpret_cast<MagicFile*>(fi->fh);
			std::unique_lock<std::mutex> lock(file->mutex);
			o_stbuf.st_size = file->value.size();
		}
		stats_inc(OP_GETATTR);
		makeattrstr(attrstr,256,&o_stbuf);
		oplog_printf(ctx, "getattr (%lu) (internal node: TWEAKS_FILE): OK (3600,%s)",
				(unsigned long int)ino,
				attrstr);
		return AttrReply{o_stbuf, 3600.0};
	}
	if (ino==OPLOG_INODE || ino==OPHISTORY_INODE) {
		memset(&o_stbuf, 0, sizeof(struct stat));
		attr_to_stat(ino,oplogattr,&o_stbuf);
		stats_inc(OP_GETATTR);
		makeattrstr(attrstr,256,&o_stbuf);
		oplog_printf(ctx, "getattr (%lu) (internal node: %s): OK (3600,%s)",
				(unsigned long int)ino,
				(ino==OPLOG_INODE)?"OPLOG":"OPHISTORY",
				attrstr);
		return AttrReply{o_stbuf, 3600.0};
	}
	maxfleng = write_data_getmaxfleng(ino);
	if (usedircache && dcache_getattr(&ctx,ino,attr)) {
		if (debug_mode) {
			fprintf(stderr,"getattr: sending data from dircache\n");
		}
		stats_inc(OP_DIRCACHE_GETATTR);
		status = 0;
	} else {
		stats_inc(OP_GETATTR);
		status = fs_getattr(ino,ctx.uid,ctx.gid,attr);
		status = errorconv_dbg(status);
	}
	if (status!=0) {
		oplog_printf(ctx, "getattr (%lu): %s",
				(unsigned long int)ino,
				strerr(status));
		throw RequestException(status);
	}
	memset(&o_stbuf, 0, sizeof(struct stat));
	attr_to_stat(ino,attr,&o_stbuf);
	if (attr[0]==TYPE_FILE && maxfleng>(uint64_t)(o_stbuf.st_size)) {
		o_stbuf.st_size=maxfleng;
	}
	attr_timeout = (attr_get_mattr(attr)&MATTR_NOACACHE)?0.0:attr_cache_timeout;
	makeattrstr(attrstr,256,&o_stbuf);
	oplog_printf(ctx, "getattr (%lu): OK (%.1f,%s)",
			(unsigned long int)ino,
			attr_timeout,
			attrstr);
	return AttrReply{o_stbuf, attr_timeout};
}

AttrReply setattr(Context ctx, Inode ino, struct stat *stbuf,
		int to_set, FileInfo* fi) {
	struct stat o_stbuf;
	uint64_t maxfleng;
	uint8_t attr[35];
	char modestr[11];
	char attrstr[256];
	double attr_timeout;
	int status;

	makemodestr(modestr,stbuf->st_mode);
	stats_inc(OP_SETATTR);
	if (debug_mode) {
		oplog_printf(ctx, "setattr (%lu,0x%X,[%s:0%04o,%ld,%ld,%lu,%lu,%" PRIu64 "]) ...",
				(unsigned long int)ino,
				to_set,
				modestr+1,
				(unsigned int)(stbuf->st_mode & 07777),
				(long int)stbuf->st_uid,
				(long int)stbuf->st_gid,
				(unsigned long int)(stbuf->st_atime),
				(unsigned long int)(stbuf->st_mtime),
				(uint64_t)(stbuf->st_size));
		fprintf(stderr,"setattr (%lu,0x%X,[%s:0%04o,%ld,%ld,%lu,%lu,%" PRIu64 "])\n",
				(unsigned long int)ino,
				to_set,
				modestr+1,
				(unsigned int)(stbuf->st_mode & 07777),
				(long int)stbuf->st_uid,
				(long int)stbuf->st_gid,
				(unsigned long int)(stbuf->st_atime),
				(unsigned long int)(stbuf->st_mtime),
				(uint64_t)(stbuf->st_size));
	}
	if (ino==MASTERINFO_INODE) {
		oplog_printf(ctx, "setattr (%lu,0x%X,[%s:0%04o,%ld,%ld,%lu,%lu,%" PRIu64 "]): %s",
				(unsigned long int)ino,
				to_set,
				modestr+1,
				(unsigned int)(stbuf->st_mode & 07777),
				(long int)stbuf->st_uid,
				(long int)stbuf->st_gid,
				(unsigned long int)(stbuf->st_atime),
				(unsigned long int)(stbuf->st_mtime),
				(uint64_t)(stbuf->st_size),
				strerr(EPERM));
		throw RequestException(EPERM);
	}
	if (ino==STATS_INODE) {
		memset(&o_stbuf, 0, sizeof(struct stat));
		attr_to_stat(ino,statsattr,&o_stbuf);
		makeattrstr(attrstr,256,&o_stbuf);
		oplog_printf(ctx, "setattr (%lu,0x%X,[%s:0%04o,%ld,%ld,%lu,%lu,%" PRIu64 "]) (internal node: STATS): OK (3600,%s)",
				(unsigned long int)ino,
				to_set,
				modestr+1,
				(unsigned int)(stbuf->st_mode & 07777),
				(long int)stbuf->st_uid,
				(long int)stbuf->st_gid,
				(unsigned long int)(stbuf->st_atime),
				(unsigned long int)(stbuf->st_mtime),
				(uint64_t)(stbuf->st_size),
				attrstr);
		return AttrReply{o_stbuf, 3600.0};
	}
	if (ino==TWEAKS_FILE_INODE) {
		memset(&o_stbuf, 0, sizeof(struct stat));
		attr_to_stat(ino,tweaksfileattr,&o_stbuf);
		if (fi != nullptr && (to_set & LIZARDFS_SET_ATTR_SIZE)) {
			MagicFile* file = reinterpret_cast<MagicFile*>(fi->fh);
			std::unique_lock<std::mutex> lock(file->mutex);
			file->value.resize(stbuf->st_size);
			o_stbuf.st_size = stbuf->st_size;
		}
		makeattrstr(attrstr,256,&o_stbuf);
		oplog_printf(ctx, "setattr (%lu,0x%X,[%s:0%04o,%ld,%ld,%lu,%lu,%" PRIu64 "]) (internal node: TWEAKS_FILE): OK (3600,%s)",
				(unsigned long int)ino,
				to_set,
				modestr+1,
				(unsigned int)(stbuf->st_mode & 07777),
				(long int)stbuf->st_uid,
				(long int)stbuf->st_gid,
				(unsigned long int)(stbuf->st_atime),
				(unsigned long int)(stbuf->st_mtime),
				(uint64_t)(stbuf->st_size),
				attrstr);
		return AttrReply{o_stbuf, 3600.0};
	}
	if (ino==OPLOG_INODE || ino==OPHISTORY_INODE) {
		memset(&o_stbuf, 0, sizeof(struct stat));
		attr_to_stat(ino,oplogattr,&o_stbuf);
		makeattrstr(attrstr,256,&o_stbuf);
		oplog_printf(ctx, "setattr (%lu,0x%X,[%s:0%04o,%ld,%ld,%lu,%lu,%" PRIu64 "]) (internal node: %s): OK (3600,%s)",
				(unsigned long int)ino,
				to_set,modestr+1,
				(unsigned int)(stbuf->st_mode & 07777),
				(long int)stbuf->st_uid,
				(long int)stbuf->st_gid,
				(unsigned long int)(stbuf->st_atime),
				(unsigned long int)(stbuf->st_mtime),
				(uint64_t)(stbuf->st_size),
				(ino==OPLOG_INODE)?"OPLOG":"OPHISTORY",
				attrstr);
		return AttrReply{o_stbuf, 3600.0};
	}

	status = EINVAL;
	maxfleng = write_data_getmaxfleng(ino);
	if ((to_set & (LIZARDFS_SET_ATTR_MODE
			| LIZARDFS_SET_ATTR_UID
			| LIZARDFS_SET_ATTR_GID
			| LIZARDFS_SET_ATTR_ATIME
			| LIZARDFS_SET_ATTR_ATIME_NOW
			| LIZARDFS_SET_ATTR_MTIME
			| LIZARDFS_SET_ATTR_MTIME_NOW
			| LIZARDFS_SET_ATTR_SIZE)) == 0) { // change other flags or change nothing
		status = fs_setattr(ino,ctx.uid,ctx.gid,0,0,0,0,0,0,0,attr);    // ext3 compatibility - change ctime during this operation (usually chown(-1,-1))
		status = errorconv_dbg(status);
		if (status!=0) {
			oplog_printf(ctx, "setattr (%lu,0x%X,[%s:0%04o,%ld,%ld,%lu,%lu,%" PRIu64 "]): %s",
					(unsigned long int)ino,
					to_set,
					modestr+1,
					(unsigned int)(stbuf->st_mode & 07777),
					(long int)stbuf->st_uid,
					(long int)stbuf->st_gid,
					(unsigned long int)(stbuf->st_atime),
					(unsigned long int)(stbuf->st_mtime),
					(uint64_t)(stbuf->st_size),
					strerr(status));
			throw RequestException(status);
		}
	}
	if (to_set & (LIZARDFS_SET_ATTR_MODE
			| LIZARDFS_SET_ATTR_UID
			| LIZARDFS_SET_ATTR_GID
			| LIZARDFS_SET_ATTR_ATIME
			| LIZARDFS_SET_ATTR_MTIME
			| LIZARDFS_SET_ATTR_ATIME_NOW
			| LIZARDFS_SET_ATTR_MTIME_NOW)) {
		uint8_t setmask = 0;
		if (to_set & LIZARDFS_SET_ATTR_MODE) {
			setmask |= SET_MODE_FLAG;
		}
		if (to_set & LIZARDFS_SET_ATTR_UID) {
			setmask |= SET_UID_FLAG;
		}
		if (to_set & LIZARDFS_SET_ATTR_GID) {
			setmask |= SET_GID_FLAG;
		}
		if (to_set & LIZARDFS_SET_ATTR_ATIME) {
			setmask |= SET_ATIME_FLAG;
		}
		if (to_set & LIZARDFS_SET_ATTR_ATIME_NOW) {
			setmask |= SET_ATIME_NOW_FLAG;
		}
		if (to_set & LIZARDFS_SET_ATTR_MTIME) {
			setmask |= SET_MTIME_FLAG;
		}
		if (to_set & LIZARDFS_SET_ATTR_MTIME_NOW) {
			setmask |= SET_MTIME_NOW_FLAG;
		}
		if (to_set & (LIZARDFS_SET_ATTR_MTIME | LIZARDFS_SET_ATTR_MTIME_NOW)) {
			// in this case we want flush all pending writes because they could overwrite mtime
			write_data_flush_inode(ino);
		}
		status = fs_setattr(ino,ctx.uid,ctx.gid,setmask,stbuf->st_mode&07777,stbuf->st_uid,stbuf->st_gid,stbuf->st_atime,stbuf->st_mtime,sugid_clear_mode,attr);
		if (to_set & (LIZARDFS_SET_ATTR_MODE | LIZARDFS_SET_ATTR_UID | LIZARDFS_SET_ATTR_GID)) {
			eraseAclCache(ino);
		}
		status = errorconv_dbg(status);
		if (status!=0) {
			oplog_printf(ctx, "setattr (%lu,0x%X,[%s:0%04o,%ld,%ld,%lu,%lu,%" PRIu64 "]): %s",
					(unsigned long int)ino,
					to_set,
					modestr+1,
					(unsigned int)(stbuf->st_mode & 07777),
					(long int)stbuf->st_uid,
					(long int)stbuf->st_gid,
					(unsigned long int)(stbuf->st_atime),
					(unsigned long int)(stbuf->st_mtime),
					(uint64_t)(stbuf->st_size),
					strerr(status));
			throw RequestException(status);
		}
	}
	if (to_set & LIZARDFS_SET_ATTR_SIZE) {
		if (stbuf->st_size<0) {
			oplog_printf(ctx, "setattr (%lu,0x%X,[%s:0%04o,%ld,%ld,%lu,%lu,%" PRIu64 "]): %s",
					(unsigned long int)ino,
					to_set,
					modestr+1,
					(unsigned int)(stbuf->st_mode & 07777),
					(long int)stbuf->st_uid,
					(long int)stbuf->st_gid,
					(unsigned long int)(stbuf->st_atime),
					(unsigned long int)(stbuf->st_mtime),
					(uint64_t)(stbuf->st_size),
					strerr(EINVAL));
			throw RequestException(EINVAL);
		}
		if (stbuf->st_size>=MAX_FILE_SIZE) {
			oplog_printf(ctx, "setattr (%lu,0x%X,[%s:0%04o,%ld,%ld,%lu,%lu,%" PRIu64 "]): %s",
					(unsigned long int)ino,
					to_set,
					modestr+1,
					(unsigned int)(stbuf->st_mode & 07777),
					(long int)stbuf->st_uid,
					(long int)stbuf->st_gid,
					(unsigned long int)(stbuf->st_atime),
					(unsigned long int)(stbuf->st_mtime),
					(uint64_t)(stbuf->st_size),
					strerr(EFBIG));
			throw RequestException(EFBIG);
		}
		try {
			bool opened = (fi != NULL);
			status = write_data_truncate(ino, opened, ctx.uid, ctx.gid, stbuf->st_size, attr);
			maxfleng = 0; // after the flush master server has valid length, don't use our length cache
		} catch (Exception& ex) {
			status = errorconv_dbg(ex.status());
		}
		read_inode_ops(ino);
		if (status!=0) {
			oplog_printf(ctx, "setattr (%lu,0x%X,[%s:0%04o,%ld,%ld,%lu,%lu,%" PRIu64 "]): %s",
					(unsigned long int)ino,
					to_set,
					modestr+1,
					(unsigned int)(stbuf->st_mode & 07777),
					(long int)stbuf->st_uid,
					(long int)stbuf->st_gid,
					(unsigned long int)(stbuf->st_atime),
					(unsigned long int)(stbuf->st_mtime),
					(uint64_t)(stbuf->st_size),
					strerr(status));
			throw RequestException(status);
		}
	}
	if (status!=0) {        // should never happend but better check than sorry
		oplog_printf(ctx, "setattr (%lu,0x%X,[%s:0%04o,%ld,%ld,%lu,%lu,%" PRIu64 "]): %s",
				(unsigned long int)ino,
				to_set,
				modestr+1,
				(unsigned int)(stbuf->st_mode & 07777),
				(long int)stbuf->st_uid,
				(long int)stbuf->st_gid,
				(unsigned long int)(stbuf->st_atime),
				(unsigned long int)(stbuf->st_mtime),
				(uint64_t)(stbuf->st_size),
				strerr(status));
		throw RequestException(status);
	}
	memset(&o_stbuf, 0, sizeof(struct stat));
	attr_to_stat(ino,attr,&o_stbuf);
	if (attr[0]==TYPE_FILE && maxfleng>(uint64_t)(o_stbuf.st_size)) {
		o_stbuf.st_size=maxfleng;
	}
	attr_timeout = (attr_get_mattr(attr)&MATTR_NOACACHE)?0.0:attr_cache_timeout;
	makeattrstr(attrstr,256,&o_stbuf);
	oplog_printf(ctx, "setattr (%lu,0x%X,[%s:0%04o,%ld,%ld,%lu,%lu,%" PRIu64 "]): OK (%.1f,%s)",
			(unsigned long int)ino,
			to_set,
			modestr+1,
			(unsigned int)(stbuf->st_mode & 07777),
			(long int)stbuf->st_uid,
			(long int)stbuf->st_gid,
			(unsigned long int)(stbuf->st_atime),
			(unsigned long int)(stbuf->st_mtime),
			(uint64_t)(stbuf->st_size),
			attr_timeout,
			attrstr);
	return AttrReply{o_stbuf, attr_timeout};
}

EntryParam mknod(Context ctx, Inode parent, const char *name, mode_t mode, dev_t rdev) {
	EntryParam e;
	uint32_t inode;
	uint8_t attr[35];
	char modestr[11];
	char attrstr[256];
	uint8_t mattr;
	uint32_t nleng;
	int status;
	uint8_t type;

	makemodestr(modestr,mode);
	stats_inc(OP_MKNOD);
	if (debug_mode) {
		oplog_printf(ctx, "mknod (%lu,%s,%s:0%04o,0x%08lX) ...",
				(unsigned long int)parent,
				name,
				modestr,
				(unsigned int)mode,
				(unsigned long int)rdev);
		fprintf(stderr,"mknod (%lu,%s,%s:0%04o,0x%08lX)\n",
				(unsigned long int)parent,
				name,
				modestr,
				(unsigned int)mode,
				(unsigned long int)rdev);
	}
	nleng = strlen(name);
	if (nleng>MFS_NAME_MAX) {
		oplog_printf(ctx, "mknod (%lu,%s,%s:0%04o,0x%08lX): %s",
				(unsigned long int)parent,
				name,
				modestr,
				(unsigned int)mode,
				(unsigned long int)rdev,
				strerr(ENAMETOOLONG));
		throw RequestException(ENAMETOOLONG);
	}
	if (S_ISFIFO(mode)) {
		type = TYPE_FIFO;
	} else if (S_ISCHR(mode)) {
		type = TYPE_CHARDEV;
	} else if (S_ISBLK(mode)) {
		type = TYPE_BLOCKDEV;
	} else if (S_ISSOCK(mode)) {
		type = TYPE_SOCKET;
	} else if (S_ISREG(mode) || (mode&0170000)==0) {
		type = TYPE_FILE;
	} else {
		oplog_printf(ctx, "mknod (%lu,%s,%s:0%04o,0x%08lX): %s",
				(unsigned long int)parent,
				name,
				modestr,
				(unsigned int)mode,
				(unsigned long int)rdev,
				strerr(EPERM));
		throw RequestException(EPERM);
	}

	if (parent==MFS_ROOT_ID) {
		if (IS_SPECIAL_NAME(name)) {
			oplog_printf(ctx, "mknod (%lu,%s,%s:0%04o,0x%08lX): %s",
					(unsigned long int)parent,
					name,
					modestr,
					(unsigned int)mode,
					(unsigned long int)rdev,
					strerr(EACCES));
			throw RequestException(EACCES);
		}
	}

	status = fs_mknod(parent,nleng,(const uint8_t*)name,type,mode&07777,ctx.umask,ctx.uid,ctx.gid,rdev,inode,attr);
	status = errorconv_dbg(status);
	if (status!=0) {
		oplog_printf(ctx, "mknod (%lu,%s,%s:0%04o,0x%08lX): %s",
				(unsigned long int)parent,
				name,
				modestr,
				(unsigned int)mode,
				(unsigned long int)rdev,
				strerr(status));
		throw RequestException(status);
	} else {
		e.ino = inode;
		mattr = attr_get_mattr(attr);
		e.attr_timeout = (mattr&MATTR_NOACACHE)?0.0:attr_cache_timeout;
		e.entry_timeout = (mattr&MATTR_NOECACHE)?0.0:entry_cache_timeout;
		attr_to_stat(inode,attr,&e.attr);
		makeattrstr(attrstr,256,&e.attr);
		oplog_printf(ctx, "mknod (%lu,%s,%s:0%04o,0x%08lX): OK (%.1f,%lu,%.1f,%s)",
				(unsigned long int)parent,
				name,
				modestr,
				(unsigned int)mode,
				(unsigned long int)rdev,
				e.entry_timeout,
				(unsigned long int)e.ino,
				e.attr_timeout,
				attrstr);
		return e;
	}
}

void unlink(Context ctx, Inode parent, const char *name) {
	uint32_t nleng;
	int status;

	stats_inc(OP_UNLINK);
	if (debug_mode) {
		oplog_printf(ctx, "unlink (%lu,%s) ...",
				(unsigned long int)parent,
				name);
		fprintf(stderr,"unlink (%lu,%s)\n",(unsigned long int)parent,name);
	}
	if (parent==MFS_ROOT_ID) {
		if (IS_SPECIAL_NAME(name)) {
			oplog_printf(ctx, "unlink (%lu,%s): %s",
					(unsigned long int)parent,
					name,
					strerr(EACCES));
			throw RequestException(EACCES);
		}
	}

	nleng = strlen(name);
	if (nleng>MFS_NAME_MAX) {
		oplog_printf(ctx, "unlink (%lu,%s): %s",
				(unsigned long int)parent,
				name,
				strerr(ENAMETOOLONG));
		throw RequestException(ENAMETOOLONG);
	}

	status = fs_unlink(parent,nleng,(const uint8_t*)name,ctx.uid,ctx.gid);
	dcache_invalidate(parent);
	status = errorconv_dbg(status);
	if (status!=0) {
		oplog_printf(ctx, "unlink (%lu,%s): %s",
				(unsigned long int)parent,
				name,
				strerr(status));
		throw RequestException(status);
	} else {
		oplog_printf(ctx, "unlink (%lu,%s): OK",
				(unsigned long int)parent,
				name);
		return;
	}
}

EntryParam mkdir(Context ctx, Inode parent, const char *name, mode_t mode) {
	struct EntryParam e;
	uint32_t inode;
	uint8_t attr[35];
	char modestr[11];
	char attrstr[256];
	uint8_t mattr;
	uint32_t nleng;
	int status;

	makemodestr(modestr,mode);
	stats_inc(OP_MKDIR);
	if (debug_mode) {
		oplog_printf(ctx, "mkdir (%lu,%s,d%s:0%04o) ...",
				(unsigned long int)parent,
				name,
				modestr+1,
				(unsigned int)mode);
		fprintf(stderr,"mkdir (%lu,%s,d%s:0%04o)\n",
				(unsigned long int)parent,
				name,
				modestr+1,
				(unsigned int)mode);
	}
	if (parent==MFS_ROOT_ID) {
		if (IS_SPECIAL_NAME(name)) {
			oplog_printf(ctx, "mkdir (%lu,%s,d%s:0%04o): %s",
					(unsigned long int)parent,
					name,
					modestr+1,
					(unsigned int)mode,
					strerr(EACCES));
			throw RequestException(EACCES);
		}
	}
	nleng = strlen(name);
	if (nleng>MFS_NAME_MAX) {
		oplog_printf(ctx, "mkdir (%lu,%s,d%s:0%04o): %s",
				(unsigned long int)parent,
				name,
				modestr+1,
				(unsigned int)mode,
				strerr(ENAMETOOLONG));
		throw RequestException(ENAMETOOLONG);
	}

	status = fs_mkdir(parent,nleng,(const uint8_t*)name,mode,ctx.umask,ctx.uid,ctx.gid,mkdir_copy_sgid,inode,attr);
	status = errorconv_dbg(status);
	if (status!=0) {
		oplog_printf(ctx, "mkdir (%lu,%s,d%s:0%04o): %s",
				(unsigned long int)parent,
				name,
				modestr+1,
				(unsigned int)mode,
				strerr(status));
		throw RequestException(status);
	} else {
		e.ino = inode;
		mattr = attr_get_mattr(attr);
		e.attr_timeout = (mattr&MATTR_NOACACHE)?0.0:attr_cache_timeout;
		e.entry_timeout = (mattr&MATTR_NOECACHE)?0.0:direntry_cache_timeout;
		attr_to_stat(inode,attr,&e.attr);
		makeattrstr(attrstr,256,&e.attr);
		oplog_printf(ctx, "mkdir (%lu,%s,d%s:0%04o): OK (%.1f,%lu,%.1f,%s)",
				(unsigned long int)parent,
				name,
				modestr+1,
				(unsigned int)mode,
				e.entry_timeout,
				(unsigned long int)e.ino,
				e.attr_timeout,
				attrstr);
		return e;
	}
}

void rmdir(Context ctx, Inode parent, const char *name) {
	uint32_t nleng;
	int status;

	stats_inc(OP_RMDIR);
	if (debug_mode) {
		oplog_printf(ctx, "rmdir (%lu,%s) ...",
				(unsigned long int)parent,
				name);
		fprintf(stderr,"rmdir (%lu,%s)\n",(unsigned long int)parent,name);
	}
	if (parent==MFS_ROOT_ID) {
		if (IS_SPECIAL_NAME(name)) {
			oplog_printf(ctx, "rmdir (%lu,%s): %s",
					(unsigned long int)parent,
					name,
					strerr(EACCES));
			throw RequestException(EACCES);
		}
	}
	nleng = strlen(name);
	if (nleng>MFS_NAME_MAX) {
		oplog_printf(ctx, "rmdir (%lu,%s): %s",
				(unsigned long int)parent,
				name,
				strerr(ENAMETOOLONG));
		throw RequestException(ENAMETOOLONG);
	}

	status = fs_rmdir(parent,nleng,(const uint8_t*)name,ctx.uid,ctx.gid);
	dcache_invalidate(parent);
	status = errorconv_dbg(status);
	if (status!=0) {
		oplog_printf(ctx, "rmdir (%lu,%s): %s",
				(unsigned long int)parent,
				name,
				strerr(status));
		throw RequestException(status);
	} else {
		oplog_printf(ctx, "rmdir (%lu,%s): OK",
				(unsigned long int)parent,
				name);
		return;
	}
}

EntryParam symlink(Context ctx, const char *path, Inode parent,
			 const char *name) {
	struct EntryParam e;
	uint32_t inode;
	uint8_t attr[35];
	char attrstr[256];
	uint8_t mattr;
	uint32_t nleng;
	int status;

	stats_inc(OP_SYMLINK);
	if (debug_mode) {
		oplog_printf(ctx, "symlink (%s,%lu,%s) ...",
				path,
				(unsigned long int)parent,
				name);
		fprintf(stderr,"symlink (%s,%lu,%s)\n",path,(unsigned long int)parent,name);
	}
	if (parent==MFS_ROOT_ID) {
		if (IS_SPECIAL_NAME(name)) {
			oplog_printf(ctx, "symlink (%s,%lu,%s): %s",
					path,
					(unsigned long int)parent,
					name,
					strerr(EACCES));
			throw RequestException(EACCES);
		}
	}
	nleng = strlen(name);
	if (nleng>MFS_NAME_MAX) {
		oplog_printf(ctx, "symlink (%s,%lu,%s): %s",
				path,
				(unsigned long int)parent,
				name,
				strerr(ENAMETOOLONG));
		throw RequestException(ENAMETOOLONG);
	}

	status = fs_symlink(parent,nleng,(const uint8_t*)name,(const uint8_t*)path,ctx.uid,ctx.gid,&inode,attr);
	status = errorconv_dbg(status);
	if (status!=0) {
		oplog_printf(ctx, "symlink (%s,%lu,%s): %s",
				path,
				(unsigned long int)parent,
				name,
				strerr(status));
		throw RequestException(status);
	} else {
		e.ino = inode;
		mattr = attr_get_mattr(attr);
		e.attr_timeout = (mattr&MATTR_NOACACHE)?0.0:attr_cache_timeout;
		e.entry_timeout = (mattr&MATTR_NOECACHE)?0.0:entry_cache_timeout;
		attr_to_stat(inode,attr,&e.attr);
		makeattrstr(attrstr,256,&e.attr);
		oplog_printf(ctx, "symlink (%s,%lu,%s): OK (%.1f,%lu,%.1f,%s)",
				path,
				(unsigned long int)parent,
				name,
				e.entry_timeout,
				(unsigned long int)e.ino,
				e.attr_timeout,
				attrstr);
		return e;
	}
}

std::string readlink(Context ctx, Inode ino) {
	int status;
	const uint8_t *path;

	if (debug_mode) {
		oplog_printf(ctx, "readlink (%lu) ...",
				(unsigned long int)ino);
		fprintf(stderr,"readlink (%lu)\n",(unsigned long int)ino);
	}
	if (symlink_cache_search(ino,&path)) {
		stats_inc(OP_READLINK_CACHED);
		oplog_printf(ctx, "readlink (%lu) (using cache): OK (%s)",
				(unsigned long int)ino,
				(char*)path);
		return std::string((char*)path);
	}
	stats_inc(OP_READLINK);
	status = fs_readlink(ino,&path);
	status = errorconv_dbg(status);
	if (status!=0) {
		oplog_printf(ctx, "readlink (%lu): %s",
				(unsigned long int)ino,
				strerr(status));
		throw RequestException(status);
	} else {
		symlink_cache_insert(ino,path);
		oplog_printf(ctx, "readlink (%lu): OK (%s)",
				(unsigned long int)ino,
				(char*)path);
		return std::string((char*)path);
	}
}

void rename(Context ctx, Inode parent, const char *name,
			Inode newparent, const char *newname) {
	uint32_t nleng,newnleng;
	int status;
	uint32_t inode;
	uint8_t attr[35];

	stats_inc(OP_RENAME);
	if (debug_mode) {
		oplog_printf(ctx, "rename (%lu,%s,%lu,%s) ...",
				(unsigned long int)parent,
				name,
				(unsigned long int)newparent,
				newname);
		fprintf(stderr,"rename (%lu,%s,%lu,%s)\n",
				(unsigned long int)parent,
				name,
				(unsigned long int)newparent,
				newname);
	}
	if (parent==MFS_ROOT_ID) {
		if (IS_SPECIAL_NAME(name)) {
			oplog_printf(ctx, "rename (%lu,%s,%lu,%s): %s",
					(unsigned long int)parent,
					name,
					(unsigned long int)newparent,
					newname,
					strerr(EACCES));
			throw RequestException(EACCES);
		}
	}
	if (newparent==MFS_ROOT_ID) {
		if (IS_SPECIAL_NAME(newname)) {
			oplog_printf(ctx, "rename (%lu,%s,%lu,%s): %s",
					(unsigned long int)parent,
					name,
					(unsigned long int)newparent,
					newname,
					strerr(EACCES));
			throw RequestException(EACCES);
		}
	}
	nleng = strlen(name);
	if (nleng>MFS_NAME_MAX) {
		oplog_printf(ctx, "rename (%lu,%s,%lu,%s): %s",
				(unsigned long int)parent,
				name,
				(unsigned long int)newparent,
				newname,
				strerr(ENAMETOOLONG));
		throw RequestException(ENAMETOOLONG);
	}
	newnleng = strlen(newname);
	if (newnleng>MFS_NAME_MAX) {
		oplog_printf(ctx, "rename (%lu,%s,%lu,%s): %s",
				(unsigned long int)parent,
				name,
				(unsigned long int)newparent,
				newname,
				strerr(ENAMETOOLONG));
		throw RequestException(ENAMETOOLONG);
	}

	status = fs_rename(parent,nleng,(const uint8_t*)name,newparent,newnleng,(const uint8_t*)newname,ctx.uid,ctx.gid,&inode,attr);
	status = errorconv_dbg(status);
	dcache_invalidate(parent);
	dcache_invalidate(newparent);
	if (status!=0) {
		oplog_printf(ctx, "rename (%lu,%s,%lu,%s): %s",
				(unsigned long int)parent,
				name,
				(unsigned long int)newparent,
				newname,
				strerr(status));
		throw RequestException(status);
	} else {
		oplog_printf(ctx, "rename (%lu,%s,%lu,%s): OK",
				(unsigned long int)parent,
				name,
				(unsigned long int)newparent,
				newname);
		return;
	}
}

EntryParam link(Context ctx, Inode ino, Inode newparent, const char *newname) {
	uint32_t newnleng;
	int status;
	EntryParam e;
	uint32_t inode;
	uint8_t attr[35];
	char attrstr[256];
	uint8_t mattr;


	stats_inc(OP_LINK);
	if (debug_mode) {
		oplog_printf(ctx, "link (%lu,%lu,%s) ...",
				(unsigned long int)ino,
				(unsigned long int)newparent,
				newname);
		fprintf(stderr,"link (%lu,%lu,%s)\n",
				(unsigned long int)ino,
				(unsigned long int)newparent,
				newname);
	}
	if (IS_SPECIAL_INODE(ino)) {
		oplog_printf(ctx, "link (%lu,%lu,%s): %s",
				(unsigned long int)ino,
				(unsigned long int)newparent,
				newname,
				strerr(EACCES));
		throw RequestException(EACCES);
	}
	if (newparent==MFS_ROOT_ID) {
		if (IS_SPECIAL_NAME(newname)) {
			oplog_printf(ctx, "link (%lu,%lu,%s): %s",
					(unsigned long int)ino,
					(unsigned long int)newparent,
					newname,
					strerr(EACCES));
			throw RequestException(EACCES);
		}
	}
	newnleng = strlen(newname);
	if (newnleng>MFS_NAME_MAX) {
		oplog_printf(ctx, "link (%lu,%lu,%s): %s",
				(unsigned long int)ino,
				(unsigned long int)newparent,
				newname,
				strerr(ENAMETOOLONG));
		throw RequestException(ENAMETOOLONG);
	}

	status = fs_link(ino,newparent,newnleng,(const uint8_t*)newname,ctx.uid,ctx.gid,&inode,attr);
	status = errorconv_dbg(status);
	if (status!=0) {
		oplog_printf(ctx, "link (%lu,%lu,%s): %s",
				(unsigned long int)ino,
				(unsigned long int)newparent,
				newname,
				strerr(status));
		throw RequestException(status);
	} else {
		e.ino = inode;
		mattr = attr_get_mattr(attr);
		e.attr_timeout = (mattr&MATTR_NOACACHE)?0.0:attr_cache_timeout;
		e.entry_timeout = (mattr&MATTR_NOECACHE)?0.0:entry_cache_timeout;
		attr_to_stat(inode,attr,&e.attr);
		makeattrstr(attrstr,256,&e.attr);
		oplog_printf(ctx, "link (%lu,%lu,%s): OK (%.1f,%lu,%.1f,%s)",
				(unsigned long int)ino,
				(unsigned long int)newparent,
				newname,
				e.entry_timeout,
				(unsigned long int)e.ino,
				e.attr_timeout,
				attrstr);
		return e;
	}
}

void opendir(Context ctx, Inode ino, FileInfo* fi) {
	dirbuf *dirinfo;
	int status;

	stats_inc(OP_OPENDIR);
	if (debug_mode) {
		oplog_printf(ctx, "opendir (%lu) ...",
				(unsigned long int)ino);
		fprintf(stderr,"opendir (%lu)\n",(unsigned long int)ino);
	}
	if (IS_SPECIAL_INODE(ino)) {
		oplog_printf(ctx, "opendir (%lu): %s",
				(unsigned long int)ino,
				strerr(ENOTDIR));
		throw RequestException(ENOTDIR);
	}
	status = fs_access(ino,ctx.uid,ctx.gid,MODE_MASK_R);    // at least test rights
	status = errorconv_dbg(status);
	if (status!=0) {
		oplog_printf(ctx, "opendir (%lu): %s",
				(unsigned long int)ino,
				strerr(status));
		throw RequestException(status);
	} else {
		dirinfo = (dirbuf*) malloc(sizeof(dirbuf));
		pthread_mutex_init(&(dirinfo->lock),NULL);
		PthreadMutexWrapper lock((dirinfo->lock));   // make valgrind happy
		dirinfo->p = NULL;
		dirinfo->size = 0;
		dirinfo->dcache = NULL;
		dirinfo->wasread = 0;
		fi->fh = (unsigned long)dirinfo;
		oplog_printf(ctx, "opendir (%lu): OK",
				(unsigned long int)ino);
	}
}

std::vector<DirEntry> readdir(Context ctx, Inode ino, off_t off, size_t maxEntries, FileInfo* fi) {
	int status;
	dirbuf *dirinfo = (dirbuf *)((unsigned long)(fi->fh));
	char name[MFS_NAME_MAX+1];
	const uint8_t *ptr,*eptr;
	uint8_t nleng;
	uint32_t inode;
	uint8_t type;
	struct stat stbuf;

	stats_inc(OP_READDIR);
	if (debug_mode) {
		oplog_printf(ctx, "readdir (%lu,%" PRIu64 ",%" PRIu64 ") ...",
				(unsigned long int)ino,
				(uint64_t)maxEntries,
				(uint64_t)off);
		fprintf(stderr,"readdir (%lu,%" PRIu64 ",%" PRIu64 ")\n",
				(unsigned long int)ino,
				(uint64_t)maxEntries,
				(uint64_t)off);
	}
	if (off<0) {
		oplog_printf(ctx, "readdir (%lu,%" PRIu64 ",%" PRIu64 "): %s",
				(unsigned long int)ino,
				(uint64_t)maxEntries,
				(uint64_t)off,
				strerr(EINVAL));
		throw RequestException(EINVAL);
	}
	PthreadMutexWrapper lock((dirinfo->lock));
	if (dirinfo->wasread==0 || (dirinfo->wasread==1 && off==0)) {
		const uint8_t *dbuff;
		uint32_t dsize;
		uint8_t needscopy;
		if (usedircache) {
			status = fs_getdir_plus(ino,ctx.uid,ctx.gid,0,&dbuff,&dsize);
			if (status==0) {
				stats_inc(OP_GETDIR_FULL);
			}
			needscopy = 1;
			dirinfo->dataformat = 1;
		} else {
			status = fs_getdir(ino,ctx.uid,ctx.gid,&dbuff,&dsize);
			if (status==0) {
				stats_inc(OP_GETDIR_SMALL);
			}
			needscopy = 1;
			dirinfo->dataformat = 0;
		}
		status = errorconv_dbg(status);
		if (status!=0) {
			oplog_printf(ctx, "readdir (%lu,%" PRIu64 ",%" PRIu64 "): %s",
					(unsigned long int)ino,
					(uint64_t)maxEntries,
					(uint64_t)off,
					strerr(status));
			throw RequestException(status);
		}
		if (dirinfo->dcache) {
			dcache_release(dirinfo->dcache);
			dirinfo->dcache = NULL;
		}
		if (dirinfo->p) {
			free((uint8_t*)(dirinfo->p));
			dirinfo->p = NULL;
		}
		if (needscopy) {
			dirinfo->p = (const uint8_t*) malloc(dsize);
			if (dirinfo->p == NULL) {
				oplog_printf(ctx, "readdir (%lu,%" PRIu64 ",%" PRIu64 "): %s",
						(unsigned long int)ino,
						(uint64_t)maxEntries,
						(uint64_t)off,
						strerr(EINVAL));
				throw RequestException(EINVAL);
			}
			memcpy((uint8_t*)(dirinfo->p),dbuff,dsize);
		} else {
			dirinfo->p = dbuff;
		}
		dirinfo->size = dsize;
		if (usedircache && dirinfo->dataformat==1) {
			dirinfo->dcache = dcache_new(&ctx,ino,dirinfo->p,dirinfo->size);
		}
	}
	dirinfo->wasread=1;

	std::vector<DirEntry> ret;
	if (off>=(off_t)(dirinfo->size)) {
		oplog_printf(ctx, "readdir (%lu,%" PRIu64 ",%" PRIu64 "): OK (no data)",
				(unsigned long int)ino,
				(uint64_t)maxEntries,
				(uint64_t)off);
	} else {
		ptr = dirinfo->p+off;
		eptr = dirinfo->p+dirinfo->size;
		off_t nextoff = off; // offset of the next entry

		while (ptr<eptr && ret.size() < maxEntries) {
			sassert(ptr == dirinfo->p + nextoff);
			nleng = ptr[0];
			ptr++;
			memcpy(name,ptr,nleng);
			name[nleng]=0;
			ptr+=nleng;
			nextoff+=nleng+((dirinfo->dataformat)?40:6);
			if (ptr+5<=eptr) {
				inode = get32bit(&ptr);
				if (dirinfo->dataformat) {
					attr_to_stat(inode,ptr,&stbuf);
					ptr+=35;
				} else {
					type = get8bit(&ptr);
					type_to_stat(inode,type,&stbuf);
				}
				try {
					ret.push_back(DirEntry{name, stbuf, nextoff});
				} catch (std::bad_alloc& e) {
					throw RequestException(ENOMEM);
				}
			}
		}

		oplog_printf(ctx, "readdir (%lu,%" PRIu64 ",%" PRIu64 "): OK (%lu)",
				(unsigned long int)ino,
				(uint64_t)maxEntries,
				(uint64_t)off,
				(unsigned long int)ret.size());
	}
	return ret;
}

void releasedir(Context ctx, Inode ino, FileInfo* fi) {
	(void)ino;
	dirbuf *dirinfo = (dirbuf *)((unsigned long)(fi->fh));

	stats_inc(OP_RELEASEDIR);
	if (debug_mode) {
		oplog_printf(ctx, "releasedir (%lu) ...",
				(unsigned long int)ino);
		fprintf(stderr,"releasedir (%lu)\n",(unsigned long int)ino);
	}
	PthreadMutexWrapper lock((dirinfo->lock));
	lock.unlock(); // This unlock is needed, since we want to destroy the mutex
	pthread_mutex_destroy(&(dirinfo->lock));
	if (dirinfo->dcache) {
		dcache_release(dirinfo->dcache);
	}
	if (dirinfo->p) {
		free((uint8_t*)(dirinfo->p));
	}
	free(dirinfo);
	fi->fh = 0;
	oplog_printf(ctx, "releasedir (%lu): OK",
			(unsigned long int)ino);
}


static finfo* fs_newfileinfo(uint8_t accmode, uint32_t inode) {
	finfo *fileinfo;
	fileinfo = (finfo*) malloc(sizeof(finfo));
	pthread_mutex_init(&(fileinfo->flushlock),NULL);
	pthread_mutex_init(&(fileinfo->lock),NULL);
	PthreadMutexWrapper lock((fileinfo->lock)); // make helgrind happy
#ifdef __FreeBSD__
	/* old FreeBSD fuse reads whole file when opening with O_WRONLY|O_APPEND,
	 * so can't open it write-only */
	(void)accmode;
	(void)inode;
	fileinfo->mode = IO_NONE;
	fileinfo->data = NULL;
#else
	if (accmode == O_RDONLY) {
		fileinfo->mode = IO_READONLY;
		fileinfo->data = read_data_new(inode);
	} else if (accmode == O_WRONLY) {
		fileinfo->mode = IO_WRITEONLY;
		fileinfo->data = write_data_new(inode);
	} else {
		fileinfo->mode = IO_NONE;
		fileinfo->data = NULL;
	}
#endif
	return fileinfo;
}

void remove_file_info(FileInfo *f) {
	finfo* fileinfo = (finfo*)(f->fh);
	PthreadMutexWrapper lock(fileinfo->lock);
	if (fileinfo->mode == IO_READONLY || fileinfo->mode == IO_READ) {
		read_data_end(fileinfo->data);
	} else if (fileinfo->mode == IO_WRITEONLY || fileinfo->mode == IO_WRITE) {
		write_data_end(fileinfo->data);
	}
	lock.unlock(); // This unlock is needed, since we want to destroy the mutex
	pthread_mutex_destroy(&(fileinfo->lock));
	pthread_mutex_destroy(&(fileinfo->flushlock));
	free(fileinfo);
}

void remove_dir_info(FileInfo *fi) {
	dirbuf* dirinfo = (dirbuf*) fi->fh;
	fi->fh = 0;
	pthread_mutex_destroy(&(dirinfo->lock));
	free(dirinfo);
}



EntryParam create(Context ctx, Inode parent, const char *name, mode_t mode,
		FileInfo* fi) {
	struct EntryParam e;
	uint32_t inode;
	uint8_t oflags;
	uint8_t attr[35];
	char modestr[11];
	char attrstr[256];
	uint8_t mattr;
	uint32_t nleng;
	int status;

	finfo *fileinfo;

	makemodestr(modestr,mode);
	stats_inc(OP_CREATE);
	if (debug_mode) {
		oplog_printf(ctx, "create (%lu,%s,-%s:0%04o)",
				(unsigned long int)parent,
				name,
				modestr+1,
				(unsigned int)mode);
		fprintf(stderr,"create (%lu,%s,-%s:0%04o)\n",
				(unsigned long int)parent,
				name,modestr+1,
				(unsigned int)mode);
	}
	if (parent==MFS_ROOT_ID) {
		if (IS_SPECIAL_NAME(name)) {
			oplog_printf(ctx, "create (%lu,%s,-%s:0%04o): %s",
					(unsigned long int)parent,
					name,
					modestr+1,
					(unsigned int)mode,
					strerr(EACCES));
			throw RequestException(EACCES);
		}
	}
	nleng = strlen(name);
	if (nleng>MFS_NAME_MAX) {
		oplog_printf(ctx, "create (%lu,%s,-%s:0%04o): %s",
				(unsigned long int)parent,
				name,
				modestr+1,
				(unsigned int)mode,
				strerr(ENAMETOOLONG));
		throw RequestException(ENAMETOOLONG);
	}

	oflags = AFTER_CREATE;
	if ((fi->flags & O_ACCMODE) == O_RDONLY) {
		oflags |= WANT_READ;
	} else if ((fi->flags & O_ACCMODE) == O_WRONLY) {
		oflags |= WANT_WRITE;
	} else if ((fi->flags & O_ACCMODE) == O_RDWR) {
		oflags |= WANT_READ | WANT_WRITE;
	} else {
		oplog_printf(ctx, "create (%lu,%s,-%s:0%04o): %s",
				(unsigned long int)parent,
				name,
				modestr+1,
				(unsigned int)mode,
				strerr(EINVAL));
		throw RequestException(EINVAL);
	}

	status = fs_mknod(parent,nleng,(const uint8_t*)name,TYPE_FILE,mode&07777,ctx.umask,ctx.uid,ctx.gid,0,inode,attr);
	status = errorconv_dbg(status);
	if (status!=0) {
		oplog_printf(ctx, "create (%lu,%s,-%s:0%04o) (mknod): %s",
				(unsigned long int)parent,
				name,
				modestr+1,
				(unsigned int)mode,
				strerr(status));
		throw RequestException(status);
	}
	status = fs_opencheck(inode,ctx.uid,ctx.gid,oflags,NULL);
	status = errorconv_dbg(status);
	if (status!=0) {
		oplog_printf(ctx, "create (%lu,%s,-%s:0%04o) (open): %s",
				(unsigned long int)parent,
				name,
				modestr+1,
				(unsigned int)mode,
				strerr(status));
		throw RequestException(status);
	}

	mattr = attr_get_mattr(attr);
	fileinfo = fs_newfileinfo(fi->flags & O_ACCMODE,inode);
	fi->fh = (unsigned long)fileinfo;
	if (keep_cache==1) {
		fi->keep_cache=1;
	} else if (keep_cache==2) {
		fi->keep_cache=0;
	} else {
		fi->keep_cache = (mattr&MATTR_ALLOWDATACACHE)?1:0;
	}
	if (debug_mode) {
		fprintf(stderr,"create (%lu) ok -> keep cache: %lu\n",
				(unsigned long int)inode,
				(unsigned long int)fi->keep_cache);
	}
	e.ino = inode;
	e.attr_timeout = (mattr&MATTR_NOACACHE)?0.0:attr_cache_timeout;
	e.entry_timeout = (mattr&MATTR_NOECACHE)?0.0:entry_cache_timeout;
	attr_to_stat(inode,attr,&e.attr);
	makeattrstr(attrstr,256,&e.attr);
	oplog_printf(ctx, "create (%lu,%s,-%s:0%04o): OK (%.1f,%lu,%.1f,%s,%lu)",
			(unsigned long int)parent,
			name,
			modestr+1,
			(unsigned int)mode,
			e.entry_timeout,
			(unsigned long int)e.ino,
			e.attr_timeout,
			attrstr,
			(unsigned long int)fi->keep_cache);
	return e;
}

void open(Context ctx, Inode ino, FileInfo* fi) {
	uint8_t oflags;
	uint8_t attr[35];
	uint8_t mattr;
	int status;

	finfo *fileinfo;

	stats_inc(OP_OPEN);
	if (debug_mode) {
		oplog_printf(ctx, "open (%lu) ...",
				(unsigned long int)ino);
		fprintf(stderr,"open (%lu)\n",(unsigned long int)ino);
	}

	if (ino==MASTERINFO_INODE) {
		if ((fi->flags & O_ACCMODE) != O_RDONLY) {
			oplog_printf(ctx, "open (%lu) (internal node: MASTERINFO): %s",
					(unsigned long int)ino,
					strerr(EACCES));
			throw RequestException(EACCES);
		}
		fi->fh = 0;
		fi->direct_io = 0;
		fi->keep_cache = 1;
		oplog_printf(ctx, "open (%lu) (internal node: MASTERINFO): OK (0,1)",
				(unsigned long int)ino);
		return;
	}

	if (ino==STATS_INODE) {
		sinfo *statsinfo;
		statsinfo = (sinfo*) malloc(sizeof(sinfo));
		if (statsinfo==NULL) {
			oplog_printf(ctx, "open (%lu) (internal node: STATS): %s",
					(unsigned long int)ino,
					strerr(ENOMEM));
			throw RequestException(ENOMEM);
		}
		pthread_mutex_init(&(statsinfo->lock),NULL);    // make helgrind happy
		PthreadMutexWrapper lock((statsinfo->lock));         // make helgrind happy
		stats_show_all(&(statsinfo->buff),&(statsinfo->leng));
		statsinfo->reset = 0;
		fi->fh = (unsigned long)statsinfo;
		fi->direct_io = 1;
		fi->keep_cache = 0;
		oplog_printf(ctx, "open (%lu) (internal node: STATS): OK (1,0)",
				(unsigned long int)ino);
		return;
	}

	if (ino==TWEAKS_FILE_INODE) {
		MagicFile* file = new MagicFile;
		fi->fh = (unsigned long)(file);
		fi->direct_io = 1;
		fi->keep_cache = 0;
		oplog_printf(ctx, "open (%lu) (internal node: TWEAKS_FILE): OK (1,0)",
				(unsigned long int)ino);
		return;
	}

	if (ino==OPLOG_INODE || ino==OPHISTORY_INODE) {
		if ((fi->flags & O_ACCMODE) != O_RDONLY) {
			oplog_printf(ctx, "open (%lu) (internal node: %s): %s",
					(unsigned long int)ino,
					(ino==OPLOG_INODE)?"OPLOG":"OPHISTORY",
					strerr(EACCES));
			throw RequestException(EACCES);
		}
		fi->fh = oplog_newhandle((ino==OPHISTORY_INODE)?1:0);
		fi->direct_io = 1;
		fi->keep_cache = 0;
		oplog_printf(ctx, "open (%lu) (internal node: %s): OK (1,0)",
				(unsigned long int)ino,
				(ino==OPLOG_INODE)?"OPLOG":"OPHISTORY");
		return;
	}

	oflags = 0;
	if ((fi->flags & O_ACCMODE) == O_RDONLY) {
		oflags |= WANT_READ;
	} else if ((fi->flags & O_ACCMODE) == O_WRONLY) {
		oflags |= WANT_WRITE;
	} else if ((fi->flags & O_ACCMODE) == O_RDWR) {
		oflags |= WANT_READ | WANT_WRITE;
	}
	status = fs_opencheck(ino,ctx.uid,ctx.gid,oflags,attr);
	status = errorconv_dbg(status);
	if (status!=0) {
		oplog_printf(ctx, "open (%lu): %s",
				(unsigned long int)ino,
				strerr(status));
		throw RequestException(status);
	}

	mattr = attr_get_mattr(attr);
	fileinfo = fs_newfileinfo(fi->flags & O_ACCMODE,ino);
	fi->fh = (unsigned long)fileinfo;
	if (keep_cache==1) {
		fi->keep_cache=1;
	} else if (keep_cache==2) {
		fi->keep_cache=0;
	} else {
		fi->keep_cache = (mattr&MATTR_ALLOWDATACACHE)?1:0;
	}
	if (debug_mode) {
		fprintf(stderr,"open (%lu) ok -> keep cache: %lu\n",
				(unsigned long int)ino,
				(unsigned long int)fi->keep_cache);
	}
	fi->direct_io = gDirectIo;
	oplog_printf(ctx, "open (%lu): OK (%lu,%lu)",
			(unsigned long int)ino,
			(unsigned long int)fi->direct_io,
			(unsigned long int)fi->keep_cache);
}

void release(Context ctx,
			Inode ino,
			FileInfo* fi) {
	finfo *fileinfo = (finfo*)(unsigned long)(fi->fh);

	stats_inc(OP_RELEASE);
	if (debug_mode) {
		oplog_printf(ctx, "release (%lu) ...",
				(unsigned long int)ino);
		fprintf(stderr,"release (%lu)\n",(unsigned long int)ino);
	}

	if (ino==MASTERINFO_INODE) {
		oplog_printf(ctx, "release (%lu) (internal node: MASTERINFO): OK",
				(unsigned long int)ino);
		return;
	}
	if (ino==STATS_INODE) {
		sinfo *statsinfo = (sinfo*)(unsigned long)(fi->fh);
		if (statsinfo!=NULL) {
			PthreadMutexWrapper lock((statsinfo->lock));         // make helgrind happy
			if (statsinfo->buff!=NULL) {
				free(statsinfo->buff);
			}
			if (statsinfo->reset) {
				stats_reset_all();
			}
			lock.unlock(); // This unlock is needed, since we want to destroy the mutex
			pthread_mutex_destroy(&(statsinfo->lock));      // make helgrind happy
			free(statsinfo);
		}
		oplog_printf(ctx, "release (%lu) (internal node: STATS): OK",
				(unsigned long int)ino);
		return;
	}
	if (ino==TWEAKS_FILE_INODE) {
		MagicFile* file = reinterpret_cast<MagicFile*>(fi->fh);
		if (file->wasWritten) {
			auto separatorPos = file->value.find('=');
			if (separatorPos == file->value.npos) {
				syslog(LOG_INFO, "TWEAKS_FILE: Wrong value '%s'", file->value.c_str());
			} else {
				std::string name = file->value.substr(0, separatorPos);
				std::string value = file->value.substr(separatorPos + 1);
				if (!value.empty() && value.back() == '\n') {
					value.resize(value.size() - 1);
				}
				gTweaks.setValue(name, value);
				syslog(LOG_INFO, "TWEAKS_FILE: Setting '%s' to '%s'", name.c_str(), value.c_str());
			}
		}
		delete file;
		oplog_printf(ctx, "release (%lu) (internal node: TWEAKS_FILE): OK",
				(unsigned long int)ino);
		return;
	}
	if (ino==OPLOG_INODE || ino==OPHISTORY_INODE) {
		oplog_releasehandle(fi->fh);
		oplog_printf(ctx, "release (%lu) (internal node: %s): OK",
				(unsigned long int)ino,
				(ino==OPLOG_INODE)?"OPLOG":"OPHISTORY");
		return;
	}
	if (fileinfo!=NULL) {
		remove_file_info(fi);
	}
	fs_release(ino);
	oplog_printf(ctx, "release (%lu): OK",
			(unsigned long int)ino);
}

std::vector<uint8_t> read(Context ctx,
			Inode ino,
			size_t size,
			off_t off,
			FileInfo* fi) {
	LOG_AVG_TILL_END_OF_SCOPE0("read");
	finfo *fileinfo = (finfo*)(unsigned long)(fi->fh);
	uint8_t *buff;
	int err;
	std::vector<uint8_t> ret;

	stats_inc(OP_READ);
	if (debug_mode) {
		if (ino!=OPLOG_INODE && ino!=OPHISTORY_INODE) {
			oplog_printf(ctx, "read (%lu,%" PRIu64 ",%" PRIu64 ") ...",
					(unsigned long int)ino,
					(uint64_t)size,
					(uint64_t)off);
		}
		fprintf(stderr,"read from inode %lu up to %" PRIu64 " bytes from position %" PRIu64 "\n",
				(unsigned long int)ino,
				(uint64_t)size,
				(uint64_t)off);
	}
	if (ino==MASTERINFO_INODE) {
		uint8_t masterinfo[14];
		fs_getmasterlocation(masterinfo);
		masterproxy_getlocation(masterinfo);
		if (off>=14) {
			oplog_printf(ctx, "read (%lu,%" PRIu64 ",%" PRIu64 "): OK (no data)",
					(unsigned long int)ino,
					(uint64_t)size,
					(uint64_t)off);
		} else if (off+size>14) {
			std::copy(masterinfo + off, masterinfo + 14, std::back_inserter(ret));
			oplog_printf(ctx, "read (%lu,%" PRIu64 ",%" PRIu64 "): OK (%lu)",
					(unsigned long int)ino,
					(uint64_t)size,
					(uint64_t)off,
					(unsigned long int)(14-off));
		} else {
			std::copy(masterinfo + off, masterinfo + off + size, std::back_inserter(ret));
			oplog_printf(ctx, "read (%lu,%" PRIu64 ",%" PRIu64 "): OK (%lu)",
					(unsigned long int)ino,
					(uint64_t)size,
					(uint64_t)off,
					(unsigned long int)size);
		}
		return ret;
	}
	if (ino==STATS_INODE) {
		sinfo *statsinfo = (sinfo*)(unsigned long)(fi->fh);
		if (statsinfo!=NULL) {
			PthreadMutexWrapper lock((statsinfo->lock));         // make helgrind happy
			if (off>=statsinfo->leng) {
				oplog_printf(ctx, "read (%lu,%" PRIu64 ",%" PRIu64 "): OK (no data)",
						(unsigned long int)ino,
						(uint64_t)size,
						(uint64_t)off);
			} else if ((uint64_t)(off+size)>(uint64_t)(statsinfo->leng)) {
				std::copy(statsinfo->buff + off, statsinfo->buff + statsinfo->leng, std::back_inserter(ret));
				oplog_printf(ctx, "read (%lu,%" PRIu64 ",%" PRIu64 "): OK (%lu)",
						(unsigned long int)ino,
						(uint64_t)size,
						(uint64_t)off,
						(unsigned long int)(statsinfo->leng-off));
			} else {
				std::copy(statsinfo->buff + off, statsinfo->buff + off + size, std::back_inserter(ret));
				oplog_printf(ctx, "read (%lu,%" PRIu64 ",%" PRIu64 "): OK (%lu)",
						(unsigned long int)ino,
						(uint64_t)size,
						(uint64_t)off,
						(unsigned long int)size);
			}
		} else {
			oplog_printf(ctx, "read (%lu,%" PRIu64 ",%" PRIu64 "): OK (no data)",
					(unsigned long int)ino,
					(uint64_t)size,
					(uint64_t)off);
		}
		return ret;
	}
	if (ino==TWEAKS_FILE_INODE) {
		MagicFile* file = reinterpret_cast<MagicFile*>(fi->fh);
		std::unique_lock<std::mutex> lock(file->mutex);
		if (!file->wasRead) {
			file->value = gTweaks.getAllValues();
			file->wasRead = true;
		}
		if (off >= static_cast<off_t>(file->value.size())) {
			oplog_printf(ctx, "read (%lu,%" PRIu64 ",%" PRIu64 "): OK (no data)",
					(unsigned long int)ino,
					(uint64_t)size,
					(uint64_t)off);
			return std::vector<uint8_t>();
		} else {
			size_t availableBytes = size;
			if ((uint64_t)(off + size) > (uint64_t)file->value.size()) {
				availableBytes = file->value.size() - off;
			}
			const uint8_t* data = reinterpret_cast<const uint8_t*>(file->value.data()) + off;
			oplog_printf(ctx, "read (%lu,%" PRIu64 ",%" PRIu64 "): OK (%lu)",
					(unsigned long int)ino,
					(uint64_t)size,
					(uint64_t)off,
					(unsigned long int)(availableBytes));
			return std::vector<uint8_t>(data, data + availableBytes);
		}
	}
	if (ino==OPLOG_INODE || ino==OPHISTORY_INODE) {
		uint32_t ssize;
		oplog_getdata(fi->fh,&buff,&ssize,size);
		oplog_releasedata(fi->fh);
		return std::vector<uint8_t>(buff, buff + ssize);
	}
	if (fileinfo==NULL) {
		oplog_printf(ctx, "read (%lu,%" PRIu64 ",%" PRIu64 "): %s",
				(unsigned long int)ino,
				(uint64_t)size,
				(uint64_t)off,
				strerr(EBADF));
		throw RequestException(EBADF);
	}
	if (off>=MAX_FILE_SIZE || off+size>=MAX_FILE_SIZE) {
		oplog_printf(ctx, "read (%lu,%" PRIu64 ",%" PRIu64 "): %s",
				(unsigned long int)ino,
				(uint64_t)size,
				(uint64_t)off,
				strerr(EFBIG));
		throw RequestException(EFBIG);
	}
	try {
		const SteadyTimePoint deadline = SteadyClock::now() + std::chrono::seconds(30);
		uint8_t status = gLocalIoLimiter().waitForRead(ctx.pid, size, deadline);
		if (status == STATUS_OK) {
			status = gGlobalIoLimiter().waitForRead(ctx.pid, size, deadline);
		}
		if (status != STATUS_OK) {
			throw RequestException(status);
		}
	} catch (Exception& ex) {
		syslog(LOG_WARNING, "I/O limiting error: %s", ex.what());
		throw RequestException(EIO);
	}
	PthreadMutexWrapper lock(fileinfo->lock);
	PthreadMutexWrapper flushlock(fileinfo->flushlock);
	if (fileinfo->mode==IO_WRITEONLY) {
		oplog_printf(ctx, "read (%lu,%" PRIu64 ",%" PRIu64 "): %s",
				(unsigned long int)ino,
				(uint64_t)size,
				(uint64_t)off,
				strerr(EACCES));
		throw RequestException(EACCES);
	}
	if (fileinfo->mode==IO_WRITE) {
		err = write_data_flush(fileinfo->data);
		if (err!=0) {
			if (debug_mode) {
				fprintf(stderr,"IO error occured while writting inode %lu\n",
						(unsigned long int)ino);
			}
			oplog_printf(ctx, "read (%lu,%" PRIu64 ",%" PRIu64 "): %s",
					(unsigned long int)ino,
					(uint64_t)size,
					(uint64_t)off,
					strerr(err));
			throw RequestException(err);
		}
		write_data_end(fileinfo->data);
	}
	if (fileinfo->mode==IO_WRITE || fileinfo->mode==IO_NONE) {
		fileinfo->mode = IO_READ;
		fileinfo->data = read_data_new(ino);
	}
	// end of reader critical section
	flushlock.unlock();

	write_data_flush_inode(ino);

	uint64_t firstBlockToRead = off / MFSBLOCKSIZE;
	uint64_t firstBlockNotToRead = (off + size + MFSBLOCKSIZE - 1) / MFSBLOCKSIZE;
	uint64_t alignedOffset = firstBlockToRead * MFSBLOCKSIZE;
	uint64_t alignedSize = (firstBlockNotToRead - firstBlockToRead) * MFSBLOCKSIZE;

	uint32_t ssize = alignedSize;
	buff = NULL;    // use internal 'readdata' buffer
	err = read_data(fileinfo->data, alignedOffset, &ssize, &buff);
	if (err!=0) {
		if (debug_mode) {
<<<<<<< HEAD
			fprintf(stderr,"IO error occured while reading inode %lu\n",(unsigned long int)ino);
		}
		oplog_printf(ctx,"read (%lu,%" PRIu64 ",%" PRIu64 "): %s",(unsigned long int)ino,(uint64_t)size,(uint64_t)off,strerr(err));
=======
			fprintf(stderr,"IO error occured while reading inode %lu\n",
					(unsigned long int)ino);
		}
		oplog_printf(ctx, "read (%lu,%" PRIu64 ",%" PRIu64 "): %s",
				(unsigned long int)ino,
				(uint64_t)size,
				(uint64_t)off,
				strerr(err));
		read_data_freebuff(fileinfo->data);
>>>>>>> f05c10a9
		throw RequestException(err);
	} else {
		uint32_t replyOffset = off - alignedOffset;
		buff += replyOffset;
		if (ssize > replyOffset) {
			ssize -= replyOffset;
			if (ssize > size) {
				ssize = size;
			}
		} else {
			ssize = 0;
		}
		if (debug_mode) {
			fprintf(stderr,"%" PRIu32 " bytes have been read from inode %lu\n",
					ssize,
					(unsigned long int)ino);
		}
		oplog_printf(ctx, "read (%lu,%" PRIu64 ",%" PRIu64 "): OK (%lu)",
				(unsigned long int)ino,
				(uint64_t)size,
				(uint64_t)off,
				(unsigned long int)ssize);
		ret = std::vector<uint8_t>(buff, buff + ssize);
	}
	return ret;
}

BytesWritten write(Context ctx, Inode ino, const char *buf, size_t size, off_t off,
			FileInfo* fi) {
	finfo *fileinfo = (finfo*)(unsigned long)(fi->fh);
	int err;

	stats_inc(OP_WRITE);
	if (debug_mode) {
		oplog_printf(ctx, "write (%lu,%" PRIu64 ",%" PRIu64 ") ...",
				(unsigned long int)ino,
				(uint64_t)size,
				(uint64_t)off);
		fprintf(stderr,"write to inode %lu %" PRIu64 " bytes at position %" PRIu64 "\n",
				(unsigned long int)ino,
				(uint64_t)size,
				(uint64_t)off);
	}
	if (ino==MASTERINFO_INODE || ino==OPLOG_INODE || ino==OPHISTORY_INODE) {
		oplog_printf(ctx, "write (%lu,%" PRIu64 ",%" PRIu64 "): %s",
				(unsigned long int)ino,
				(uint64_t)size,
				(uint64_t)off,
				strerr(EACCES));
		throw RequestException(EACCES);
	}
	if (ino==STATS_INODE) {
		sinfo *statsinfo = (sinfo*)(unsigned long)(fi->fh);
		if (statsinfo!=NULL) {
			PthreadMutexWrapper lock((statsinfo->lock));         // make helgrind happy
			statsinfo->reset=1;
		}
		oplog_printf(ctx, "write (%lu,%" PRIu64 ",%" PRIu64 "): OK (%lu)",
				(unsigned long int)ino,
				(uint64_t)size,
				(uint64_t)off,
				(unsigned long int)size);
		return size;
	}
	if (ino==TWEAKS_FILE_INODE) {
		MagicFile* file = reinterpret_cast<MagicFile*>(fi->fh);
		std::unique_lock<std::mutex> lock(file->mutex);
		if (off + size > file->value.size()) {
			file->value.resize(off + size);
		}
		file->value.replace(off, size, buf, size);
		file->wasWritten = true;
		oplog_printf(ctx, "write (%lu,%" PRIu64 ",%" PRIu64 "): OK (%lu)",
				(unsigned long int)ino,
				(uint64_t)size,
				(uint64_t)off,
				(unsigned long int)size);
		return size;
	}
	if (fileinfo==NULL) {
		oplog_printf(ctx, "write (%lu,%" PRIu64 ",%" PRIu64 "): %s",
				(unsigned long int)ino,
				(uint64_t)size,
				(uint64_t)off,
				strerr(EBADF));
		throw RequestException(EBADF);
	}
	if (off>=MAX_FILE_SIZE || off+size>=MAX_FILE_SIZE) {
		oplog_printf(ctx, "write (%lu,%" PRIu64 ",%" PRIu64 "): %s",
				(unsigned long int)ino,
				(uint64_t)size,
				(uint64_t)off,
				strerr(EFBIG));
		throw RequestException(EFBIG);
	}
	try {
		const SteadyTimePoint deadline = SteadyClock::now() + std::chrono::seconds(30);
		uint8_t status = gLocalIoLimiter().waitForRead(ctx.pid, size, deadline);
		if (status == STATUS_OK) {
			status = gGlobalIoLimiter().waitForRead(ctx.pid, size, deadline);
		}
		if (status != STATUS_OK) {
			throw RequestException(status);
		}
	} catch (Exception& ex) {
		syslog(LOG_WARNING, "I/O limiting error: %s", ex.what());
		throw RequestException(EIO);
	}
	PthreadMutexWrapper lock(fileinfo->lock);
	if (fileinfo->mode==IO_READONLY) {
		oplog_printf(ctx, "write (%lu,%" PRIu64 ",%" PRIu64 "): %s",
				(unsigned long int)ino,
				(uint64_t)size,
				(uint64_t)off,
				strerr(EACCES));
		throw RequestException(EACCES);
	}
	if (fileinfo->mode==IO_READ) {
		read_data_end(fileinfo->data);
		fileinfo->data = NULL;
	}
	if (fileinfo->mode==IO_READ || fileinfo->mode==IO_NONE) {
		fileinfo->mode = IO_WRITE;
		fileinfo->data = write_data_new(ino);
	}
	err = write_data(fileinfo->data,off,size,(const uint8_t*)buf);
	if (err!=0) {
		if (debug_mode) {
			fprintf(stderr,"IO error occured while writting inode %lu\n",(unsigned long int)ino);
		}
		oplog_printf(ctx, "write (%lu,%" PRIu64 ",%" PRIu64 "): %s",
				(unsigned long int)ino,
				(uint64_t)size,
				(uint64_t)off,
				strerr(err));
		throw RequestException(err);
	} else {
		if (debug_mode) {
			fprintf(stderr,"%" PRIu64 " bytes have been written to inode %lu\n",
					(uint64_t)size,
					(unsigned long int)ino);
		}
		oplog_printf(ctx, "write (%lu,%" PRIu64 ",%" PRIu64 "): OK (%lu)",
				(unsigned long int)ino,
				(uint64_t)size,
				(uint64_t)off,
				(unsigned long int)size);
		return size;
	}
}

void flush(Context ctx, Inode ino, FileInfo* fi) {
	finfo *fileinfo = (finfo*)(unsigned long)(fi->fh);
	int err;

	stats_inc(OP_FLUSH);
	if (debug_mode) {
		oplog_printf(ctx, "flush (%lu) ...",
				(unsigned long int)ino);
		fprintf(stderr,"flush (%lu)\n",(unsigned long int)ino);
	}
	if (IS_SPECIAL_INODE(ino)) {
		oplog_printf(ctx, "flush (%lu): OK",
				(unsigned long int)ino);
		return;
	}
	if (fileinfo==NULL) {
		oplog_printf(ctx, "flush (%lu): %s",
				(unsigned long int)ino,
				strerr(EBADF));
		throw RequestException(EBADF);
	}
//      syslog(LOG_NOTICE,"remove_locks inode:%lu owner:%" PRIu64 "",(unsigned long int)ino,(uint64_t)fi->lock_owner);
	err = 0;
	PthreadMutexWrapper lock(fileinfo->lock);
	if (fileinfo->mode==IO_WRITE || fileinfo->mode==IO_WRITEONLY) {
		err = write_data_flush(fileinfo->data);
	}
	if (err!=0) {
		oplog_printf(ctx, "flush (%lu): %s",
				(unsigned long int)ino,
				strerr(err));
		throw RequestException(err);
	} else {
		oplog_printf(ctx, "flush (%lu): OK",
				(unsigned long int)ino);
	}
}

void fsync(Context ctx, Inode ino, int datasync, FileInfo* fi) {
	finfo *fileinfo = (finfo*)(unsigned long)(fi->fh);
	int err;

	stats_inc(OP_FSYNC);
	if (debug_mode) {
		oplog_printf(ctx, "fsync (%lu,%d) ...",
				(unsigned long int)ino,
				datasync);
		fprintf(stderr,"fsync (%lu,%d)\n",(unsigned long int)ino,datasync);
	}
	if (IS_SPECIAL_INODE(ino)) {
		oplog_printf(ctx, "fsync (%lu,%d): OK",
				(unsigned long int)ino,
				datasync);
		return;
	}
	if (fileinfo==NULL) {
		oplog_printf(ctx, "fsync (%lu,%d): %s",
				(unsigned long int)ino,
				datasync,
				strerr(EBADF));
		throw RequestException(EBADF);
	}
	err = 0;
	PthreadMutexWrapper lock(fileinfo->lock);
	if (fileinfo->mode==IO_WRITE || fileinfo->mode==IO_WRITEONLY) {
		err = write_data_flush(fileinfo->data);
	}
	if (err!=0) {
		oplog_printf(ctx, "fsync (%lu,%d): %s",
				(unsigned long int)ino,
				datasync,
				strerr(err));
		throw RequestException(err);
	} else {
		oplog_printf(ctx, "fsync (%lu,%d): OK",
				(unsigned long int)ino,
				datasync);
	}
}

namespace {

class XattrHandler {
public:
	virtual ~XattrHandler() {}

	/*
	 * handler for request to set an extended attribute
	 * mode - one of XATTR_SMODE_*
	 * returns status
	 */
	virtual uint8_t setxattr(const Context& ctx, Inode ino, const char *name,
			uint32_t nleng, const char *value, size_t size, int mode) = 0;

	/*
	 * handler for request to get an extended attribute
	 * mode - one of XATTR_GMODE_*
	 * returns status and:
	 * * sets value is mode is XATTR_GMODE_GET_DATA
	 * * sets valueLength is mode is XATTR_GMODE_LENGTH_ONLY
	 */
	virtual uint8_t getxattr(const Context& ctx, Inode ino, const char *name,
			uint32_t nleng, int mode, uint32_t& valueLength, std::vector<uint8_t>& value) = 0;

	/*
	 * handler for request to remove an extended attribute
	 * returns status
	 */
	virtual uint8_t removexattr(const Context& ctx, Inode ino, const char *name,
			uint32_t nleng) = 0;
};

class PlainXattrHandler : public XattrHandler {
public:
	virtual uint8_t setxattr(const Context& ctx, Inode ino, const char *name,
			uint32_t nleng, const char *value, size_t size, int mode) {
		return fs_setxattr(ino, 0, ctx.uid, ctx.gid, nleng, (const uint8_t*)name,
				(uint32_t)size, (const uint8_t*)value, mode);
	}

	virtual uint8_t getxattr(const Context& ctx, Inode ino, const char *name,
			uint32_t nleng, int mode, uint32_t& valueLength, std::vector<uint8_t>& value) {
		const uint8_t *buff;
		uint8_t status = fs_getxattr(ino, 0, ctx.uid, ctx.gid, nleng, (const uint8_t*)name,
				mode, &buff, &valueLength);
		if (mode == XATTR_GMODE_GET_DATA && status == STATUS_OK) {
			value = std::vector<uint8_t>(buff, buff + valueLength);
		}
		return status;
	}

	virtual uint8_t removexattr(const Context& ctx, Inode ino, const char *name,
			uint32_t nleng) {
		return fs_removexattr(ino, 0, ctx.uid, ctx.gid, nleng, (const uint8_t*)name);
	}
};

class ErrorXattrHandler : public XattrHandler {
public:
	ErrorXattrHandler(uint8_t error) : error_(error) {}
	virtual uint8_t setxattr(const Context&, Inode, const char *,
			uint32_t, const char *, size_t, int) {
		return error_;
	}

	virtual uint8_t getxattr(const Context&, Inode, const char *,
			uint32_t, int, uint32_t&, std::vector<uint8_t>&) {
		return error_;
	}

	virtual uint8_t removexattr(const Context&, Inode, const char *,
			uint32_t) {
		return error_;
	}
private:
	uint8_t error_;
};

class AclXattrHandler : public XattrHandler {
public:
	AclXattrHandler(AclType type) : type_(type) { }

	virtual uint8_t setxattr(const Context& ctx, Inode ino, const char *,
			uint32_t, const char *value, size_t size, int) {
		if (!acl_enabled) {
			return ERROR_ENOTSUP;
		}
		AccessControlList acl;
		try {
			PosixAclXattr posix = aclConverter::extractPosixObject((const uint8_t*)value, size);
			if (posix.entries.empty()) {
				// Is empty ACL set? It means to remove it!
				return fs_deletacl(ino, ctx.uid, ctx.gid, type_);
			}
			acl = aclConverter::posixToAclObject(posix);
		} catch (Exception&) {
			return ERROR_EINVAL;
		}
		auto ret = fs_setacl(ino, ctx.uid, ctx.gid, type_, acl);
		eraseAclCache(ino);
		return ret;
	}

	virtual uint8_t getxattr(const Context& ctx, Inode ino, const char *,
			uint32_t, int /*mode*/, uint32_t& valueLength, std::vector<uint8_t>& value) {
		if (!acl_enabled) {
			return ERROR_ENOTSUP;
		}

		try {
			AclCacheEntry cacheEntry = acl_cache->get(clock_.now(), ino, ctx.uid, ctx.gid, type_);
			if (cacheEntry) {
				value = aclConverter::aclObjectToXattr(*cacheEntry);
				valueLength = value.size();
				return STATUS_OK;
			} else {
				return ERROR_ENOATTR;
			}
		} catch (AclAcquisitionException& e) {
			sassert((e.status() != STATUS_OK) && (e.status() != ERROR_ENOATTR));
			return e.status();
		} catch (Exception&) {
			syslog(LOG_WARNING, "Failed to convert ACL to xattr, looks like a bug");
			return ERROR_IO;
		}
	}

	virtual uint8_t removexattr(const Context& ctx, Inode ino, const char *,
			uint32_t) {
		if (!acl_enabled) {
			return ERROR_ENOTSUP;
		}
		auto ret = fs_deletacl(ino, ctx.uid, ctx.gid, type_);
		eraseAclCache(ino);
		return ret;
	}

private:
	AclType type_;
	SteadyClock clock_;
};

} // anonymous namespace

static AclXattrHandler accessAclXattrHandler(AclType::kAccess);
static AclXattrHandler defaultAclXattrHandler(AclType::kDefault);
static ErrorXattrHandler enotsupXattrHandler(ERROR_ENOTSUP);
static PlainXattrHandler plainXattrHandler;

static std::map<std::string, XattrHandler*> xattr_handlers = {
	{POSIX_ACL_XATTR_ACCESS, &accessAclXattrHandler},
	{POSIX_ACL_XATTR_DEFAULT, &defaultAclXattrHandler},
	{"security.capability", &enotsupXattrHandler},
};

static XattrHandler* choose_xattr_handler(const char *name) {
	try {
		return xattr_handlers.at(name);
	} catch (std::out_of_range&) {
		return &plainXattrHandler;
	}
}

void setxattr(Context ctx, Inode ino, const char *name, const char *value,
			size_t size, int flags, uint32_t position) {
	uint32_t nleng;
	int status;
	uint8_t mode;


	stats_inc(OP_SETXATTR);
	if (debug_mode) {
		oplog_printf(ctx, "setxattr (%lu,%s,%" PRIu64 ",%d) ...",
				(unsigned long int)ino,
				name,
				(uint64_t)size,
				flags);
		fprintf(stderr,"setxattr (%lu,%s,%" PRIu64 ",%d)",
				(unsigned long int)ino,
				name,
				(uint64_t)size,
				flags);
	}
	if (IS_SPECIAL_INODE(ino)) {
		oplog_printf(ctx, "setxattr (%lu,%s,%" PRIu64 ",%d): %s",
				(unsigned long int)ino,
				name,
				(uint64_t)size,
				flags,
				strerr(EPERM));
		throw RequestException(EPERM);
	}
	if (size>MFS_XATTR_SIZE_MAX) {
#if defined(__APPLE__)
		// Mac OS X returns E2BIG here
		oplog_printf(ctx, "setxattr (%lu,%s,%" PRIu64 ",%d): %s",
				(unsigned long int)ino,
				name,
				(uint64_t)size,
				flags,
				strerr(E2BIG));
		throw RequestException(E2BIG);
#else
		oplog_printf(ctx, "setxattr (%lu,%s,%" PRIu64 ",%d): %s",
				(unsigned long int)ino,
				name,
				(uint64_t)size,
				flags,
				strerr(ERANGE));
		throw RequestException(ERANGE);
#endif
	}
	nleng = strlen(name);
	if (nleng>MFS_XATTR_NAME_MAX) {
#if defined(__APPLE__)
		// Mac OS X returns EPERM here
		oplog_printf(ctx, "setxattr (%lu,%s,%" PRIu64 ",%d): %s",
				(unsigned long int)ino,
				name,
				(uint64_t)size,
				flags,
				strerr(EPERM));
		throw RequestException(EPERM);
#else
		oplog_printf(ctx, "setxattr (%lu,%s,%" PRIu64 ",%d): %s",
				(unsigned long int)ino,
				name,
				(uint64_t)size,
				flags,
				strerr(ERANGE));
		throw RequestException(ERANGE);
#endif
	}
	if (nleng==0) {
		oplog_printf(ctx, "setxattr (%lu,%s,%" PRIu64 ",%d): %s",
				(unsigned long int)ino,
				name,
				(uint64_t)size,
				flags,
				strerr(EINVAL));
		throw RequestException(EINVAL);
	}
	if (strcmp(name,"security.capability")==0) {
		oplog_printf(ctx, "setxattr (%lu,%s,%" PRIu64 ",%d): %s",
				(unsigned long int)ino,
				name,
				(uint64_t)size,
				flags,
				strerr(ENOTSUP));
		throw RequestException(ENOTSUP);
	}
#if defined(XATTR_CREATE) && defined(XATTR_REPLACE)
	if ((flags&XATTR_CREATE) && (flags&XATTR_REPLACE)) {
		oplog_printf(ctx, "setxattr (%lu,%s,%" PRIu64 ",%d): %s",
				(unsigned long int)ino,
				name,
				(uint64_t)size,
				flags,
				strerr(EINVAL));
		throw RequestException(EINVAL);
	}
	mode = (flags==XATTR_CREATE)?XATTR_SMODE_CREATE_ONLY:(flags==XATTR_REPLACE)?XATTR_SMODE_REPLACE_ONLY:XATTR_SMODE_CREATE_OR_REPLACE;
#else
	mode = 0;
#endif
	(void)position;
	status = choose_xattr_handler(name)->setxattr(ctx, ino, name, nleng, value, size, mode);
	status = errorconv_dbg(status);
	if (status!=0) {
		oplog_printf(ctx, "setxattr (%lu,%s,%" PRIu64 ",%d): %s",
				(unsigned long int)ino,
				name,
				(uint64_t)size,
				flags,
				strerr(status));
		throw RequestException(status);
	}
	oplog_printf(ctx, "setxattr (%lu,%s,%" PRIu64 ",%d): OK",
			(unsigned long int)ino,
			name,
			(uint64_t)size,
			flags);
}

XattrReply getxattr(Context ctx, Inode ino, const char *name, size_t size, uint32_t position) {
	uint32_t nleng;
	int status;
	uint8_t mode;
	std::vector<uint8_t> buffer;
	const uint8_t *buff;
	uint32_t leng;


	stats_inc(OP_GETXATTR);
	if (debug_mode) {
		oplog_printf(ctx, "getxattr (%lu,%s,%" PRIu64 ") ...",
				(unsigned long int)ino,
				name,
				(uint64_t)size);
		fprintf(stderr,"getxattr (%lu,%s,%" PRIu64 ")",(unsigned long int)ino,name,(uint64_t)size);
	}
	if (IS_SPECIAL_INODE(ino)) {
		oplog_printf(ctx, "getxattr (%lu,%s,%" PRIu64 "): %s",
				(unsigned long int)ino,
				name,
				(uint64_t)size,
				strerr(ENODATA));
		throw RequestException(ENODATA);
	}
	nleng = strlen(name);
	if (nleng>MFS_XATTR_NAME_MAX) {
#if defined(__APPLE__)
		// Mac OS X returns EPERM here
		oplog_printf(ctx, "getxattr (%lu,%s,%" PRIu64 "): %s",
				(unsigned long int)ino,
				name,
				(uint64_t)size,
				strerr(EPERM));
		throw RequestException(EPERM);
#else
		oplog_printf(ctx, "getxattr (%lu,%s,%" PRIu64 "): %s",
				(unsigned long int)ino,
				name,
				(uint64_t)size,
				strerr(ERANGE));
		throw RequestException(ERANGE);
#endif
	}
	if (nleng==0) {
		oplog_printf(ctx, "getxattr (%lu,%s,%" PRIu64 "): %s",
				(unsigned long int)ino,
				name,
				(uint64_t)size,
				strerr(EINVAL));
		throw RequestException(EINVAL);
	}
	if (strcmp(name,"security.capability")==0) {
		oplog_printf(ctx, "getxattr (%lu,%s,%" PRIu64 "): %s",
				(unsigned long int)ino,
				name,
				(uint64_t)size,
				strerr(ENOTSUP));
		throw RequestException(ENOTSUP);
	}
	if (size==0) {
		mode = XATTR_GMODE_LENGTH_ONLY;
	} else {
		mode = XATTR_GMODE_GET_DATA;
	}
	(void)position;
	status = choose_xattr_handler(name)->getxattr(ctx, ino, name, nleng, mode, leng, buffer);
	buff = buffer.data();
	status = errorconv_dbg(status);
	if (status!=0) {
		oplog_printf(ctx, "getxattr (%lu,%s,%" PRIu64 "): %s",
				(unsigned long int)ino,
				name,
				(uint64_t)size,
				strerr(status));
		throw RequestException(status);
	}
	if (size==0) {
		oplog_printf(ctx, "getxattr (%lu,%s,%" PRIu64 "): OK (%" PRIu32 ")",
				(unsigned long int)ino,
				name,
				(uint64_t)size,
				leng);
		return XattrReply{leng, {}};
	} else {
		if (leng>size) {
			oplog_printf(ctx, "getxattr (%lu,%s,%" PRIu64 "): %s",
					(unsigned long int)ino,
					name,
					(uint64_t)size,
					strerr(ERANGE));
			throw RequestException(ERANGE);
		} else {
			oplog_printf(ctx, "getxattr (%lu,%s,%" PRIu64 "): OK (%" PRIu32 ")",
					(unsigned long int)ino,
					name,
					(uint64_t)size,
					leng);
			return XattrReply{leng, std::vector<uint8_t>(buff, buff + leng)};
		}
	}
}

XattrReply listxattr(Context ctx, Inode ino, size_t size) {
	const uint8_t *buff;
	uint32_t leng;
	int status;
	uint8_t mode;

	stats_inc(OP_LISTXATTR);
	if (debug_mode) {
		oplog_printf(ctx, "listxattr (%lu,%" PRIu64 ") ...",
				(unsigned long int)ino,
				(uint64_t)size);
		fprintf(stderr,"listxattr (%lu,%" PRIu64 ")",(unsigned long int)ino,(uint64_t)size);
	}
	if (IS_SPECIAL_INODE(ino)) {
		oplog_printf(ctx, "listxattr (%lu,%" PRIu64 "): %s",
				(unsigned long int)ino,
				(uint64_t)size,
				strerr(EPERM));
		throw RequestException(EPERM);
	}
	if (size==0) {
		mode = XATTR_GMODE_LENGTH_ONLY;
	} else {
		mode = XATTR_GMODE_GET_DATA;
	}
	status = fs_listxattr(ino,0,ctx.uid,ctx.gid,mode,&buff,&leng);
	status = errorconv_dbg(status);
	if (status!=0) {
		oplog_printf(ctx, "listxattr (%lu,%" PRIu64 "): %s",
				(unsigned long int)ino,
				(uint64_t)size,
				strerr(status));
		throw RequestException(status);
	}
	if (size==0) {
		oplog_printf(ctx, "listxattr (%lu,%" PRIu64 "): OK (%" PRIu32 ")",
				(unsigned long int)ino,
				(uint64_t)size,
				leng);
		return XattrReply{leng, {}};
	} else {
		if (leng>size) {
			oplog_printf(ctx, "listxattr (%lu,%" PRIu64 "): %s",
					(unsigned long int)ino,
					(uint64_t)size,
					strerr(ERANGE));
			throw RequestException(ERANGE);
		} else {
			oplog_printf(ctx, "listxattr (%lu,%" PRIu64 "): OK (%" PRIu32 ")",
					(unsigned long int)ino,
					(uint64_t)size,
					leng);
			return XattrReply{leng, std::vector<uint8_t>(buff, buff + leng)};
		}
	}
}

void removexattr(Context ctx, Inode ino, const char *name) {
	uint32_t nleng;
	int status;

	stats_inc(OP_REMOVEXATTR);
	if (debug_mode) {
		oplog_printf(ctx, "removexattr (%lu,%s) ...",
				(unsigned long int)ino,
				name);
		fprintf(stderr,"removexattr (%lu,%s)",(unsigned long int)ino,name);
	}
	if (IS_SPECIAL_INODE(ino)) {
		oplog_printf(ctx, "removexattr (%lu,%s): %s",
				(unsigned long int)ino,
				name,
				strerr(EPERM));
		throw RequestException(EPERM);
	}
	nleng = strlen(name);
	if (nleng>MFS_XATTR_NAME_MAX) {
#if defined(__APPLE__)
		// Mac OS X returns EPERM here
		oplog_printf(ctx, "removexattr (%lu,%s): %s",
				(unsigned long int)ino,
				name,
				strerr(EPERM));
		throw RequestException(EPERM);
#else
		oplog_printf(ctx, "removexattr (%lu,%s): %s",
				(unsigned long int)ino,
				name,
				strerr(ERANGE));
		throw RequestException(ERANGE);
#endif
	}
	if (nleng==0) {
		oplog_printf(ctx, "removexattr (%lu,%s): %s",
				(unsigned long int)ino,
				name,
				strerr(EINVAL));
		throw RequestException(EINVAL);
	}
	status = choose_xattr_handler(name)->removexattr(ctx, ino, name, nleng);
	status = errorconv_dbg(status);
	if (status!=0) {
		oplog_printf(ctx, "removexattr (%lu,%s): %s",
				(unsigned long int)ino,
				name,
				strerr(status));
		throw RequestException(status);
	} else {
		oplog_printf(ctx, "removexattr (%lu,%s): OK",
				(unsigned long int)ino,
				name);
	}
}

void init(int debug_mode_, int keep_cache_, double direntry_cache_timeout_,
		double entry_cache_timeout_, double attr_cache_timeout_, int mkdir_copy_sgid_,
		SugidClearMode sugid_clear_mode_, bool acl_enabled_, bool use_rwlock_,
		double acl_cache_timeout_, unsigned acl_cache_size_) {
	const char* sugid_clear_mode_strings[] = {SUGID_CLEAR_MODE_STRINGS};
	debug_mode = debug_mode_;
	keep_cache = keep_cache_;
	direntry_cache_timeout = direntry_cache_timeout_;
	entry_cache_timeout = entry_cache_timeout_;
	attr_cache_timeout = attr_cache_timeout_;
	mkdir_copy_sgid = mkdir_copy_sgid_;
	sugid_clear_mode = static_cast<decltype (sugid_clear_mode)>(sugid_clear_mode_);
	acl_enabled = acl_enabled_;
	use_rwlock = use_rwlock_;
	if (debug_mode) {
		fprintf(stderr,"cache parameters: file_keep_cache=%s direntry_cache_timeout=%.2f entry_cache_timeout=%.2f attr_cache_timeout=%.2f\n",(keep_cache==1)?"always":(keep_cache==2)?"never":"auto",direntry_cache_timeout,entry_cache_timeout,attr_cache_timeout);
		fprintf(stderr,"mkdir copy sgid=%d\nsugid clear mode=%s\n",mkdir_copy_sgid_,(sugid_clear_mode<SUGID_CLEAR_MODE_OPTIONS)?sugid_clear_mode_strings[sugid_clear_mode]:"???");
		fprintf(stderr, "ACL support %s\n", acl_enabled ? "enabled" : "disabled");
		fprintf(stderr, "RW lock %s\n", use_rwlock ? "enabled" : "disabled");
		fprintf(stderr, "ACL acl_cache_timeout=%.2f, acl_cache_size=%d\n",
				acl_cache_timeout_, acl_cache_size_);
	}
	statsptr_init();

	acl_cache.reset(new AclCache(
			std::chrono::milliseconds((int)(1000 * acl_cache_timeout_)),
			acl_cache_size_,
			getAcl));

	gTweaks.registerVariable("DirectIO", gDirectIo);
	gTweaks.registerVariable("AclCacheMaxTime", acl_cache->maxTime_ms);
	gTweaks.registerVariable("AclCacheHit", acl_cache->cacheHit);
	gTweaks.registerVariable("AclCacheExpired", acl_cache->cacheExpired);
	gTweaks.registerVariable("AclCacheMiss", acl_cache->cacheMiss);
}

} // namespace LizardClient<|MERGE_RESOLUTION|>--- conflicted
+++ resolved
@@ -153,11 +153,8 @@
 static int mkdir_copy_sgid = 0;
 static int sugid_clear_mode = 0;
 static bool acl_enabled = 0;
-<<<<<<< HEAD
 bool use_rwlock = 0;
-=======
 static std::atomic<bool> gDirectIo(false);
->>>>>>> f05c10a9
 
 static std::unique_ptr<AclCache> acl_cache;
 
@@ -2429,11 +2426,6 @@
 	err = read_data(fileinfo->data, alignedOffset, &ssize, &buff);
 	if (err!=0) {
 		if (debug_mode) {
-<<<<<<< HEAD
-			fprintf(stderr,"IO error occured while reading inode %lu\n",(unsigned long int)ino);
-		}
-		oplog_printf(ctx,"read (%lu,%" PRIu64 ",%" PRIu64 "): %s",(unsigned long int)ino,(uint64_t)size,(uint64_t)off,strerr(err));
-=======
 			fprintf(stderr,"IO error occured while reading inode %lu\n",
 					(unsigned long int)ino);
 		}
@@ -2442,8 +2434,6 @@
 				(uint64_t)size,
 				(uint64_t)off,
 				strerr(err));
-		read_data_freebuff(fileinfo->data);
->>>>>>> f05c10a9
 		throw RequestException(err);
 	} else {
 		uint32_t replyOffset = off - alignedOffset;
