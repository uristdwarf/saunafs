/*
   Copyright 2005-2010 Jakub Kruszona-Zawadzki, Gemius SA, 2013 Skytechnology sp. z o.o..

   This file was part of MooseFS and is part of LizardFS.

   LizardFS is free software: you can redistribute it and/or modify
   it under the terms of the GNU General Public License as published by
   the Free Software Foundation, version 3.

   LizardFS is distributed in the hope that it will be useful,
   but WITHOUT ANY WARRANTY; without even the implied warranty of
   MERCHANTABILITY or FITNESS FOR A PARTICULAR PURPOSE.  See the
   GNU General Public License for more details.

   You should have received a copy of the GNU General Public License
   along with LizardFS  If not, see <http://www.gnu.org/licenses/>.
 */

#if defined(__APPLE__)
# if ! defined(__DARWIN_64_BIT_INO_T) && ! defined(_DARWIN_USE_64_BIT_INODE)
#  define __DARWIN_64_BIT_INO_T 0
# endif
#endif

#include "common/platform.h"
#include "mount/lizard_client.h"

#include <assert.h>
#include <fcntl.h>
#include <inttypes.h>
#include <pthread.h>
#include <stdio.h>
#include <stdlib.h>
#include <string.h>
#include <syslog.h>
#include <unistd.h>
#include <map>
#include <memory>
#include <new>
#include <string>
#include <vector>

#include "common/access_control_list.h"
#include "common/acl_converter.h"
#include "common/acl_type.h"
#include "common/datapack.h"
#include "common/MFSCommunication.h"
#include "common/mfserr.h"
#include "common/posix_acl_xattr.h"
#include "common/time_utils.h"
#include "devtools/request_log.h"
#include "mount/chunk_locator.h"
#include "mount/dirattrcache.h"
#include "mount/g_io_limiters.h"
#include "mount/io_limit_group.h"
#include "mount/mastercomm.h"
#include "mount/masterproxy.h"
#include "mount/oplog.h"
#include "mount/readdata.h"
#include "mount/stats.h"
#include "mount/symlinkcache.h"
#include "mount/writedata.h"

namespace LizardClient {

#define MAX_FILE_SIZE (int64_t)(MFS_MAX_FILE_SIZE)

#define PKGVERSION \
		((LIZARDFS_PACKAGE_VERSION_MAJOR)*1000000 + \
		(LIZARDFS_PACKAGE_VERSION_MINOR)*1000 + \
		(LIZARDFS_PACKAGE_VERSION_MICRO))

// #define MASTER_NAME ".master"
// #define MASTER_INODE 0x7FFFFFFF
// 0x01b6 == 0666
// static uint8_t masterattr[35]={'f', 0x01,0xB6, 0,0,0,0, 0,0,0,0, 0,0,0,0, 0,0,0,0, 0,0,0,0, 0,0,0,1, 0,0,0,0,0,0,0,0};

#define MASTERINFO_NAME ".masterinfo"
#define MASTERINFO_INODE 0x7FFFFFFF
// 0x0124 == 0b100100100 == 0444
#ifdef MASTERINFO_WITH_VERSION
static const uint8_t masterinfoattr[35]={'f', 0x01,0x24, 0,0,0,0, 0,0,0,0, 0,0,0,0, 0,0,0,0, 0,0,0,0, 0,0,0,1, 0,0,0,0,0,0,0,14};
#else
static const uint8_t masterinfoattr[35]={'f', 0x01,0x24, 0,0,0,0, 0,0,0,0, 0,0,0,0, 0,0,0,0, 0,0,0,0, 0,0,0,1, 0,0,0,0,0,0,0,10};
#endif

#define STATS_NAME ".stats"
#define STATS_INODE 0x7FFFFFF0
// 0x01A4 == 0b110100100 == 0644
static const uint8_t statsattr[35]={'f', 0x01,0xA4, 0,0,0,0, 0,0,0,0, 0,0,0,0, 0,0,0,0, 0,0,0,0, 0,0,0,1, 0,0,0,0,0,0,0,0};

#define OPLOG_NAME ".oplog"
#define OPLOG_INODE 0x7FFFFFF1
#define OPHISTORY_NAME ".ophistory"
#define OPHISTORY_INODE 0x7FFFFFF2
// 0x0100 == 0b100000000 == 0400
static const uint8_t oplogattr[35]={'f', 0x01,0x00, 0,0,0,0, 0,0,0,0, 0,0,0,0, 0,0,0,0, 0,0,0,0, 0,0,0,1, 0,0,0,0,0,0,0,0};

#define MIN_SPECIAL_INODE 0x7FFFFFF0
#define IS_SPECIAL_INODE(ino) ((ino)>=MIN_SPECIAL_INODE)
#define IS_SPECIAL_NAME(name) ((name)[0]=='.' && (strcmp(STATS_NAME,(name))==0 || strcmp(MASTERINFO_NAME,(name))==0 || strcmp(OPLOG_NAME,(name))==0 || strcmp(OPHISTORY_NAME,(name))==0/* || strcmp(ATTRCACHE_NAME,(name))==0*/))

typedef struct _sinfo {
	char *buff;
	uint32_t leng;
	uint8_t reset;
	pthread_mutex_t lock;
} sinfo;

typedef struct _dirbuf {
	int wasread;
	int dataformat;
	uid_t uid;
	gid_t gid;
	const uint8_t *p;
	size_t size;
	void *dcache;
	pthread_mutex_t lock;
} dirbuf;

enum {IO_NONE,IO_READ,IO_WRITE,IO_READONLY,IO_WRITEONLY};

typedef struct _finfo {
	uint8_t mode;
	void *data;
	pthread_rwlock_t rwlock;
	pthread_mutex_t flushlock;
} finfo;

static int debug_mode = 0;
static int usedircache = 1;
static int keep_cache = 0;
static double direntry_cache_timeout = 0.1;
static double entry_cache_timeout = 0.0;
static double attr_cache_timeout = 0.1;
static int mkdir_copy_sgid = 0;
static int sugid_clear_mode = 0;
static bool acl_enabled = 0;
bool use_rwlock = 0;

// TODO consider making oplog_printf asynchronous

/**
 * A wrapper around pthread_mutex, acquiring a lock during construction and releasing it during
 * destruction in case if the lock wasn't released beforehand.
 */
struct PthreadMutexWrapper {
	PthreadMutexWrapper(pthread_mutex_t& mutex) : mutex_(mutex), locked_(true) {
		pthread_mutex_lock(&mutex_);
	}

	~PthreadMutexWrapper() {
		if (locked_) {
			unlock();
		}
	}

	void lock() {
		sassert(!locked_);
		locked_ = true;
		pthread_mutex_lock(&mutex_);
	}
	void unlock() {
		sassert(locked_);
		locked_ = false;
		pthread_mutex_unlock(&mutex_);
	}

private:
	pthread_mutex_t& mutex_;
	bool locked_;
};

/**
 * A wrapper around pthread_rwlock, acquiring a lock during construction and releasing it during
 * destruction in case if the lock wasn't released beforehand.
 */
struct PthreadRwLockWrapper {
	PthreadRwLockWrapper(pthread_rwlock_t& mutex, bool write = true)
		: rwlock_(mutex), locked_(false) {
		lock(write);
	}

	~PthreadRwLockWrapper() {
		if (locked_) {
			unlock();
		}
	}

	void lock(bool write = true) {
		sassert(!locked_);
		if (write) {
			pthread_rwlock_wrlock(&rwlock_);
		} else {
			pthread_rwlock_rdlock(&rwlock_);
		}
		locked_ = true;
	}
	void unlock() {
		sassert(locked_);
		locked_ = false;
		pthread_rwlock_unlock(&rwlock_);
	}

private:
	pthread_rwlock_t& rwlock_;
	bool locked_;
};

enum {
	OP_STATFS = 0,
	OP_ACCESS,
	OP_LOOKUP,
	OP_LOOKUP_INTERNAL,
	OP_DIRCACHE_LOOKUP,
	OP_GETATTR,
	OP_DIRCACHE_GETATTR,
	OP_SETATTR,
	OP_MKNOD,
	OP_UNLINK,
	OP_MKDIR,
	OP_RMDIR,
	OP_SYMLINK,
	OP_READLINK,
	OP_READLINK_CACHED,
	OP_RENAME,
	OP_LINK,
	OP_OPENDIR,
	OP_READDIR,
	OP_RELEASEDIR,
	OP_CREATE,
	OP_OPEN,
	OP_RELEASE,
	OP_READ,
	OP_WRITE,
	OP_FLUSH,
	OP_FSYNC,
	OP_SETXATTR,
	OP_GETXATTR,
	OP_LISTXATTR,
	OP_REMOVEXATTR,
	OP_GETDIR_FULL,
	OP_GETDIR_SMALL,
	STATNODES
};

static uint64_t *statsptr[STATNODES];

/// prints "status: string-representation" if status is non zero and debug_mode is true
inline int errorconv_dbg(uint8_t status) {
	auto ret = mfs_errorconv(status);
	if (debug_mode && ret != 0) {
		fprintf(stderr, "status: %s\n", strerr(ret));
	}
	return ret;
}

void statsptr_init(void) {
	void *s;
	s = stats_get_subnode(NULL,"fuse_ops",0);
	statsptr[OP_SETXATTR] = stats_get_counterptr(stats_get_subnode(s,"setxattr",0));
	statsptr[OP_GETXATTR] = stats_get_counterptr(stats_get_subnode(s,"getxattr",0));
	statsptr[OP_LISTXATTR] = stats_get_counterptr(stats_get_subnode(s,"listxattr",0));
	statsptr[OP_REMOVEXATTR] = stats_get_counterptr(stats_get_subnode(s,"removexattr",0));
	statsptr[OP_FSYNC] = stats_get_counterptr(stats_get_subnode(s,"fsync",0));
	statsptr[OP_FLUSH] = stats_get_counterptr(stats_get_subnode(s,"flush",0));
	statsptr[OP_WRITE] = stats_get_counterptr(stats_get_subnode(s,"write",0));
	statsptr[OP_READ] = stats_get_counterptr(stats_get_subnode(s,"read",0));
	statsptr[OP_RELEASE] = stats_get_counterptr(stats_get_subnode(s,"release",0));
	statsptr[OP_OPEN] = stats_get_counterptr(stats_get_subnode(s,"open",0));
	statsptr[OP_CREATE] = stats_get_counterptr(stats_get_subnode(s,"create",0));
	statsptr[OP_RELEASEDIR] = stats_get_counterptr(stats_get_subnode(s,"releasedir",0));
	statsptr[OP_READDIR] = stats_get_counterptr(stats_get_subnode(s,"readdir",0));
	statsptr[OP_OPENDIR] = stats_get_counterptr(stats_get_subnode(s,"opendir",0));
	statsptr[OP_LINK] = stats_get_counterptr(stats_get_subnode(s,"link",0));
	statsptr[OP_RENAME] = stats_get_counterptr(stats_get_subnode(s,"rename",0));
	statsptr[OP_READLINK] = stats_get_counterptr(stats_get_subnode(s,"readlink",0));
	statsptr[OP_READLINK_CACHED] = stats_get_counterptr(stats_get_subnode(s,"readlink-cached",0));
	statsptr[OP_SYMLINK] = stats_get_counterptr(stats_get_subnode(s,"symlink",0));
	statsptr[OP_RMDIR] = stats_get_counterptr(stats_get_subnode(s,"rmdir",0));
	statsptr[OP_MKDIR] = stats_get_counterptr(stats_get_subnode(s,"mkdir",0));
	statsptr[OP_UNLINK] = stats_get_counterptr(stats_get_subnode(s,"unlink",0));
	statsptr[OP_MKNOD] = stats_get_counterptr(stats_get_subnode(s,"mknod",0));
	statsptr[OP_SETATTR] = stats_get_counterptr(stats_get_subnode(s,"setattr",0));
	statsptr[OP_GETATTR] = stats_get_counterptr(stats_get_subnode(s,"getattr",0));
	statsptr[OP_DIRCACHE_GETATTR] = stats_get_counterptr(stats_get_subnode(s,"getattr-cached",0));
	statsptr[OP_LOOKUP] = stats_get_counterptr(stats_get_subnode(s,"lookup",0));
	statsptr[OP_LOOKUP_INTERNAL] = stats_get_counterptr(stats_get_subnode(s,"lookup-internal",0));
	if (usedircache) {
		statsptr[OP_DIRCACHE_LOOKUP] = stats_get_counterptr(stats_get_subnode(s,"lookup-cached",0));
	}
	statsptr[OP_ACCESS] = stats_get_counterptr(stats_get_subnode(s,"access",0));
	statsptr[OP_STATFS] = stats_get_counterptr(stats_get_subnode(s,"statfs",0));
	if (usedircache) {
		statsptr[OP_GETDIR_FULL] = stats_get_counterptr(stats_get_subnode(s,"getdir-full",0));
	} else {
		statsptr[OP_GETDIR_SMALL] = stats_get_counterptr(stats_get_subnode(s,"getdir-small",0));
	}
}

void stats_inc(uint8_t id) {
	if (id<STATNODES) {
		stats_lock();
		(*statsptr[id])++;
		stats_unlock();
	}
}

void type_to_stat(uint32_t inode,uint8_t type, struct stat *stbuf) {
	memset(stbuf,0,sizeof(struct stat));
	stbuf->st_ino = inode;
	switch (type) {
	case TYPE_DIRECTORY:
		stbuf->st_mode = S_IFDIR;
		break;
	case TYPE_SYMLINK:
		stbuf->st_mode = S_IFLNK;
		break;
	case TYPE_FILE:
		stbuf->st_mode = S_IFREG;
		break;
	case TYPE_FIFO:
		stbuf->st_mode = S_IFIFO;
		break;
	case TYPE_SOCKET:
		stbuf->st_mode = S_IFSOCK;
		break;
	case TYPE_BLOCKDEV:
		stbuf->st_mode = S_IFBLK;
		break;
	case TYPE_CHARDEV:
		stbuf->st_mode = S_IFCHR;
		break;
	default:
		stbuf->st_mode = 0;
	}
}

uint8_t attr_get_mattr(const uint8_t attr[35]) {
	return (attr[1]>>4);    // higher 4 bits of mode
}

void attr_to_stat(uint32_t inode,const uint8_t attr[35], struct stat *stbuf) {
	uint16_t attrmode;
	uint8_t attrtype;
	uint32_t attruid,attrgid,attratime,attrmtime,attrctime,attrnlink,attrrdev;
	uint64_t attrlength;
	const uint8_t *ptr;
	ptr = attr;
	attrtype = get8bit(&ptr);
	attrmode = get16bit(&ptr);
	attruid = get32bit(&ptr);
	attrgid = get32bit(&ptr);
	attratime = get32bit(&ptr);
	attrmtime = get32bit(&ptr);
	attrctime = get32bit(&ptr);
	attrnlink = get32bit(&ptr);
	memset(stbuf, 0, sizeof(*stbuf));
	stbuf->st_ino = inode;
#ifdef LIZARDFS_HAVE_STRUCT_STAT_ST_BLKSIZE
	stbuf->st_blksize = MFSBLOCKSIZE;
#endif
	switch (attrtype) {
	case TYPE_DIRECTORY:
		stbuf->st_mode = S_IFDIR | (attrmode & 07777);
		attrlength = get64bit(&ptr);
		stbuf->st_size = attrlength;
#ifdef LIZARDFS_HAVE_STRUCT_STAT_ST_BLOCKS
		stbuf->st_blocks = (attrlength+511)/512;
#endif
		break;
	case TYPE_SYMLINK:
		stbuf->st_mode = S_IFLNK | (attrmode & 07777);
		attrlength = get64bit(&ptr);
		stbuf->st_size = attrlength;
#ifdef LIZARDFS_HAVE_STRUCT_STAT_ST_BLOCKS
		stbuf->st_blocks = (attrlength+511)/512;
#endif
		break;
	case TYPE_FILE:
		stbuf->st_mode = S_IFREG | (attrmode & 07777);
		attrlength = get64bit(&ptr);
		stbuf->st_size = attrlength;
#ifdef LIZARDFS_HAVE_STRUCT_STAT_ST_BLOCKS
		stbuf->st_blocks = (attrlength+511)/512;
#endif
		break;
	case TYPE_FIFO:
		stbuf->st_mode = S_IFIFO | (attrmode & 07777);
		stbuf->st_size = 0;
#ifdef LIZARDFS_HAVE_STRUCT_STAT_ST_BLOCKS
		stbuf->st_blocks = 0;
#endif
		break;
	case TYPE_SOCKET:
		stbuf->st_mode = S_IFSOCK | (attrmode & 07777);
		stbuf->st_size = 0;
#ifdef LIZARDFS_HAVE_STRUCT_STAT_ST_BLOCKS
		stbuf->st_blocks = 0;
#endif
		break;
	case TYPE_BLOCKDEV:
		stbuf->st_mode = S_IFBLK | (attrmode & 07777);
		attrrdev = get32bit(&ptr);
#ifdef LIZARDFS_HAVE_STRUCT_STAT_ST_RDEV
		stbuf->st_rdev = attrrdev;
#endif
		stbuf->st_size = 0;
#ifdef LIZARDFS_HAVE_STRUCT_STAT_ST_BLOCKS
		stbuf->st_blocks = 0;
#endif
		break;
	case TYPE_CHARDEV:
		stbuf->st_mode = S_IFCHR | (attrmode & 07777);
		attrrdev = get32bit(&ptr);
#ifdef LIZARDFS_HAVE_STRUCT_STAT_ST_RDEV
		stbuf->st_rdev = attrrdev;
#endif
		stbuf->st_size = 0;
#ifdef LIZARDFS_HAVE_STRUCT_STAT_ST_BLOCKS
		stbuf->st_blocks = 0;
#endif
		break;
	default:
		stbuf->st_mode = 0;
	}
	stbuf->st_uid = attruid;
	stbuf->st_gid = attrgid;
	stbuf->st_atime = attratime;
	stbuf->st_mtime = attrmtime;
	stbuf->st_ctime = attrctime;
#ifdef LIZARDFS_HAVE_STRUCT_STAT_ST_BIRTHTIME
	stbuf->st_birthtime = attrctime;        // for future use
#endif
	stbuf->st_nlink = attrnlink;
}

void makemodestr(char modestr[11],uint16_t mode) {
	uint32_t i;
	strcpy(modestr,"?rwxrwxrwx");
	switch (mode & S_IFMT) {
	case S_IFSOCK:
		modestr[0] = 's';
		break;
	case S_IFLNK:
		modestr[0] = 'l';
		break;
	case S_IFREG:
		modestr[0] = '-';
		break;
	case S_IFBLK:
		modestr[0] = 'b';
		break;
	case S_IFDIR:
		modestr[0] = 'd';
		break;
	case S_IFCHR:
		modestr[0] = 'c';
		break;
	case S_IFIFO:
		modestr[0] = 'f';
		break;
	}
	if (mode & S_ISUID) {
		modestr[3] = 's';
	}
	if (mode & S_ISGID) {
		modestr[6] = 's';
	}
	if (mode & S_ISVTX) {
		modestr[9] = 't';
	}
	for (i=0 ; i<9 ; i++) {
		if ((mode & (1<<i))==0) {
			if (modestr[9-i]=='s' || modestr[9-i]=='t') {
				modestr[9-i]&=0xDF;
			} else {
				modestr[9-i]='-';
			}
		}
	}
}

void makeattrstr(char *buff,uint32_t size,struct stat *stbuf) {
	char modestr[11];
	makemodestr(modestr,stbuf->st_mode);
#ifdef LIZARDFS_HAVE_STRUCT_STAT_ST_RDEV
	if (modestr[0]=='b' || modestr[0]=='c') {
		snprintf(buff,size,"[%s:0%06o,%u,%ld,%ld,%lu,%lu,%lu,%" PRIu64 ",%08lX]",modestr,(unsigned int)(stbuf->st_mode),(unsigned int)(stbuf->st_nlink),(long int)stbuf->st_uid,(long int)stbuf->st_gid,(unsigned long int)(stbuf->st_atime),(unsigned long int)(stbuf->st_mtime),(unsigned long int)(stbuf->st_ctime),(uint64_t)(stbuf->st_size),(unsigned long int)(stbuf->st_rdev));
	} else {
		snprintf(buff,size,"[%s:0%06o,%u,%ld,%ld,%lu,%lu,%lu,%" PRIu64 "]",modestr,(unsigned int)(stbuf->st_mode),(unsigned int)(stbuf->st_nlink),(long int)stbuf->st_uid,(long int)stbuf->st_gid,(unsigned long int)(stbuf->st_atime),(unsigned long int)(stbuf->st_mtime),(unsigned long int)(stbuf->st_ctime),(uint64_t)(stbuf->st_size));
	}
#else
	snprintf(buff,size,"[%s:0%06o,%u,%ld,%ld,%lu,%lu,%lu,%" PRIu64 "]",modestr,(unsigned int)(stbuf->st_mode),(unsigned int)(stbuf->st_nlink),(long int)stbuf->st_uid,(long int)stbuf->st_gid,(unsigned long int)(stbuf->st_atime),(unsigned long int)(stbuf->st_mtime),(unsigned long int)(stbuf->st_ctime),(uint64_t)(stbuf->st_size));
#endif
}

RequestException::RequestException(int errNo) : errNo(errNo) {
	sassert(errNo != 0);
}

struct statvfs statfs(Context ctx, Inode ino) {
	uint64_t totalspace,availspace,trashspace,reservedspace;
	uint32_t inodes;
	uint32_t bsize;
	struct statvfs stfsbuf;
	memset(&stfsbuf,0,sizeof(stfsbuf));

	stats_inc(OP_STATFS);
	if (debug_mode) {
		oplog_printf(ctx, "statfs (%lu)", (unsigned long int)ino);
	}
	(void)ino;
	fs_statfs(&totalspace,&availspace,&trashspace,&reservedspace,&inodes);

#if defined(__APPLE__)
	if (totalspace>0x0001000000000000ULL) {
		bsize = 0x20000;
	} else {
		bsize = 0x10000;
	}
#else
	bsize = 0x10000;
#endif

	stfsbuf.f_namemax = MFS_NAME_MAX;
	stfsbuf.f_frsize = bsize;
	stfsbuf.f_bsize = bsize;
#if defined(__APPLE__)
	// FUSE on apple (or other parts of kernel) expects 32-bit values, so it's better to saturate this values than let being cut on 32-bit
	// can't change bsize also because 64k seems to be the biggest acceptable value for bsize

	if (totalspace/bsize>0xFFFFFFFFU) {
		stfsbuf.f_blocks = 0xFFFFFFFFU;
	} else {
		stfsbuf.f_blocks = totalspace/bsize;
	}
	if (availspace/bsize>0xFFFFFFFFU) {
		stfsbuf.f_bfree = 0xFFFFFFFFU;
		stfsbuf.f_bavail = 0xFFFFFFFFU;
	} else {
		stfsbuf.f_bfree = availspace/bsize;
		stfsbuf.f_bavail = availspace/bsize;
	}
#else
	stfsbuf.f_blocks = totalspace/bsize;
	stfsbuf.f_bfree = availspace/bsize;
	stfsbuf.f_bavail = availspace/bsize;
#endif
	stfsbuf.f_files = 1000000000+PKGVERSION+inodes;
	stfsbuf.f_ffree = 1000000000+PKGVERSION;
	stfsbuf.f_favail = 1000000000+PKGVERSION;
	//stfsbuf.f_flag = ST_RDONLY;
	oplog_printf(ctx,
			"statfs (%lu): OK (%" PRIu64 ",%" PRIu64 ",%" PRIu64 ",%" PRIu64 ",%" PRIu32 ")",
			(unsigned long int)ino, totalspace, availspace, trashspace, reservedspace, inodes);
	return stfsbuf;
}

void access(Context ctx, Inode ino, int mask) {
	int status;

	int mmode;

	oplog_printf(ctx,"access (%lu,0x%X)",(unsigned long int)ino,mask);
	stats_inc(OP_ACCESS);
#if (R_OK==MODE_MASK_R) && (W_OK==MODE_MASK_W) && (X_OK==MODE_MASK_X)
	mmode = mask & (MODE_MASK_R | MODE_MASK_W | MODE_MASK_X);
#else
	mmode = 0;
	if (mask & R_OK) {
		mmode |= MODE_MASK_R;
	}
	if (mask & W_OK) {
		mmode |= MODE_MASK_W;
	}
	if (mask & X_OK) {
		mmode |= MODE_MASK_X;
	}
#endif
	if (IS_SPECIAL_INODE(ino)) {
		if (mask & (W_OK | X_OK)) {
			throw RequestException(EACCES);
		}
		return;
	}
	status = fs_access(ino,ctx.uid,ctx.gid,mmode);
	status = errorconv_dbg(status);
	if (status!=0) {
		throw RequestException(status);
	}
}

EntryParam lookup(Context ctx, Inode parent, const char *name) {
	EntryParam e;
	uint64_t maxfleng;
	uint32_t inode;
	uint32_t nleng;
	uint8_t attr[35];
	char attrstr[256];
	uint8_t mattr;
	uint8_t icacheflag;
	int status;

	if (debug_mode) {
		oplog_printf(ctx,"lookup (%lu,%s) ...",(unsigned long int)parent,name);
		fprintf(stderr,"lookup (%lu,%s)\n",(unsigned long int)parent,name);
	}
	nleng = strlen(name);
	if (nleng>MFS_NAME_MAX) {
		stats_inc(OP_LOOKUP);
		oplog_printf(ctx,"lookup (%lu,%s): %s",(unsigned long int)parent,name,strerr(ENAMETOOLONG));
		throw RequestException(ENAMETOOLONG);
	}
	if (parent==MFS_ROOT_ID) {
		if (nleng==2 && name[0]=='.' && name[1]=='.') {
			nleng=1;
		}
		if (strcmp(name,MASTERINFO_NAME)==0) {
			e.ino = MASTERINFO_INODE;
			e.attr_timeout = 3600.0;
			e.entry_timeout = 3600.0;
			attr_to_stat(MASTERINFO_INODE,masterinfoattr,&e.attr);
			stats_inc(OP_LOOKUP_INTERNAL);
			makeattrstr(attrstr,256,&e.attr);
			oplog_printf(ctx,"lookup (%lu,%s) (internal node: MASTERINFO): OK (%.1f,%lu,%.1f,%s)",(unsigned long int)parent,name,e.entry_timeout,(unsigned long int)e.ino,e.attr_timeout,attrstr);
			return e;
		}
		if (strcmp(name,STATS_NAME)==0) {
			e.ino = STATS_INODE;
			e.attr_timeout = 3600.0;
			e.entry_timeout = 3600.0;
			attr_to_stat(STATS_INODE,statsattr,&e.attr);
			stats_inc(OP_LOOKUP_INTERNAL);
			makeattrstr(attrstr,256,&e.attr);
			oplog_printf(ctx,"lookup (%lu,%s) (internal node: STATS): OK (%.1f,%lu,%.1f,%s)",(unsigned long int)parent,name,e.entry_timeout,(unsigned long int)e.ino,e.attr_timeout,attrstr);
			return e;
		}
		if (strcmp(name,OPLOG_NAME)==0) {
			e.ino = OPLOG_INODE;
			e.attr_timeout = 3600.0;
			e.entry_timeout = 3600.0;
			attr_to_stat(OPLOG_INODE,oplogattr,&e.attr);
			stats_inc(OP_LOOKUP_INTERNAL);
			makeattrstr(attrstr,256,&e.attr);
			oplog_printf(ctx,"lookup (%lu,%s) (internal node: OPLOG): OK (%.1f,%lu,%.1f,%s)",(unsigned long int)parent,name,e.entry_timeout,(unsigned long int)e.ino,e.attr_timeout,attrstr);
			return e;
		}
		if (strcmp(name,OPHISTORY_NAME)==0) {
			e.ino = OPHISTORY_INODE;
			e.attr_timeout = 3600.0;
			e.entry_timeout = 3600.0;
			attr_to_stat(OPHISTORY_INODE,oplogattr,&e.attr);
			stats_inc(OP_LOOKUP_INTERNAL);
			makeattrstr(attrstr,256,&e.attr);
			oplog_printf(ctx,"lookup (%lu,%s) (internal node: OPHISTORY): OK (%.1f,%lu,%.1f,%s)",(unsigned long int)parent,name,e.entry_timeout,(unsigned long int)e.ino,e.attr_timeout,attrstr);
			return e;
		}
	}
	if (usedircache && dcache_lookup(&ctx,parent,nleng,(const uint8_t*)name,&inode,attr)) {
		if (debug_mode) {
			fprintf(stderr,"lookup: sending data from dircache\n");
		}
		stats_inc(OP_DIRCACHE_LOOKUP);
		status = 0;
		icacheflag = 1;
//              oplog_printf(ctx,"lookup (%lu,%s) (using open dir cache): OK (%lu)",(unsigned long int)parent,name,(unsigned long int)inode);
	} else {
		stats_inc(OP_LOOKUP);
		status = fs_lookup(parent,nleng,(const uint8_t*)name,ctx.uid,ctx.gid,&inode,attr);
		status = errorconv_dbg(status);
		icacheflag = 0;
	}
	if (status!=0) {
		oplog_printf(ctx,"lookup (%lu,%s): %s",(unsigned long int)parent,name,strerr(status));
		throw RequestException(status);
	}
	if (attr[0]==TYPE_FILE) {
		maxfleng = write_data_getmaxfleng(inode);
	} else {
		maxfleng = 0;
	}
	e.ino = inode;
	mattr = attr_get_mattr(attr);
	e.attr_timeout = (mattr&MATTR_NOACACHE)?0.0:attr_cache_timeout;
	e.entry_timeout = (mattr&MATTR_NOECACHE)?0.0:((attr[0]==TYPE_DIRECTORY)?direntry_cache_timeout:entry_cache_timeout);
	attr_to_stat(inode,attr,&e.attr);
	if (maxfleng>(uint64_t)(e.attr.st_size)) {
		e.attr.st_size=maxfleng;
	}
	makeattrstr(attrstr,256,&e.attr);
	oplog_printf(ctx,"lookup (%lu,%s)%s: OK (%.1f,%lu,%.1f,%s)",(unsigned long int)parent,name,icacheflag?" (using open dir cache)":"",e.entry_timeout,(unsigned long int)e.ino,e.attr_timeout,attrstr);
	return e;
}

AttrReply getattr(Context ctx, Inode ino, FileInfo* fi) {
	uint64_t maxfleng;
	double attr_timeout;
	struct stat o_stbuf;
	uint8_t attr[35];
	char attrstr[256];
	int status;
	(void)fi;

	if (debug_mode) {
		oplog_printf(ctx,"getattr (%lu) ...",(unsigned long int)ino);
		fprintf(stderr,"getattr (%lu)\n",(unsigned long int)ino);
	}
	if (ino==MASTERINFO_INODE) {
		memset(&o_stbuf, 0, sizeof(struct stat));
		attr_to_stat(ino,masterinfoattr,&o_stbuf);
		stats_inc(OP_GETATTR);
		makeattrstr(attrstr,256,&o_stbuf);
		oplog_printf(ctx,"getattr (%lu) (internal node: MASTERINFO): OK (3600,%s)",(unsigned long int)ino,attrstr);
		return AttrReply{o_stbuf, 3600.0};
	}
	if (ino==STATS_INODE) {
		memset(&o_stbuf, 0, sizeof(struct stat));
		attr_to_stat(ino,statsattr,&o_stbuf);
		stats_inc(OP_GETATTR);
		makeattrstr(attrstr,256,&o_stbuf);
		oplog_printf(ctx,"getattr (%lu) (internal node: STATS): OK (3600,%s)",(unsigned long int)ino,attrstr);
		return AttrReply{o_stbuf, 3600.0};
	}
	if (ino==OPLOG_INODE || ino==OPHISTORY_INODE) {
		memset(&o_stbuf, 0, sizeof(struct stat));
		attr_to_stat(ino,oplogattr,&o_stbuf);
		stats_inc(OP_GETATTR);
		makeattrstr(attrstr,256,&o_stbuf);
		oplog_printf(ctx,"getattr (%lu) (internal node: %s): OK (3600,%s)",(unsigned long int)ino,(ino==OPLOG_INODE)?"OPLOG":"OPHISTORY",attrstr);
		return AttrReply{o_stbuf, 3600.0};
	}
	maxfleng = write_data_getmaxfleng(ino);
	if (usedircache && dcache_getattr(&ctx,ino,attr)) {
		if (debug_mode) {
			fprintf(stderr,"getattr: sending data from dircache\n");
		}
		stats_inc(OP_DIRCACHE_GETATTR);
		status = 0;
	} else {
		stats_inc(OP_GETATTR);
		status = fs_getattr(ino,ctx.uid,ctx.gid,attr);
		status = errorconv_dbg(status);
	}
	if (status!=0) {
		oplog_printf(ctx,"getattr (%lu): %s",(unsigned long int)ino,strerr(status));
		throw RequestException(status);
	}
	memset(&o_stbuf, 0, sizeof(struct stat));
	attr_to_stat(ino,attr,&o_stbuf);
	if (attr[0]==TYPE_FILE && maxfleng>(uint64_t)(o_stbuf.st_size)) {
		o_stbuf.st_size=maxfleng;
	}
	attr_timeout = (attr_get_mattr(attr)&MATTR_NOACACHE)?0.0:attr_cache_timeout;
	makeattrstr(attrstr,256,&o_stbuf);
	oplog_printf(ctx,"getattr (%lu): OK (%.1f,%s)",(unsigned long int)ino,attr_timeout,attrstr);
	return AttrReply{o_stbuf, attr_timeout};
}

AttrReply setattr(Context ctx, Inode ino, struct stat *stbuf,
		int to_set, FileInfo* fi) {
	struct stat o_stbuf;
	uint64_t maxfleng;
	uint8_t attr[35];
	char modestr[11];
	char attrstr[256];
	double attr_timeout;
	int status;

	makemodestr(modestr,stbuf->st_mode);
	stats_inc(OP_SETATTR);
	if (debug_mode) {
		oplog_printf(ctx,"setattr (%lu,0x%X,[%s:0%04o,%ld,%ld,%lu,%lu,%" PRIu64 "]) ...",(unsigned long int)ino,to_set,modestr+1,(unsigned int)(stbuf->st_mode & 07777),(long int)stbuf->st_uid,(long int)stbuf->st_gid,(unsigned long int)(stbuf->st_atime),(unsigned long int)(stbuf->st_mtime),(uint64_t)(stbuf->st_size));
		fprintf(stderr,"setattr (%lu,0x%X,[%s:0%04o,%ld,%ld,%lu,%lu,%" PRIu64 "])\n",(unsigned long int)ino,to_set,modestr+1,(unsigned int)(stbuf->st_mode & 07777),(long int)stbuf->st_uid,(long int)stbuf->st_gid,(unsigned long int)(stbuf->st_atime),(unsigned long int)(stbuf->st_mtime),(uint64_t)(stbuf->st_size));
	}
	if (ino==MASTERINFO_INODE) {
		oplog_printf(ctx,"setattr (%lu,0x%X,[%s:0%04o,%ld,%ld,%lu,%lu,%" PRIu64 "]): %s",(unsigned long int)ino,to_set,modestr+1,(unsigned int)(stbuf->st_mode & 07777),(long int)stbuf->st_uid,(long int)stbuf->st_gid,(unsigned long int)(stbuf->st_atime),(unsigned long int)(stbuf->st_mtime),(uint64_t)(stbuf->st_size),strerr(EPERM));
		throw RequestException(EPERM);
	}
	if (ino==STATS_INODE) {
		memset(&o_stbuf, 0, sizeof(struct stat));
		attr_to_stat(ino,statsattr,&o_stbuf);
		makeattrstr(attrstr,256,&o_stbuf);
		oplog_printf(ctx,"setattr (%lu,0x%X,[%s:0%04o,%ld,%ld,%lu,%lu,%" PRIu64 "]) (internal node: STATS): OK (3600,%s)",(unsigned long int)ino,to_set,modestr+1,(unsigned int)(stbuf->st_mode & 07777),(long int)stbuf->st_uid,(long int)stbuf->st_gid,(unsigned long int)(stbuf->st_atime),(unsigned long int)(stbuf->st_mtime),(uint64_t)(stbuf->st_size),attrstr);
		return AttrReply{o_stbuf, 3600.0};
	}
	if (ino==OPLOG_INODE || ino==OPHISTORY_INODE) {
		memset(&o_stbuf, 0, sizeof(struct stat));
		attr_to_stat(ino,oplogattr,&o_stbuf);
		makeattrstr(attrstr,256,&o_stbuf);
		oplog_printf(ctx,"setattr (%lu,0x%X,[%s:0%04o,%ld,%ld,%lu,%lu,%" PRIu64 "]) (internal node: %s): OK (3600,%s)",(unsigned long int)ino,to_set,modestr+1,(unsigned int)(stbuf->st_mode & 07777),(long int)stbuf->st_uid,(long int)stbuf->st_gid,(unsigned long int)(stbuf->st_atime),(unsigned long int)(stbuf->st_mtime),(uint64_t)(stbuf->st_size),(ino==OPLOG_INODE)?"OPLOG":"OPHISTORY",attrstr);
		return AttrReply{o_stbuf, 3600.0};
	}

	status = EINVAL;
	maxfleng = write_data_getmaxfleng(ino);
	if ((to_set & (LIZARDFS_SET_ATTR_MODE
			| LIZARDFS_SET_ATTR_UID
			| LIZARDFS_SET_ATTR_GID
			| LIZARDFS_SET_ATTR_ATIME
			| LIZARDFS_SET_ATTR_ATIME_NOW
			| LIZARDFS_SET_ATTR_MTIME
			| LIZARDFS_SET_ATTR_MTIME_NOW
			| LIZARDFS_SET_ATTR_SIZE)) == 0) { // change other flags or change nothing
		status = fs_setattr(ino,ctx.uid,ctx.gid,0,0,0,0,0,0,0,attr);    // ext3 compatibility - change ctime during this operation (usually chown(-1,-1))
		status = errorconv_dbg(status);
		if (status!=0) {
			oplog_printf(ctx,"setattr (%lu,0x%X,[%s:0%04o,%ld,%ld,%lu,%lu,%" PRIu64 "]): %s",(unsigned long int)ino,to_set,modestr+1,(unsigned int)(stbuf->st_mode & 07777),(long int)stbuf->st_uid,(long int)stbuf->st_gid,(unsigned long int)(stbuf->st_atime),(unsigned long int)(stbuf->st_mtime),(uint64_t)(stbuf->st_size),strerr(status));
			throw RequestException(status);
		}
	}
	if (to_set & (LIZARDFS_SET_ATTR_MODE
			| LIZARDFS_SET_ATTR_UID
			| LIZARDFS_SET_ATTR_GID
			| LIZARDFS_SET_ATTR_ATIME
			| LIZARDFS_SET_ATTR_MTIME
			| LIZARDFS_SET_ATTR_ATIME_NOW
			| LIZARDFS_SET_ATTR_MTIME_NOW)) {
		uint8_t setmask = 0;
		if (to_set & LIZARDFS_SET_ATTR_MODE) {
			setmask |= SET_MODE_FLAG;
		}
		if (to_set & LIZARDFS_SET_ATTR_UID) {
			setmask |= SET_UID_FLAG;
		}
		if (to_set & LIZARDFS_SET_ATTR_GID) {
			setmask |= SET_GID_FLAG;
		}
		if (to_set & LIZARDFS_SET_ATTR_ATIME) {
			setmask |= SET_ATIME_FLAG;
		}
		if (to_set & LIZARDFS_SET_ATTR_ATIME_NOW) {
			setmask |= SET_ATIME_NOW_FLAG;
		}
		if (to_set & LIZARDFS_SET_ATTR_MTIME) {
			setmask |= SET_MTIME_FLAG;
		}
		if (to_set & LIZARDFS_SET_ATTR_MTIME_NOW) {
			setmask |= SET_MTIME_NOW_FLAG;
		}
		if (to_set & (LIZARDFS_SET_ATTR_MTIME | LIZARDFS_SET_ATTR_MTIME_NOW)) {
			// in this case we want flush all pending writes because they could overwrite mtime
			write_data_flush_inode(ino);
		}
		status = fs_setattr(ino,ctx.uid,ctx.gid,setmask,stbuf->st_mode&07777,stbuf->st_uid,stbuf->st_gid,stbuf->st_atime,stbuf->st_mtime,sugid_clear_mode,attr);
		status = errorconv_dbg(status);
		if (status!=0) {
			oplog_printf(ctx,"setattr (%lu,0x%X,[%s:0%04o,%ld,%ld,%lu,%lu,%" PRIu64 "]): %s",(unsigned long int)ino,to_set,modestr+1,(unsigned int)(stbuf->st_mode & 07777),(long int)stbuf->st_uid,(long int)stbuf->st_gid,(unsigned long int)(stbuf->st_atime),(unsigned long int)(stbuf->st_mtime),(uint64_t)(stbuf->st_size),strerr(status));
			throw RequestException(status);
		}
	}
	if (to_set & LIZARDFS_SET_ATTR_SIZE) {
		if (stbuf->st_size<0) {
			oplog_printf(ctx,"setattr (%lu,0x%X,[%s:0%04o,%ld,%ld,%lu,%lu,%" PRIu64 "]): %s",(unsigned long int)ino,to_set,modestr+1,(unsigned int)(stbuf->st_mode & 07777),(long int)stbuf->st_uid,(long int)stbuf->st_gid,(unsigned long int)(stbuf->st_atime),(unsigned long int)(stbuf->st_mtime),(uint64_t)(stbuf->st_size),strerr(EINVAL));
			throw RequestException(EINVAL);
		}
		if (stbuf->st_size>=MAX_FILE_SIZE) {
			oplog_printf(ctx,"setattr (%lu,0x%X,[%s:0%04o,%ld,%ld,%lu,%lu,%" PRIu64 "]): %s",(unsigned long int)ino,to_set,modestr+1,(unsigned int)(stbuf->st_mode & 07777),(long int)stbuf->st_uid,(long int)stbuf->st_gid,(unsigned long int)(stbuf->st_atime),(unsigned long int)(stbuf->st_mtime),(uint64_t)(stbuf->st_size),strerr(EFBIG));
			throw RequestException(EFBIG);
		}
		try {
			bool opened = (fi != NULL);
			status = write_data_truncate(ino, opened, ctx.uid, ctx.gid, stbuf->st_size, attr);
			maxfleng = 0; // after the flush master server has valid length, don't use our length cache
		} catch (Exception& ex) {
			status = errorconv_dbg(ex.status());
		}
		read_inode_ops(ino);
		if (status!=0) {
			oplog_printf(ctx,"setattr (%lu,0x%X,[%s:0%04o,%ld,%ld,%lu,%lu,%" PRIu64 "]): %s",(unsigned long int)ino,to_set,modestr+1,(unsigned int)(stbuf->st_mode & 07777),(long int)stbuf->st_uid,(long int)stbuf->st_gid,(unsigned long int)(stbuf->st_atime),(unsigned long int)(stbuf->st_mtime),(uint64_t)(stbuf->st_size),strerr(status));
			throw RequestException(status);
		}
	}
	if (status!=0) {        // should never happend but better check than sorry
		oplog_printf(ctx,"setattr (%lu,0x%X,[%s:0%04o,%ld,%ld,%lu,%lu,%" PRIu64 "]): %s",(unsigned long int)ino,to_set,modestr+1,(unsigned int)(stbuf->st_mode & 07777),(long int)stbuf->st_uid,(long int)stbuf->st_gid,(unsigned long int)(stbuf->st_atime),(unsigned long int)(stbuf->st_mtime),(uint64_t)(stbuf->st_size),strerr(status));
		throw RequestException(status);
	}
	memset(&o_stbuf, 0, sizeof(struct stat));
	attr_to_stat(ino,attr,&o_stbuf);
	if (attr[0]==TYPE_FILE && maxfleng>(uint64_t)(o_stbuf.st_size)) {
		o_stbuf.st_size=maxfleng;
	}
	attr_timeout = (attr_get_mattr(attr)&MATTR_NOACACHE)?0.0:attr_cache_timeout;
	makeattrstr(attrstr,256,&o_stbuf);
	oplog_printf(ctx,"setattr (%lu,0x%X,[%s:0%04o,%ld,%ld,%lu,%lu,%" PRIu64 "]): OK (%.1f,%s)",(unsigned long int)ino,to_set,modestr+1,(unsigned int)(stbuf->st_mode & 07777),(long int)stbuf->st_uid,(long int)stbuf->st_gid,(unsigned long int)(stbuf->st_atime),(unsigned long int)(stbuf->st_mtime),(uint64_t)(stbuf->st_size),attr_timeout,attrstr);
	return AttrReply{o_stbuf, attr_timeout};
}

EntryParam mknod(Context ctx, Inode parent, const char *name, mode_t mode, dev_t rdev) {
	EntryParam e;
	uint32_t inode;
	uint8_t attr[35];
	char modestr[11];
	char attrstr[256];
	uint8_t mattr;
	uint32_t nleng;
	int status;
	uint8_t type;

	makemodestr(modestr,mode);
	stats_inc(OP_MKNOD);
	if (debug_mode) {
		oplog_printf(ctx,"mknod (%lu,%s,%s:0%04o,0x%08lX) ...",(unsigned long int)parent,name,modestr,(unsigned int)mode,(unsigned long int)rdev);
		fprintf(stderr,"mknod (%lu,%s,%s:0%04o,0x%08lX)\n",(unsigned long int)parent,name,modestr,(unsigned int)mode,(unsigned long int)rdev);
	}
	nleng = strlen(name);
	if (nleng>MFS_NAME_MAX) {
		oplog_printf(ctx,"mknod (%lu,%s,%s:0%04o,0x%08lX): %s",(unsigned long int)parent,name,modestr,(unsigned int)mode,(unsigned long int)rdev,strerr(ENAMETOOLONG));
		throw RequestException(ENAMETOOLONG);
	}
	if (S_ISFIFO(mode)) {
		type = TYPE_FIFO;
	} else if (S_ISCHR(mode)) {
		type = TYPE_CHARDEV;
	} else if (S_ISBLK(mode)) {
		type = TYPE_BLOCKDEV;
	} else if (S_ISSOCK(mode)) {
		type = TYPE_SOCKET;
	} else if (S_ISREG(mode) || (mode&0170000)==0) {
		type = TYPE_FILE;
	} else {
		oplog_printf(ctx,"mknod (%lu,%s,%s:0%04o,0x%08lX): %s",(unsigned long int)parent,name,modestr,(unsigned int)mode,(unsigned long int)rdev,strerr(EPERM));
		throw RequestException(EPERM);
	}

	if (parent==MFS_ROOT_ID) {
		if (IS_SPECIAL_NAME(name)) {
			oplog_printf(ctx,"mknod (%lu,%s,%s:0%04o,0x%08lX): %s",(unsigned long int)parent,name,modestr,(unsigned int)mode,(unsigned long int)rdev,strerr(EACCES));
			throw RequestException(EACCES);
		}
	}

	status = fs_mknod(parent,nleng,(const uint8_t*)name,type,mode&07777,ctx.umask,ctx.uid,ctx.gid,rdev,inode,attr);
	status = errorconv_dbg(status);
	if (status!=0) {
		oplog_printf(ctx,"mknod (%lu,%s,%s:0%04o,0x%08lX): %s",(unsigned long int)parent,name,modestr,(unsigned int)mode,(unsigned long int)rdev,strerr(status));
		throw RequestException(status);
	} else {
		e.ino = inode;
		mattr = attr_get_mattr(attr);
		e.attr_timeout = (mattr&MATTR_NOACACHE)?0.0:attr_cache_timeout;
		e.entry_timeout = (mattr&MATTR_NOECACHE)?0.0:entry_cache_timeout;
		attr_to_stat(inode,attr,&e.attr);
		makeattrstr(attrstr,256,&e.attr);
		oplog_printf(ctx,"mknod (%lu,%s,%s:0%04o,0x%08lX): OK (%.1f,%lu,%.1f,%s)",(unsigned long int)parent,name,modestr,(unsigned int)mode,(unsigned long int)rdev,e.entry_timeout,(unsigned long int)e.ino,e.attr_timeout,attrstr);
		return e;
	}
}

void unlink(Context ctx, Inode parent, const char *name) {
	uint32_t nleng;
	int status;

	stats_inc(OP_UNLINK);
	if (debug_mode) {
		oplog_printf(ctx,"unlink (%lu,%s) ...",(unsigned long int)parent,name);
		fprintf(stderr,"unlink (%lu,%s)\n",(unsigned long int)parent,name);
	}
	if (parent==MFS_ROOT_ID) {
		if (IS_SPECIAL_NAME(name)) {
			oplog_printf(ctx,"unlink (%lu,%s): %s",(unsigned long int)parent,name,strerr(EACCES));
			throw RequestException(EACCES);
		}
	}

	nleng = strlen(name);
	if (nleng>MFS_NAME_MAX) {
		oplog_printf(ctx,"unlink (%lu,%s): %s",(unsigned long int)parent,name,strerr(ENAMETOOLONG));
		throw RequestException(ENAMETOOLONG);
	}

	status = fs_unlink(parent,nleng,(const uint8_t*)name,ctx.uid,ctx.gid);
	status = errorconv_dbg(status);
	if (status!=0) {
		oplog_printf(ctx,"unlink (%lu,%s): %s",(unsigned long int)parent,name,strerr(status));
		throw RequestException(status);
	} else {
		oplog_printf(ctx,"unlink (%lu,%s): OK",(unsigned long int)parent,name);
		return;
	}
}

EntryParam mkdir(Context ctx, Inode parent, const char *name, mode_t mode) {
	struct EntryParam e;
	uint32_t inode;
	uint8_t attr[35];
	char modestr[11];
	char attrstr[256];
	uint8_t mattr;
	uint32_t nleng;
	int status;

	makemodestr(modestr,mode);
	stats_inc(OP_MKDIR);
	if (debug_mode) {
		oplog_printf(ctx,"mkdir (%lu,%s,d%s:0%04o) ...",(unsigned long int)parent,name,modestr+1,(unsigned int)mode);
		fprintf(stderr,"mkdir (%lu,%s,d%s:0%04o)\n",(unsigned long int)parent,name,modestr+1,(unsigned int)mode);
	}
	if (parent==MFS_ROOT_ID) {
		if (IS_SPECIAL_NAME(name)) {
			oplog_printf(ctx,"mkdir (%lu,%s,d%s:0%04o): %s",(unsigned long int)parent,name,modestr+1,(unsigned int)mode,strerr(EACCES));
			throw RequestException(EACCES);
		}
	}
	nleng = strlen(name);
	if (nleng>MFS_NAME_MAX) {
		oplog_printf(ctx,"mkdir (%lu,%s,d%s:0%04o): %s",(unsigned long int)parent,name,modestr+1,(unsigned int)mode,strerr(ENAMETOOLONG));
		throw RequestException(ENAMETOOLONG);
	}

	status = fs_mkdir(parent,nleng,(const uint8_t*)name,mode,ctx.umask,ctx.uid,ctx.gid,mkdir_copy_sgid,inode,attr);
	status = errorconv_dbg(status);
	if (status!=0) {
		oplog_printf(ctx,"mkdir (%lu,%s,d%s:0%04o): %s",(unsigned long int)parent,name,modestr+1,(unsigned int)mode,strerr(status));
		throw RequestException(status);
	} else {
		e.ino = inode;
		mattr = attr_get_mattr(attr);
		e.attr_timeout = (mattr&MATTR_NOACACHE)?0.0:attr_cache_timeout;
		e.entry_timeout = (mattr&MATTR_NOECACHE)?0.0:direntry_cache_timeout;
		attr_to_stat(inode,attr,&e.attr);
		makeattrstr(attrstr,256,&e.attr);
		oplog_printf(ctx,"mkdir (%lu,%s,d%s:0%04o): OK (%.1f,%lu,%.1f,%s)",(unsigned long int)parent,name,modestr+1,(unsigned int)mode,e.entry_timeout,(unsigned long int)e.ino,e.attr_timeout,attrstr);
		return e;
	}
}

void rmdir(Context ctx, Inode parent, const char *name) {
	uint32_t nleng;
	int status;

	stats_inc(OP_RMDIR);
	if (debug_mode) {
		oplog_printf(ctx,"rmdir (%lu,%s) ...",(unsigned long int)parent,name);
		fprintf(stderr,"rmdir (%lu,%s)\n",(unsigned long int)parent,name);
	}
	if (parent==MFS_ROOT_ID) {
		if (IS_SPECIAL_NAME(name)) {
			oplog_printf(ctx,"rmdir (%lu,%s): %s",(unsigned long int)parent,name,strerr(EACCES));
			throw RequestException(EACCES);
		}
	}
	nleng = strlen(name);
	if (nleng>MFS_NAME_MAX) {
		oplog_printf(ctx,"rmdir (%lu,%s): %s",(unsigned long int)parent,name,strerr(ENAMETOOLONG));
		throw RequestException(ENAMETOOLONG);
	}

	status = fs_rmdir(parent,nleng,(const uint8_t*)name,ctx.uid,ctx.gid);
	status = errorconv_dbg(status);
	if (status!=0) {
		oplog_printf(ctx,"rmdir (%lu,%s): %s",(unsigned long int)parent,name,strerr(status));
		throw RequestException(status);
	} else {
		oplog_printf(ctx,"rmdir (%lu,%s): OK",(unsigned long int)parent,name);
		return;
	}
}

EntryParam symlink(Context ctx, const char *path, Inode parent,
			 const char *name) {
	struct EntryParam e;
	uint32_t inode;
	uint8_t attr[35];
	char attrstr[256];
	uint8_t mattr;
	uint32_t nleng;
	int status;

	stats_inc(OP_SYMLINK);
	if (debug_mode) {
		oplog_printf(ctx,"symlink (%s,%lu,%s) ...",path,(unsigned long int)parent,name);
		fprintf(stderr,"symlink (%s,%lu,%s)\n",path,(unsigned long int)parent,name);
	}
	if (parent==MFS_ROOT_ID) {
		if (IS_SPECIAL_NAME(name)) {
			oplog_printf(ctx,"symlink (%s,%lu,%s): %s",path,(unsigned long int)parent,name,strerr(EACCES));
			throw RequestException(EACCES);
		}
	}
	nleng = strlen(name);
	if (nleng>MFS_NAME_MAX) {
		oplog_printf(ctx,"symlink (%s,%lu,%s): %s",path,(unsigned long int)parent,name,strerr(ENAMETOOLONG));
		throw RequestException(ENAMETOOLONG);
	}

	status = fs_symlink(parent,nleng,(const uint8_t*)name,(const uint8_t*)path,ctx.uid,ctx.gid,&inode,attr);
	status = errorconv_dbg(status);
	if (status!=0) {
		oplog_printf(ctx,"symlink (%s,%lu,%s): %s",path,(unsigned long int)parent,name,strerr(status));
		throw RequestException(status);
	} else {
		e.ino = inode;
		mattr = attr_get_mattr(attr);
		e.attr_timeout = (mattr&MATTR_NOACACHE)?0.0:attr_cache_timeout;
		e.entry_timeout = (mattr&MATTR_NOECACHE)?0.0:entry_cache_timeout;
		attr_to_stat(inode,attr,&e.attr);
		makeattrstr(attrstr,256,&e.attr);
		oplog_printf(ctx,"symlink (%s,%lu,%s): OK (%.1f,%lu,%.1f,%s)",path,(unsigned long int)parent,name,e.entry_timeout,(unsigned long int)e.ino,e.attr_timeout,attrstr);
		return e;
	}
}

std::string readlink(Context ctx, Inode ino) {
	int status;
	const uint8_t *path;

	if (debug_mode) {
		oplog_printf(ctx,"readlink (%lu) ...",(unsigned long int)ino);
		fprintf(stderr,"readlink (%lu)\n",(unsigned long int)ino);
	}
	if (symlink_cache_search(ino,&path)) {
		stats_inc(OP_READLINK_CACHED);
		oplog_printf(ctx,"readlink (%lu) (using cache): OK (%s)",(unsigned long int)ino,(char*)path);
		return std::string((char*)path);
	}
	stats_inc(OP_READLINK);
	status = fs_readlink(ino,&path);
	status = errorconv_dbg(status);
	if (status!=0) {
		oplog_printf(ctx,"readlink (%lu): %s",(unsigned long int)ino,strerr(status));
		throw RequestException(status);
	} else {
		symlink_cache_insert(ino,path);
		oplog_printf(ctx,"readlink (%lu): OK (%s)",(unsigned long int)ino,(char*)path);
		return std::string((char*)path);
	}
}

void rename(Context ctx, Inode parent, const char *name,
			Inode newparent, const char *newname) {
	uint32_t nleng,newnleng;
	int status;
	uint32_t inode;
	uint8_t attr[35];

	stats_inc(OP_RENAME);
	if (debug_mode) {
		oplog_printf(ctx,"rename (%lu,%s,%lu,%s) ...",(unsigned long int)parent,name,(unsigned long int)newparent,newname);
		fprintf(stderr,"rename (%lu,%s,%lu,%s)\n",(unsigned long int)parent,name,(unsigned long int)newparent,newname);
	}
	if (parent==MFS_ROOT_ID) {
		if (IS_SPECIAL_NAME(name)) {
			oplog_printf(ctx,"rename (%lu,%s,%lu,%s): %s",(unsigned long int)parent,name,(unsigned long int)newparent,newname,strerr(EACCES));
			throw RequestException(EACCES);
		}
	}
	if (newparent==MFS_ROOT_ID) {
		if (IS_SPECIAL_NAME(newname)) {
			oplog_printf(ctx,"rename (%lu,%s,%lu,%s): %s",(unsigned long int)parent,name,(unsigned long int)newparent,newname,strerr(EACCES));
			throw RequestException(EACCES);
		}
	}
	nleng = strlen(name);
	if (nleng>MFS_NAME_MAX) {
		oplog_printf(ctx,"rename (%lu,%s,%lu,%s): %s",(unsigned long int)parent,name,(unsigned long int)newparent,newname,strerr(ENAMETOOLONG));
		throw RequestException(ENAMETOOLONG);
	}
	newnleng = strlen(newname);
	if (newnleng>MFS_NAME_MAX) {
		oplog_printf(ctx,"rename (%lu,%s,%lu,%s): %s",(unsigned long int)parent,name,(unsigned long int)newparent,newname,strerr(ENAMETOOLONG));
		throw RequestException(ENAMETOOLONG);
	}

	status = fs_rename(parent,nleng,(const uint8_t*)name,newparent,newnleng,(const uint8_t*)newname,ctx.uid,ctx.gid,&inode,attr);
	status = errorconv_dbg(status);
	if (status!=0) {
		oplog_printf(ctx,"rename (%lu,%s,%lu,%s): %s",(unsigned long int)parent,name,(unsigned long int)newparent,newname,strerr(status));
		throw RequestException(status);
	} else {
		oplog_printf(ctx,"rename (%lu,%s,%lu,%s): OK",(unsigned long int)parent,name,(unsigned long int)newparent,newname);
		return;
	}
}

EntryParam link(Context ctx, Inode ino, Inode newparent, const char *newname) {
	uint32_t newnleng;
	int status;
	EntryParam e;
	uint32_t inode;
	uint8_t attr[35];
	char attrstr[256];
	uint8_t mattr;


	stats_inc(OP_LINK);
	if (debug_mode) {
		oplog_printf(ctx,"link (%lu,%lu,%s) ...",(unsigned long int)ino,(unsigned long int)newparent,newname);
		fprintf(stderr,"link (%lu,%lu,%s)\n",(unsigned long int)ino,(unsigned long int)newparent,newname);
	}
	if (IS_SPECIAL_INODE(ino)) {
		oplog_printf(ctx,"link (%lu,%lu,%s): %s",(unsigned long int)ino,(unsigned long int)newparent,newname,strerr(EACCES));
		throw RequestException(EACCES);
	}
	if (newparent==MFS_ROOT_ID) {
		if (IS_SPECIAL_NAME(newname)) {
			oplog_printf(ctx,"link (%lu,%lu,%s): %s",(unsigned long int)ino,(unsigned long int)newparent,newname,strerr(EACCES));
			throw RequestException(EACCES);
		}
	}
	newnleng = strlen(newname);
	if (newnleng>MFS_NAME_MAX) {
		oplog_printf(ctx,"link (%lu,%lu,%s): %s",(unsigned long int)ino,(unsigned long int)newparent,newname,strerr(ENAMETOOLONG));
		throw RequestException(ENAMETOOLONG);
	}

	status = fs_link(ino,newparent,newnleng,(const uint8_t*)newname,ctx.uid,ctx.gid,&inode,attr);
	status = errorconv_dbg(status);
	if (status!=0) {
		oplog_printf(ctx,"link (%lu,%lu,%s): %s",(unsigned long int)ino,(unsigned long int)newparent,newname,strerr(status));
		throw RequestException(status);
	} else {
		e.ino = inode;
		mattr = attr_get_mattr(attr);
		e.attr_timeout = (mattr&MATTR_NOACACHE)?0.0:attr_cache_timeout;
		e.entry_timeout = (mattr&MATTR_NOECACHE)?0.0:entry_cache_timeout;
		attr_to_stat(inode,attr,&e.attr);
		makeattrstr(attrstr,256,&e.attr);
		oplog_printf(ctx,"link (%lu,%lu,%s): OK (%.1f,%lu,%.1f,%s)",(unsigned long int)ino,(unsigned long int)newparent,newname,e.entry_timeout,(unsigned long int)e.ino,e.attr_timeout,attrstr);
		return e;
	}
}

void opendir(Context ctx, Inode ino, FileInfo* fi) {
	dirbuf *dirinfo;
	int status;

	stats_inc(OP_OPENDIR);
	if (debug_mode) {
		oplog_printf(ctx,"opendir (%lu) ...",(unsigned long int)ino);
		fprintf(stderr,"opendir (%lu)\n",(unsigned long int)ino);
	}
	if (IS_SPECIAL_INODE(ino)) {
		oplog_printf(ctx,"opendir (%lu): %s",(unsigned long int)ino,strerr(ENOTDIR));
		throw RequestException(ENOTDIR);
	}
	status = fs_access(ino,ctx.uid,ctx.gid,MODE_MASK_R);    // at least test rights
	status = errorconv_dbg(status);
	if (status!=0) {
		oplog_printf(ctx,"opendir (%lu): %s",(unsigned long int)ino,strerr(status));
		throw RequestException(status);
	} else {
		dirinfo = (dirbuf*) malloc(sizeof(dirbuf));
		pthread_mutex_init(&(dirinfo->lock),NULL);
		PthreadMutexWrapper lock((dirinfo->lock));   // make valgrind happy
		dirinfo->p = NULL;
		dirinfo->size = 0;
		dirinfo->dcache = NULL;
		dirinfo->wasread = 0;
		fi->fh = (unsigned long)dirinfo;
		oplog_printf(ctx,"opendir (%lu): OK",(unsigned long int)ino);
	}
}

std::vector<DirEntry> readdir(Context ctx, Inode ino, off_t off, size_t maxEntries, FileInfo* fi) {
	int status;
	dirbuf *dirinfo = (dirbuf *)((unsigned long)(fi->fh));
	char name[MFS_NAME_MAX+1];
	const uint8_t *ptr,*eptr;
	uint8_t nleng;
	uint32_t inode;
	uint8_t type;
	struct stat stbuf;

	stats_inc(OP_READDIR);
	if (debug_mode) {
		oplog_printf(ctx,"readdir (%lu,%" PRIu64 ",%" PRIu64 ") ...",(unsigned long int)ino,(uint64_t)maxEntries,(uint64_t)off);
		fprintf(stderr,"readdir (%lu,%" PRIu64 ",%" PRIu64 ")\n",(unsigned long int)ino,(uint64_t)maxEntries,(uint64_t)off);
	}
	if (off<0) {
		oplog_printf(ctx,"readdir (%lu,%" PRIu64 ",%" PRIu64 "): %s",(unsigned long int)ino,(uint64_t)maxEntries,(uint64_t)off,strerr(EINVAL));
		throw RequestException(EINVAL);
	}
	PthreadMutexWrapper lock((dirinfo->lock));
	if (dirinfo->wasread==0 || (dirinfo->wasread==1 && off==0)) {
		const uint8_t *dbuff;
		uint32_t dsize;
		uint8_t needscopy;
		if (usedircache) {
			status = fs_getdir_plus(ino,ctx.uid,ctx.gid,0,&dbuff,&dsize);
			if (status==0) {
				stats_inc(OP_GETDIR_FULL);
			}
			needscopy = 1;
			dirinfo->dataformat = 1;
		} else {
			status = fs_getdir(ino,ctx.uid,ctx.gid,&dbuff,&dsize);
			if (status==0) {
				stats_inc(OP_GETDIR_SMALL);
			}
			needscopy = 1;
			dirinfo->dataformat = 0;
		}
		status = errorconv_dbg(status);
		if (status!=0) {
			oplog_printf(ctx,"readdir (%lu,%" PRIu64 ",%" PRIu64 "): %s",(unsigned long int)ino,(uint64_t)maxEntries,(uint64_t)off,strerr(status));
			throw RequestException(status);
		}
		if (dirinfo->dcache) {
			dcache_release(dirinfo->dcache);
			dirinfo->dcache = NULL;
		}
		if (dirinfo->p) {
			free((uint8_t*)(dirinfo->p));
			dirinfo->p = NULL;
		}
		if (needscopy) {
			dirinfo->p = (const uint8_t*) malloc(dsize);
			if (dirinfo->p == NULL) {
				oplog_printf(ctx,"readdir (%lu,%" PRIu64 ",%" PRIu64 "): %s",(unsigned long int)ino,(uint64_t)maxEntries,(uint64_t)off,strerr(EINVAL));
				throw RequestException(EINVAL);
			}
			memcpy((uint8_t*)(dirinfo->p),dbuff,dsize);
		} else {
			dirinfo->p = dbuff;
		}
		dirinfo->size = dsize;
		if (usedircache && dirinfo->dataformat==1) {
			dirinfo->dcache = dcache_new(&ctx,ino,dirinfo->p,dirinfo->size);
		}
	}
	dirinfo->wasread=1;

	std::vector<DirEntry> ret;
	if (off>=(off_t)(dirinfo->size)) {
		oplog_printf(ctx,"readdir (%lu,%" PRIu64 ",%" PRIu64 "): OK (no data)",(unsigned long int)ino,(uint64_t)maxEntries,(uint64_t)off);
	} else {
		ptr = dirinfo->p+off;
		eptr = dirinfo->p+dirinfo->size;
		off_t nextoff = off; // offset of the next entry

		while (ptr<eptr && ret.size() < maxEntries) {
			sassert(ptr == dirinfo->p + nextoff);
			nleng = ptr[0];
			ptr++;
			memcpy(name,ptr,nleng);
			name[nleng]=0;
			ptr+=nleng;
			nextoff+=nleng+((dirinfo->dataformat)?40:6);
			if (ptr+5<=eptr) {
				inode = get32bit(&ptr);
				if (dirinfo->dataformat) {
					attr_to_stat(inode,ptr,&stbuf);
					ptr+=35;
				} else {
					type = get8bit(&ptr);
					type_to_stat(inode,type,&stbuf);
				}
				try {
					ret.push_back(DirEntry{name, stbuf, nextoff});
				} catch (std::bad_alloc& e) {
					throw RequestException(ENOMEM);
				}
			}
		}

		oplog_printf(ctx,"readdir (%lu,%" PRIu64 ",%" PRIu64 "): OK (%lu)",(unsigned long int)ino,(uint64_t)maxEntries,(uint64_t)off,(unsigned long int)ret.size());
	}
	return ret;
}

void releasedir(Context ctx, Inode ino, FileInfo* fi) {
	(void)ino;
	dirbuf *dirinfo = (dirbuf *)((unsigned long)(fi->fh));

	stats_inc(OP_RELEASEDIR);
	if (debug_mode) {
		oplog_printf(ctx,"releasedir (%lu) ...",(unsigned long int)ino);
		fprintf(stderr,"releasedir (%lu)\n",(unsigned long int)ino);
	}
	PthreadMutexWrapper lock((dirinfo->lock));
	lock.unlock(); // This unlock is needed, since we want to destroy the mutex
	pthread_mutex_destroy(&(dirinfo->lock));
	if (dirinfo->dcache) {
		dcache_release(dirinfo->dcache);
	}
	if (dirinfo->p) {
		free((uint8_t*)(dirinfo->p));
	}
	free(dirinfo);
	fi->fh = 0;
	oplog_printf(ctx,"releasedir (%lu): OK",(unsigned long int)ino);
}


static finfo* fs_newfileinfo(uint8_t accmode,uint32_t inode) {
	finfo *fileinfo;
	fileinfo = (finfo*) malloc(sizeof(finfo));
	pthread_mutex_init(&(fileinfo->flushlock),NULL);
	pthread_rwlock_init(&(fileinfo->rwlock),NULL);
	PthreadRwLockWrapper lock((fileinfo->rwlock)); // make helgrind happy
#ifdef __FreeBSD__
	/* old FreeBSD fuse reads whole file when opening with O_WRONLY|O_APPEND,
	 * so can't open it write-only */
	(void)accmode;
	(void)inode;
	fileinfo->mode = IO_NONE;
	fileinfo->data = NULL;
#else
	if (accmode == O_RDONLY) {
		fileinfo->mode = IO_READONLY;
		fileinfo->data = new ReadChunkLocator();
	} else if (accmode == O_WRONLY) {
		fileinfo->mode = IO_WRITEONLY;
		fileinfo->data = write_data_new(inode);
	} else {
		fileinfo->mode = IO_NONE;
		fileinfo->data = NULL;
	}
#endif
	return fileinfo;
}

void delete_read_chunk_locator(void *locatorp) {
	ReadChunkLocator* locator = static_cast<ReadChunkLocator*>(locatorp);
	delete locator;
}

void remove_file_info(FileInfo *f) {
	finfo* fileinfo = (finfo*)(f->fh);
	PthreadRwLockWrapper lock((fileinfo->rwlock));
	if (fileinfo->mode == IO_READONLY || fileinfo->mode == IO_READ) {
		delete_read_chunk_locator(fileinfo->data);
		fileinfo->data = NULL;
	} else if (fileinfo->mode == IO_WRITEONLY || fileinfo->mode == IO_WRITE) {
		write_data_end(fileinfo->data);
	}
	lock.unlock(); // This unlock is needed, since we want to destroy the mutex
	pthread_rwlock_destroy(&(fileinfo->rwlock));
	pthread_mutex_destroy(&(fileinfo->flushlock));
	free(fileinfo);
}

void remove_dir_info(FileInfo *fi) {
	dirbuf* dirinfo = (dirbuf*) fi->fh;
	fi->fh = 0;
	pthread_mutex_destroy(&(dirinfo->lock));
	free(dirinfo);
}



EntryParam create(Context ctx, Inode parent, const char *name, mode_t mode,
		FileInfo* fi) {
	struct EntryParam e;
	uint32_t inode;
	uint8_t oflags;
	uint8_t attr[35];
	char modestr[11];
	char attrstr[256];
	uint8_t mattr;
	uint32_t nleng;
	int status;

	finfo *fileinfo;

	makemodestr(modestr,mode);
	stats_inc(OP_CREATE);
	if (debug_mode) {
		oplog_printf(ctx,"create (%lu,%s,-%s:0%04o)",(unsigned long int)parent,name,modestr+1,(unsigned int)mode);
		fprintf(stderr,"create (%lu,%s,-%s:0%04o)\n",(unsigned long int)parent,name,modestr+1,(unsigned int)mode);
	}
	if (parent==MFS_ROOT_ID) {
		if (IS_SPECIAL_NAME(name)) {
			oplog_printf(ctx,"create (%lu,%s,-%s:0%04o): %s",(unsigned long int)parent,name,modestr+1,(unsigned int)mode,strerr(EACCES));
			throw RequestException(EACCES);
		}
	}
	nleng = strlen(name);
	if (nleng>MFS_NAME_MAX) {
		oplog_printf(ctx,"create (%lu,%s,-%s:0%04o): %s",(unsigned long int)parent,name,modestr+1,(unsigned int)mode,strerr(ENAMETOOLONG));
		throw RequestException(ENAMETOOLONG);
	}

	oflags = AFTER_CREATE;
	if ((fi->flags & O_ACCMODE) == O_RDONLY) {
		oflags |= WANT_READ;
	} else if ((fi->flags & O_ACCMODE) == O_WRONLY) {
		oflags |= WANT_WRITE;
	} else if ((fi->flags & O_ACCMODE) == O_RDWR) {
		oflags |= WANT_READ | WANT_WRITE;
	} else {
		oplog_printf(ctx,"create (%lu,%s,-%s:0%04o): %s",(unsigned long int)parent,name,modestr+1,(unsigned int)mode,strerr(EINVAL));
		throw RequestException(EINVAL);
	}

	status = fs_mknod(parent,nleng,(const uint8_t*)name,TYPE_FILE,mode&07777,ctx.umask,ctx.uid,ctx.gid,0,inode,attr);
	status = errorconv_dbg(status);
	if (status!=0) {
		oplog_printf(ctx,"create (%lu,%s,-%s:0%04o) (mknod): %s",(unsigned long int)parent,name,modestr+1,(unsigned int)mode,strerr(status));
		throw RequestException(status);
	}
	status = fs_opencheck(inode,ctx.uid,ctx.gid,oflags,NULL);
	status = errorconv_dbg(status);
	if (status!=0) {
		oplog_printf(ctx,"create (%lu,%s,-%s:0%04o) (open): %s",(unsigned long int)parent,name,modestr+1,(unsigned int)mode,strerr(status));
		throw RequestException(status);
	}

	mattr = attr_get_mattr(attr);
	fileinfo = fs_newfileinfo(fi->flags & O_ACCMODE,inode);
	fi->fh = (unsigned long)fileinfo;
	if (keep_cache==1) {
		fi->keep_cache=1;
	} else if (keep_cache==2) {
		fi->keep_cache=0;
	} else {
		fi->keep_cache = (mattr&MATTR_ALLOWDATACACHE)?1:0;
	}
	if (debug_mode) {
		fprintf(stderr,"create (%lu) ok -> keep cache: %lu\n",(unsigned long int)inode,(unsigned long int)fi->keep_cache);
	}
	e.ino = inode;
	e.attr_timeout = (mattr&MATTR_NOACACHE)?0.0:attr_cache_timeout;
	e.entry_timeout = (mattr&MATTR_NOECACHE)?0.0:entry_cache_timeout;
	attr_to_stat(inode,attr,&e.attr);
	makeattrstr(attrstr,256,&e.attr);
	oplog_printf(ctx,"create (%lu,%s,-%s:0%04o): OK (%.1f,%lu,%.1f,%s,%lu)",(unsigned long int)parent,name,modestr+1,(unsigned int)mode,e.entry_timeout,(unsigned long int)e.ino,e.attr_timeout,attrstr,(unsigned long int)fi->keep_cache);
	return e;
}

void open(Context ctx, Inode ino, FileInfo* fi) {
	uint8_t oflags;
	uint8_t attr[35];
	uint8_t mattr;
	int status;

	finfo *fileinfo;

	stats_inc(OP_OPEN);
	if (debug_mode) {
		oplog_printf(ctx,"open (%lu) ...",(unsigned long int)ino);
		fprintf(stderr,"open (%lu)\n",(unsigned long int)ino);
	}

	if (ino==MASTERINFO_INODE) {
		if ((fi->flags & O_ACCMODE) != O_RDONLY) {
			oplog_printf(ctx,"open (%lu) (internal node: MASTERINFO): %s",(unsigned long int)ino,strerr(EACCES));
			throw RequestException(EACCES);
		}
		fi->fh = 0;
		fi->direct_io = 0;
		fi->keep_cache = 1;
		oplog_printf(ctx,"open (%lu) (internal node: MASTERINFO): OK (0,1)",(unsigned long int)ino);
		return;
	}

	if (ino==STATS_INODE) {
		sinfo *statsinfo;
		statsinfo = (sinfo*) malloc(sizeof(sinfo));
		if (statsinfo==NULL) {
			oplog_printf(ctx,"open (%lu) (internal node: STATS): %s",(unsigned long int)ino,strerr(ENOMEM));
			throw RequestException(ENOMEM);
		}
		pthread_mutex_init(&(statsinfo->lock),NULL);    // make helgrind happy
		PthreadMutexWrapper lock((statsinfo->lock));         // make helgrind happy
		stats_show_all(&(statsinfo->buff),&(statsinfo->leng));
		statsinfo->reset = 0;
		fi->fh = (unsigned long)statsinfo;
		fi->direct_io = 1;
		fi->keep_cache = 0;
		oplog_printf(ctx,"open (%lu) (internal node: STATS): OK (1,0)",(unsigned long int)ino);
		return;
	}

	if (ino==OPLOG_INODE || ino==OPHISTORY_INODE) {
		if ((fi->flags & O_ACCMODE) != O_RDONLY) {
			oplog_printf(ctx,"open (%lu) (internal node: %s): %s",(unsigned long int)ino,(ino==OPLOG_INODE)?"OPLOG":"OPHISTORY",strerr(EACCES));
			throw RequestException(EACCES);
		}
		fi->fh = oplog_newhandle((ino==OPHISTORY_INODE)?1:0);
		fi->direct_io = 1;
		fi->keep_cache = 0;
		oplog_printf(ctx,"open (%lu) (internal node: %s): OK (1,0)",(unsigned long int)ino,(ino==OPLOG_INODE)?"OPLOG":"OPHISTORY");
		return;
	}

	oflags = 0;
	if ((fi->flags & O_ACCMODE) == O_RDONLY) {
		oflags |= WANT_READ;
	} else if ((fi->flags & O_ACCMODE) == O_WRONLY) {
		oflags |= WANT_WRITE;
	} else if ((fi->flags & O_ACCMODE) == O_RDWR) {
		oflags |= WANT_READ | WANT_WRITE;
	}
	status = fs_opencheck(ino,ctx.uid,ctx.gid,oflags,attr);
	status = errorconv_dbg(status);
	if (status!=0) {
		oplog_printf(ctx,"open (%lu): %s",(unsigned long int)ino,strerr(status));
		throw RequestException(status);
	}

	mattr = attr_get_mattr(attr);
	fileinfo = fs_newfileinfo(fi->flags & O_ACCMODE,ino);
	fi->fh = (unsigned long)fileinfo;
	if (keep_cache==1) {
		fi->keep_cache=1;
	} else if (keep_cache==2) {
		fi->keep_cache=0;
	} else {
		fi->keep_cache = (mattr&MATTR_ALLOWDATACACHE)?1:0;
	}
	if (debug_mode) {
		fprintf(stderr,"open (%lu) ok -> keep cache: %lu\n",(unsigned long int)ino,(unsigned long int)fi->keep_cache);
	}
	fi->direct_io = 0;
	oplog_printf(ctx,"open (%lu): OK (%lu,%lu)",(unsigned long int)ino,(unsigned long int)fi->direct_io,(unsigned long int)fi->keep_cache);
}

void release(Context ctx, Inode ino, FileInfo* fi) {
	finfo *fileinfo = (finfo*)(unsigned long)(fi->fh);

	stats_inc(OP_RELEASE);
	if (debug_mode) {
		oplog_printf(ctx,"release (%lu) ...",(unsigned long int)ino);
		fprintf(stderr,"release (%lu)\n",(unsigned long int)ino);
	}

	if (ino==MASTERINFO_INODE) {
		oplog_printf(ctx,"release (%lu) (internal node: MASTERINFO): OK",(unsigned long int)ino);
		return;
	}
	if (ino==STATS_INODE) {
		sinfo *statsinfo = (sinfo*)(unsigned long)(fi->fh);
		if (statsinfo!=NULL) {
			PthreadMutexWrapper lock((statsinfo->lock));         // make helgrind happy
			if (statsinfo->buff!=NULL) {
				free(statsinfo->buff);
			}
			if (statsinfo->reset) {
				stats_reset_all();
			}
			lock.unlock(); // This unlock is needed, since we want to destroy the mutex
			pthread_mutex_destroy(&(statsinfo->lock));      // make helgrind happy
			free(statsinfo);
		}
		oplog_printf(ctx,"release (%lu) (internal node: STATS): OK",(unsigned long int)ino);
		return;
	}
	if (ino==OPLOG_INODE || ino==OPHISTORY_INODE) {
		oplog_releasehandle(fi->fh);
		oplog_printf(ctx,"release (%lu) (internal node: %s): OK",(unsigned long int)ino,(ino==OPLOG_INODE)?"OPLOG":"OPHISTORY");
		return;
	}
	if (fileinfo!=NULL) {
		remove_file_info(fi);
	}
	fs_release(ino);
	oplog_printf(ctx,"release (%lu): OK",(unsigned long int)ino);
}

std::vector<uint8_t> read(Context ctx, Inode ino, size_t size, off_t off,
			FileInfo* fi) {
	LOG_AVG_TILL_END_OF_SCOPE0("read");
	finfo *fileinfo = (finfo*)(unsigned long)(fi->fh);
	uint8_t *buff;
	int err;
	std::vector<uint8_t> ret;

	stats_inc(OP_READ);
	if (debug_mode) {
		if (ino!=OPLOG_INODE && ino!=OPHISTORY_INODE) {
			oplog_printf(ctx,"read (%lu,%" PRIu64 ",%" PRIu64 ") ...",(unsigned long int)ino,(uint64_t)size,(uint64_t)off);
		}
		fprintf(stderr,"read from inode %lu up to %" PRIu64 " bytes from position %" PRIu64 "\n",(unsigned long int)ino,(uint64_t)size,(uint64_t)off);
	}
	if (ino==MASTERINFO_INODE) {
		uint8_t masterinfo[14];
		fs_getmasterlocation(masterinfo);
		masterproxy_getlocation(masterinfo);
		if (off>=14) {
			oplog_printf(ctx,"read (%lu,%" PRIu64 ",%" PRIu64 "): OK (no data)",(unsigned long int)ino,(uint64_t)size,(uint64_t)off);
		} else if (off+size>14) {
			std::copy(masterinfo + off, masterinfo + 14, std::back_inserter(ret));
			oplog_printf(ctx,"read (%lu,%" PRIu64 ",%" PRIu64 "): OK (%lu)",(unsigned long int)ino,(uint64_t)size,(uint64_t)off,(unsigned long int)(14-off));
		} else {
			std::copy(masterinfo + off, masterinfo + off + size, std::back_inserter(ret));
			oplog_printf(ctx,"read (%lu,%" PRIu64 ",%" PRIu64 "): OK (%lu)",(unsigned long int)ino,(uint64_t)size,(uint64_t)off,(unsigned long int)size);
		}
		return ret;
	}
	if (ino==STATS_INODE) {
		sinfo *statsinfo = (sinfo*)(unsigned long)(fi->fh);
		if (statsinfo!=NULL) {
			PthreadMutexWrapper lock((statsinfo->lock));         // make helgrind happy
			if (off>=statsinfo->leng) {
				oplog_printf(ctx,"read (%lu,%" PRIu64 ",%" PRIu64 "): OK (no data)",(unsigned long int)ino,(uint64_t)size,(uint64_t)off);
			} else if ((uint64_t)(off+size)>(uint64_t)(statsinfo->leng)) {
				std::copy(statsinfo->buff + off, statsinfo->buff + statsinfo->leng, std::back_inserter(ret));
				oplog_printf(ctx,"read (%lu,%" PRIu64 ",%" PRIu64 "): OK (%lu)",(unsigned long int)ino,(uint64_t)size,(uint64_t)off,(unsigned long int)(statsinfo->leng-off));
			} else {
				std::copy(statsinfo->buff + off, statsinfo->buff + off + size, std::back_inserter(ret));
				oplog_printf(ctx,"read (%lu,%" PRIu64 ",%" PRIu64 "): OK (%lu)",(unsigned long int)ino,(uint64_t)size,(uint64_t)off,(unsigned long int)size);
			}
		} else {
			oplog_printf(ctx,"read (%lu,%" PRIu64 ",%" PRIu64 "): OK (no data)",(unsigned long int)ino,(uint64_t)size,(uint64_t)off);
		}
		return ret;
	}
	if (ino==OPLOG_INODE || ino==OPHISTORY_INODE) {
		uint32_t ssize;
		oplog_getdata(fi->fh,&buff,&ssize,size);
		oplog_releasedata(fi->fh);
		return std::vector<uint8_t>(buff, buff + ssize);
	}
	if (fileinfo==NULL) {
		oplog_printf(ctx,"read (%lu,%" PRIu64 ",%" PRIu64 "): %s",(unsigned long int)ino,(uint64_t)size,(uint64_t)off,strerr(EBADF));
		throw RequestException(EBADF);
	}
	if (off>=MAX_FILE_SIZE || off+size>=MAX_FILE_SIZE) {
		oplog_printf(ctx,"read (%lu,%" PRIu64 ",%" PRIu64 "): %s",(unsigned long int)ino,(uint64_t)size,(uint64_t)off,strerr(EFBIG));
		throw RequestException(EFBIG);
	}
	try {
		const SteadyTimePoint deadline = SteadyClock::now() + std::chrono::seconds(30);
		uint8_t status = gLocalIoLimiter().waitForRead(ctx.pid, size, deadline);
		if (status == STATUS_OK) {
			status = gGlobalIoLimiter().waitForRead(ctx.pid, size, deadline);
		}
		if (status != STATUS_OK) {
			throw RequestException(status);
		}
	} catch (Exception& ex) {
		syslog(LOG_WARNING, "I/O limiting error: %s", ex.what());
		throw RequestException(EIO);
	}
	bool use_write_lock(!use_rwlock);
	PthreadRwLockWrapper rwlock((fileinfo->rwlock), use_write_lock);
	PthreadMutexWrapper flushlock(fileinfo->flushlock);
	if (fileinfo->mode==IO_WRITEONLY) {
		oplog_printf(ctx,"read (%lu,%" PRIu64 ",%" PRIu64 "): %s",(unsigned long int)ino,(uint64_t)size,(uint64_t)off,strerr(EACCES));
		throw RequestException(EACCES);
	}
	if (fileinfo->mode==IO_WRITE) {
		err = write_data_flush(fileinfo->data);
		if (err!=0) {
			if (debug_mode) {
				fprintf(stderr,"IO error occured while writting inode %lu\n",(unsigned long int)ino);
			}
			oplog_printf(ctx,"read (%lu,%" PRIu64 ",%" PRIu64 "): %s",(unsigned long int)ino,(uint64_t)size,(uint64_t)off,strerr(err));
			throw RequestException(err);
		}
		write_data_end(fileinfo->data);
	}
	if (fileinfo->mode==IO_WRITE || fileinfo->mode==IO_NONE) {
		fileinfo->mode = IO_READ;
		fileinfo->data = new ReadChunkLocator();
	}
	// end of reader critical section
	flushlock.unlock();

	void *rrec = read_data_new(ino, static_cast<ReadChunkLocator*>(fileinfo->data));

	write_data_flush_inode(ino);

	uint64_t firstBlockToRead = off / MFSBLOCKSIZE;
	uint64_t firstBlockNotToRead = (off + size + MFSBLOCKSIZE - 1) / MFSBLOCKSIZE;
	uint64_t alignedOffset = firstBlockToRead * MFSBLOCKSIZE;
	uint64_t alignedSize = (firstBlockNotToRead - firstBlockToRead) * MFSBLOCKSIZE;

	uint32_t ssize = alignedSize;
	buff = NULL;    // use internal 'readdata' buffer
	err = read_data(rrec, alignedOffset, &ssize, &buff);
	if (err!=0) {
		if (debug_mode) {
			fprintf(stderr,"IO error occured while reading inode %lu\n",(unsigned long int)ino);
		}
		oplog_printf(ctx,"read (%lu,%" PRIu64 ",%" PRIu64 "): %s",(unsigned long int)ino,(uint64_t)size,(uint64_t)off,strerr(err));
		throw RequestException(err);
	} else {
		uint32_t replyOffset = off - alignedOffset;
		buff += replyOffset;
		if (ssize > replyOffset) {
			ssize -= replyOffset;
			if (ssize > size) {
				ssize = size;
			}
		} else {
			ssize = 0;
		}
		if (debug_mode) {
			fprintf(stderr,"%" PRIu32 " bytes have been read from inode %lu\n",ssize,(unsigned long int)ino);
		}
		oplog_printf(ctx,"read (%lu,%" PRIu64 ",%" PRIu64 "): OK (%lu)",(unsigned long int)ino,(uint64_t)size,(uint64_t)off,(unsigned long int)ssize);
		ret = std::vector<uint8_t>(buff, buff + ssize);
	}
	read_data_end(rrec);
	return ret;
}

BytesWritten write(Context ctx, Inode ino, const char *buf, size_t size, off_t off,
			FileInfo* fi) {
	finfo *fileinfo = (finfo*)(unsigned long)(fi->fh);
	int err;

	stats_inc(OP_WRITE);
	if (debug_mode) {
		oplog_printf(ctx,"write (%lu,%" PRIu64 ",%" PRIu64 ") ...",(unsigned long int)ino,(uint64_t)size,(uint64_t)off);
		fprintf(stderr,"write to inode %lu %" PRIu64 " bytes at position %" PRIu64 "\n",(unsigned long int)ino,(uint64_t)size,(uint64_t)off);
	}
	if (ino==MASTERINFO_INODE || ino==OPLOG_INODE || ino==OPHISTORY_INODE) {
		oplog_printf(ctx,"write (%lu,%" PRIu64 ",%" PRIu64 "): %s",(unsigned long int)ino,(uint64_t)size,(uint64_t)off,strerr(EACCES));
		throw RequestException(EACCES);
	}
	if (ino==STATS_INODE) {
		sinfo *statsinfo = (sinfo*)(unsigned long)(fi->fh);
		if (statsinfo!=NULL) {
			PthreadMutexWrapper lock((statsinfo->lock));         // make helgrind happy
			statsinfo->reset=1;
		}
		oplog_printf(ctx,"write (%lu,%" PRIu64 ",%" PRIu64 "): OK (%lu)",(unsigned long int)ino,(uint64_t)size,(uint64_t)off,(unsigned long int)size);
		return size;
	}
	if (fileinfo==NULL) {
		oplog_printf(ctx,"write (%lu,%" PRIu64 ",%" PRIu64 "): %s",(unsigned long int)ino,(uint64_t)size,(uint64_t)off,strerr(EBADF));
		throw RequestException(EBADF);
	}
	if (off>=MAX_FILE_SIZE || off+size>=MAX_FILE_SIZE) {
		oplog_printf(ctx,"write (%lu,%" PRIu64 ",%" PRIu64 "): %s",(unsigned long int)ino,(uint64_t)size,(uint64_t)off,strerr(EFBIG));
		throw RequestException(EFBIG);
	}
	try {
		const SteadyTimePoint deadline = SteadyClock::now() + std::chrono::seconds(30);
		uint8_t status = gLocalIoLimiter().waitForRead(ctx.pid, size, deadline);
		if (status == STATUS_OK) {
			status = gGlobalIoLimiter().waitForRead(ctx.pid, size, deadline);
		}
		if (status != STATUS_OK) {
			throw RequestException(status);
		}
	} catch (Exception& ex) {
		syslog(LOG_WARNING, "I/O limiting error: %s", ex.what());
		throw RequestException(EIO);
	}
	PthreadRwLockWrapper lock((fileinfo->rwlock));
	if (fileinfo->mode==IO_READONLY) {
		oplog_printf(ctx,"write (%lu,%" PRIu64 ",%" PRIu64 "): %s",(unsigned long int)ino,(uint64_t)size,(uint64_t)off,strerr(EACCES));
		throw RequestException(EACCES);
	}
	if (fileinfo->mode==IO_READ) {
		delete_read_chunk_locator(fileinfo->data);
		fileinfo->data = NULL;
	}
	if (fileinfo->mode==IO_READ || fileinfo->mode==IO_NONE) {
		fileinfo->mode = IO_WRITE;
		fileinfo->data = write_data_new(ino);
	}
	err = write_data(fileinfo->data,off,size,(const uint8_t*)buf);
	if (err!=0) {
		if (debug_mode) {
			fprintf(stderr,"IO error occured while writting inode %lu\n",(unsigned long int)ino);
		}
		oplog_printf(ctx,"write (%lu,%" PRIu64 ",%" PRIu64 "): %s",(unsigned long int)ino,(uint64_t)size,(uint64_t)off,strerr(err));
		throw RequestException(err);
	} else {
		if (debug_mode) {
			fprintf(stderr,"%" PRIu64 " bytes have been written to inode %lu\n",(uint64_t)size,(unsigned long int)ino);
		}
		oplog_printf(ctx,"write (%lu,%" PRIu64 ",%" PRIu64 "): OK (%lu)",(unsigned long int)ino,(uint64_t)size,(uint64_t)off,(unsigned long int)size);
		return size;
	}
}

void flush(Context ctx, Inode ino, FileInfo* fi) {
	finfo *fileinfo = (finfo*)(unsigned long)(fi->fh);
	int err;

	stats_inc(OP_FLUSH);
	if (debug_mode) {
		oplog_printf(ctx,"flush (%lu) ...",(unsigned long int)ino);
		fprintf(stderr,"flush (%lu)\n",(unsigned long int)ino);
	}
	if (IS_SPECIAL_INODE(ino)) {
		oplog_printf(ctx,"flush (%lu): OK",(unsigned long int)ino);
		return;
	}
	if (fileinfo==NULL) {
		oplog_printf(ctx,"flush (%lu): %s",(unsigned long int)ino,strerr(EBADF));
		throw RequestException(EBADF);
	}
//      syslog(LOG_NOTICE,"remove_locks inode:%lu owner:%" PRIu64 "",(unsigned long int)ino,(uint64_t)fi->lock_owner);
	err = 0;
	PthreadRwLockWrapper lock((fileinfo->rwlock));
	if (fileinfo->mode==IO_WRITE || fileinfo->mode==IO_WRITEONLY) {
		err = write_data_flush(fileinfo->data);
	}
	if (err!=0) {
		oplog_printf(ctx,"flush (%lu): %s",(unsigned long int)ino,strerr(err));
		throw RequestException(err);
	} else {
		oplog_printf(ctx,"flush (%lu): OK",(unsigned long int)ino);
	}
}

void fsync(Context ctx, Inode ino, int datasync, FileInfo* fi) {
	finfo *fileinfo = (finfo*)(unsigned long)(fi->fh);
	int err;

	stats_inc(OP_FSYNC);
	if (debug_mode) {
		oplog_printf(ctx,"fsync (%lu,%d) ...",(unsigned long int)ino,datasync);
		fprintf(stderr,"fsync (%lu,%d)\n",(unsigned long int)ino,datasync);
	}
	if (IS_SPECIAL_INODE(ino)) {
		oplog_printf(ctx,"fsync (%lu,%d): OK",(unsigned long int)ino,datasync);
		return;
	}
	if (fileinfo==NULL) {
		oplog_printf(ctx,"fsync (%lu,%d): %s",(unsigned long int)ino,datasync,strerr(EBADF));
		throw RequestException(EBADF);
	}
	err = 0;
	PthreadRwLockWrapper lock((fileinfo->rwlock));
	if (fileinfo->mode==IO_WRITE || fileinfo->mode==IO_WRITEONLY) {
		err = write_data_flush(fileinfo->data);
	}
	if (err!=0) {
		oplog_printf(ctx,"fsync (%lu,%d): %s",(unsigned long int)ino,datasync,strerr(err));
		throw RequestException(err);
	} else {
		oplog_printf(ctx,"fsync (%lu,%d): OK",(unsigned long int)ino,datasync);
	}
}

namespace {

class XattrHandler {
public:
	virtual ~XattrHandler() {}

	/*
	 * handler for request to set an extended attribute
	 * mode - one of XATTR_SMODE_*
	 * returns status
	 */
	virtual uint8_t setxattr(const Context& ctx, Inode ino, const char *name,
			uint32_t nleng, const char *value, size_t size, int mode) = 0;

	/*
	 * handler for request to get an extended attribute
	 * mode - one of XATTR_GMODE_*
	 * returns status and:
	 * * sets value is mode is XATTR_GMODE_GET_DATA
	 * * sets valueLength is mode is XATTR_GMODE_LENGTH_ONLY
	 */
	virtual uint8_t getxattr(const Context& ctx, Inode ino, const char *name,
			uint32_t nleng, int mode, uint32_t& valueLength, std::vector<uint8_t>& value) = 0;

	/*
	 * handler for request to remove an extended attribute
	 * returns status
	 */
	virtual uint8_t removexattr(const Context& ctx, Inode ino, const char *name,
			uint32_t nleng) = 0;
};

class PlainXattrHandler : public XattrHandler {
public:
	virtual uint8_t setxattr(const Context& ctx, Inode ino, const char *name,
			uint32_t nleng, const char *value, size_t size, int mode) {
		return fs_setxattr(ino, 0, ctx.uid, ctx.gid, nleng, (const uint8_t*)name,
				(uint32_t)size, (const uint8_t*)value, mode);
	}

	virtual uint8_t getxattr(const Context& ctx, Inode ino, const char *name,
			uint32_t nleng, int mode, uint32_t& valueLength, std::vector<uint8_t>& value) {
		const uint8_t *buff;
		uint8_t status = fs_getxattr(ino, 0, ctx.uid, ctx.gid, nleng, (const uint8_t*)name,
				mode, &buff, &valueLength);
		if (mode == XATTR_GMODE_GET_DATA && status == STATUS_OK) {
			value = std::vector<uint8_t>(buff, buff + valueLength);
		}
		return status;
	}

	virtual uint8_t removexattr(const Context& ctx, Inode ino, const char *name,
			uint32_t nleng) {
		return fs_removexattr(ino, 0, ctx.uid, ctx.gid, nleng, (const uint8_t*)name);
	}
};

class ErrorXattrHandler : public XattrHandler {
public:
	ErrorXattrHandler(uint8_t error) : error_(error) {}
	virtual uint8_t setxattr(const Context&, Inode, const char *,
			uint32_t, const char *, size_t, int) {
		return error_;
	}

	virtual uint8_t getxattr(const Context&, Inode, const char *,
			uint32_t, int, uint32_t&, std::vector<uint8_t>&) {
		return error_;
	}

	virtual uint8_t removexattr(const Context&, Inode, const char *,
			uint32_t) {
		return error_;
	}
private:
	uint8_t error_;
};

class AclXattrHandler : public XattrHandler {
public:
	AclXattrHandler(AclType type) : type_(type) {}

	virtual uint8_t setxattr(const Context& ctx, Inode ino, const char *,
			uint32_t, const char *value, size_t size, int) {
		if (!acl_enabled) {
			return ERROR_ENOTSUP;
		}
		AccessControlList acl;
		try {
			PosixAclXattr posix = aclConverter::extractPosixObject((const uint8_t*)value, size);
			if (posix.entries.empty()) {
				// Is empty ACL set? It means to remove it!
				return fs_deletacl(ino, ctx.uid, ctx.gid, type_);
			}
			acl = aclConverter::posixToAclObject(posix);
		} catch (Exception&) {
			return ERROR_EINVAL;
		}
		return fs_setacl(ino, ctx.uid, ctx.gid, type_, acl);
	}

	virtual uint8_t getxattr(const Context& ctx, Inode ino, const char *,
			uint32_t, int /*mode*/, uint32_t& valueLength, std::vector<uint8_t>& value) {
		if (!acl_enabled) {
			return ERROR_ENOTSUP;
		}
		AccessControlList acl;
		uint8_t status = fs_getacl(ino, ctx.uid, ctx.gid, type_, acl);
		if (status != STATUS_OK) {
			return status;
		}
		try {
			value = aclConverter::aclObjectToXattr(acl);
			valueLength = value.size();
			return STATUS_OK;
		} catch (Exception&) {
			syslog(LOG_WARNING, "Failed to convert ACL to xattr, looks like a bug");
			return ERROR_IO;
		}
	}

	virtual uint8_t removexattr(const Context& ctx, Inode ino, const char *,
			uint32_t) {
		if (!acl_enabled) {
			return ERROR_ENOTSUP;
		}
		return fs_deletacl(ino, ctx.uid, ctx.gid, type_);
	}

private:
	AclType type_;
};

} // anonymous namespace

static AclXattrHandler accessAclXattrHandler(AclType::kAccess);
static AclXattrHandler defaultAclXattrHandler(AclType::kDefault);
static ErrorXattrHandler enotsupXattrHandler(ERROR_ENOTSUP);
static PlainXattrHandler plainXattrHandler;

static std::map<std::string, XattrHandler*> xattr_handlers = {
	{POSIX_ACL_XATTR_ACCESS, &accessAclXattrHandler},
	{POSIX_ACL_XATTR_DEFAULT, &defaultAclXattrHandler},
	{"security.capability", &enotsupXattrHandler},
};

static XattrHandler* choose_xattr_handler(const char *name) {
	try {
		return xattr_handlers.at(name);
	} catch (std::out_of_range&) {
		return &plainXattrHandler;
	}
}

void setxattr(Context ctx, Inode ino, const char *name, const char *value,
			size_t size, int flags, uint32_t position) {
	uint32_t nleng;
	int status;
	uint8_t mode;


	stats_inc(OP_SETXATTR);
	if (debug_mode) {
		oplog_printf(ctx,"setxattr (%lu,%s,%" PRIu64 ",%d) ...",(unsigned long int)ino,name,(uint64_t)size,flags);
		fprintf(stderr,"setxattr (%lu,%s,%" PRIu64 ",%d)",(unsigned long int)ino,name,(uint64_t)size,flags);
	}
	if (IS_SPECIAL_INODE(ino)) {
		oplog_printf(ctx,"setxattr (%lu,%s,%" PRIu64 ",%d): %s",(unsigned long int)ino,name,(uint64_t)size,flags,strerr(EPERM));
		throw RequestException(EPERM);
	}
	if (size>MFS_XATTR_SIZE_MAX) {
#if defined(__APPLE__)
		// Mac OS X returns E2BIG here
		oplog_printf(ctx,"setxattr (%lu,%s,%" PRIu64 ",%d): %s",(unsigned long int)ino,name,(uint64_t)size,flags,strerr(E2BIG));
		throw RequestException(E2BIG);
#else
		oplog_printf(ctx,"setxattr (%lu,%s,%" PRIu64 ",%d): %s",(unsigned long int)ino,name,(uint64_t)size,flags,strerr(ERANGE));
		throw RequestException(ERANGE);
#endif
	}
	nleng = strlen(name);
	if (nleng>MFS_XATTR_NAME_MAX) {
#if defined(__APPLE__)
		// Mac OS X returns EPERM here
		oplog_printf(ctx,"setxattr (%lu,%s,%" PRIu64 ",%d): %s",(unsigned long int)ino,name,(uint64_t)size,flags,strerr(EPERM));
		throw RequestException(EPERM);
#else
		oplog_printf(ctx,"setxattr (%lu,%s,%" PRIu64 ",%d): %s",(unsigned long int)ino,name,(uint64_t)size,flags,strerr(ERANGE));
		throw RequestException(ERANGE);
#endif
	}
	if (nleng==0) {
		oplog_printf(ctx,"setxattr (%lu,%s,%" PRIu64 ",%d): %s",(unsigned long int)ino,name,(uint64_t)size,flags,strerr(EINVAL));
		throw RequestException(EINVAL);
	}
	if (strcmp(name,"security.capability")==0) {
		oplog_printf(ctx,"setxattr (%lu,%s,%" PRIu64 ",%d): %s",(unsigned long int)ino,name,(uint64_t)size,flags,strerr(ENOTSUP));
		throw RequestException(ENOTSUP);
	}
#if defined(XATTR_CREATE) && defined(XATTR_REPLACE)
	if ((flags&XATTR_CREATE) && (flags&XATTR_REPLACE)) {
		oplog_printf(ctx,"setxattr (%lu,%s,%" PRIu64 ",%d): %s",(unsigned long int)ino,name,(uint64_t)size,flags,strerr(EINVAL));
		throw RequestException(EINVAL);
	}
	mode = (flags==XATTR_CREATE)?XATTR_SMODE_CREATE_ONLY:(flags==XATTR_REPLACE)?XATTR_SMODE_REPLACE_ONLY:XATTR_SMODE_CREATE_OR_REPLACE;
#else
	mode = 0;
#endif
	(void)position;
	status = choose_xattr_handler(name)->setxattr(ctx, ino, name, nleng, value, size, mode);
	status = errorconv_dbg(status);
	if (status!=0) {
		oplog_printf(ctx,"setxattr (%lu,%s,%" PRIu64 ",%d): %s",(unsigned long int)ino,name,(uint64_t)size,flags,strerr(status));
		throw RequestException(status);
	}
	oplog_printf(ctx,"setxattr (%lu,%s,%" PRIu64 ",%d): OK",(unsigned long int)ino,name,(uint64_t)size,flags);
}

XattrReply getxattr(Context ctx, Inode ino, const char *name, size_t size,
		uint32_t position) {
	uint32_t nleng;
	int status;
	uint8_t mode;
	std::vector<uint8_t> buffer;
	const uint8_t *buff;
	uint32_t leng;


	stats_inc(OP_GETXATTR);
	if (debug_mode) {
		oplog_printf(ctx,"getxattr (%lu,%s,%" PRIu64 ") ...",(unsigned long int)ino,name,(uint64_t)size);
		fprintf(stderr,"getxattr (%lu,%s,%" PRIu64 ")",(unsigned long int)ino,name,(uint64_t)size);
	}
	if (IS_SPECIAL_INODE(ino)) {
		oplog_printf(ctx,"getxattr (%lu,%s,%" PRIu64 "): %s",(unsigned long int)ino,name,(uint64_t)size,strerr(ENODATA));
		throw RequestException(ENODATA);
	}
	nleng = strlen(name);
	if (nleng>MFS_XATTR_NAME_MAX) {
#if defined(__APPLE__)
		// Mac OS X returns EPERM here
		oplog_printf(ctx,"getxattr (%lu,%s,%" PRIu64 "): %s",(unsigned long int)ino,name,(uint64_t)size,strerr(EPERM));
		throw RequestException(EPERM);
#else
		oplog_printf(ctx,"getxattr (%lu,%s,%" PRIu64 "): %s",(unsigned long int)ino,name,(uint64_t)size,strerr(ERANGE));
		throw RequestException(ERANGE);
#endif
	}
	if (nleng==0) {
		oplog_printf(ctx,"getxattr (%lu,%s,%" PRIu64 "): %s",(unsigned long int)ino,name,(uint64_t)size,strerr(EINVAL));
		throw RequestException(EINVAL);
	}
	if (strcmp(name,"security.capability")==0) {
		oplog_printf(ctx,"getxattr (%lu,%s,%" PRIu64 "): %s",(unsigned long int)ino,name,(uint64_t)size,strerr(ENOTSUP));
		throw RequestException(ENOTSUP);
	}
	if (size==0) {
		mode = XATTR_GMODE_LENGTH_ONLY;
	} else {
		mode = XATTR_GMODE_GET_DATA;
	}
	(void)position;
	status = choose_xattr_handler(name)->getxattr(ctx, ino, name, nleng, mode, leng, buffer);
	buff = buffer.data();
	status = errorconv_dbg(status);
	if (status!=0) {
		oplog_printf(ctx,"getxattr (%lu,%s,%" PRIu64 "): %s",(unsigned long int)ino,name,(uint64_t)size,strerr(status));
		throw RequestException(status);
	}
	if (size==0) {
		oplog_printf(ctx,"getxattr (%lu,%s,%" PRIu64 "): OK (%" PRIu32 ")",(unsigned long int)ino,name,(uint64_t)size,leng);
		return XattrReply{leng, {}};
	} else {
		if (leng>size) {
			oplog_printf(ctx,"getxattr (%lu,%s,%" PRIu64 "): %s",(unsigned long int)ino,name,(uint64_t)size,strerr(ERANGE));
			throw RequestException(ERANGE);
		} else {
			oplog_printf(ctx,"getxattr (%lu,%s,%" PRIu64 "): OK (%" PRIu32 ")",(unsigned long int)ino,name,(uint64_t)size,leng);
			return XattrReply{leng, std::vector<uint8_t>(buff, buff + leng)};
		}
	}
}

XattrReply listxattr(Context ctx, Inode ino, size_t size) {
	const uint8_t *buff;
	uint32_t leng;
	int status;
	uint8_t mode;

	stats_inc(OP_LISTXATTR);
	if (debug_mode) {
		oplog_printf(ctx,"listxattr (%lu,%" PRIu64 ") ...",(unsigned long int)ino,(uint64_t)size);
		fprintf(stderr,"listxattr (%lu,%" PRIu64 ")",(unsigned long int)ino,(uint64_t)size);
	}
	if (IS_SPECIAL_INODE(ino)) {
		oplog_printf(ctx,"listxattr (%lu,%" PRIu64 "): %s",(unsigned long int)ino,(uint64_t)size,strerr(EPERM));
		throw RequestException(EPERM);
	}
	if (size==0) {
		mode = XATTR_GMODE_LENGTH_ONLY;
	} else {
		mode = XATTR_GMODE_GET_DATA;
	}
	status = fs_listxattr(ino,0,ctx.uid,ctx.gid,mode,&buff,&leng);
	status = errorconv_dbg(status);
	if (status!=0) {
		oplog_printf(ctx,"listxattr (%lu,%" PRIu64 "): %s",(unsigned long int)ino,(uint64_t)size,strerr(status));
		throw RequestException(status);
	}
	if (size==0) {
		oplog_printf(ctx,"listxattr (%lu,%" PRIu64 "): OK (%" PRIu32 ")",(unsigned long int)ino,(uint64_t)size,leng);
		return XattrReply{leng, {}};
	} else {
		if (leng>size) {
			oplog_printf(ctx,"listxattr (%lu,%" PRIu64 "): %s",(unsigned long int)ino,(uint64_t)size,strerr(ERANGE));
			throw RequestException(ERANGE);
		} else {
			oplog_printf(ctx,"listxattr (%lu,%" PRIu64 "): OK (%" PRIu32 ")",(unsigned long int)ino,(uint64_t)size,leng);
			return XattrReply{leng, std::vector<uint8_t>(buff, buff + leng)};
		}
	}
}

void removexattr(Context ctx, Inode ino, const char *name) {
	uint32_t nleng;
	int status;

	stats_inc(OP_REMOVEXATTR);
	if (debug_mode) {
		oplog_printf(ctx,"removexattr (%lu,%s) ...",(unsigned long int)ino,name);
		fprintf(stderr,"removexattr (%lu,%s)",(unsigned long int)ino,name);
	}
	if (IS_SPECIAL_INODE(ino)) {
		oplog_printf(ctx,"removexattr (%lu,%s): %s",(unsigned long int)ino,name,strerr(EPERM));
		throw RequestException(EPERM);
	}
	nleng = strlen(name);
	if (nleng>MFS_XATTR_NAME_MAX) {
#if defined(__APPLE__)
		// Mac OS X returns EPERM here
		oplog_printf(ctx,"removexattr (%lu,%s): %s",(unsigned long int)ino,name,strerr(EPERM));
		throw RequestException(EPERM);
#else
		oplog_printf(ctx,"removexattr (%lu,%s): %s",(unsigned long int)ino,name,strerr(ERANGE));
		throw RequestException(ERANGE);
#endif
	}
	if (nleng==0) {
		oplog_printf(ctx,"removexattr (%lu,%s): %s",(unsigned long int)ino,name,strerr(EINVAL));
		throw RequestException(EINVAL);
	}
	status = choose_xattr_handler(name)->removexattr(ctx, ino, name, nleng);
	status = errorconv_dbg(status);
	if (status!=0) {
		oplog_printf(ctx,"removexattr (%lu,%s): %s",(unsigned long int)ino,name,strerr(status));
		throw RequestException(status);
	} else {
		oplog_printf(ctx,"removexattr (%lu,%s): OK",(unsigned long int)ino,name);
	}
}

void init(int debug_mode_, int keep_cache_, double direntry_cache_timeout_,
		double entry_cache_timeout_, double attr_cache_timeout_, int mkdir_copy_sgid_,
<<<<<<< HEAD
		int sugid_clear_mode_, bool acl_enabled_, bool use_rwlock_) {
=======
		SugidClearMode sugid_clear_mode_, bool acl_enabled_) {
>>>>>>> 8e617a85
	const char* sugid_clear_mode_strings[] = {SUGID_CLEAR_MODE_STRINGS};
	debug_mode = debug_mode_;
	keep_cache = keep_cache_;
	direntry_cache_timeout = direntry_cache_timeout_;
	entry_cache_timeout = entry_cache_timeout_;
	attr_cache_timeout = attr_cache_timeout_;
	mkdir_copy_sgid = mkdir_copy_sgid_;
	sugid_clear_mode = static_cast<decltype (sugid_clear_mode)>(sugid_clear_mode_);
	acl_enabled = acl_enabled_;
	use_rwlock = use_rwlock_;
	if (debug_mode) {
		fprintf(stderr,"cache parameters: file_keep_cache=%s direntry_cache_timeout=%.2f entry_cache_timeout=%.2f attr_cache_timeout=%.2f\n",(keep_cache==1)?"always":(keep_cache==2)?"never":"auto",direntry_cache_timeout,entry_cache_timeout,attr_cache_timeout);
		fprintf(stderr,"mkdir copy sgid=%d\nsugid clear mode=%s\n",mkdir_copy_sgid_,(sugid_clear_mode<SUGID_CLEAR_MODE_OPTIONS)?sugid_clear_mode_strings[sugid_clear_mode]:"???");
		fprintf(stderr, "ACL support %s\n", acl_enabled ? "enabled" : "disabled");
		fprintf(stderr, "RW lock %s\n", use_rwlock ? "enabled" : "disabled");
	}
	statsptr_init();
}

} // namespace LizardClient<|MERGE_RESOLUTION|>--- conflicted
+++ resolved
@@ -2285,11 +2285,7 @@
 
 void init(int debug_mode_, int keep_cache_, double direntry_cache_timeout_,
 		double entry_cache_timeout_, double attr_cache_timeout_, int mkdir_copy_sgid_,
-<<<<<<< HEAD
-		int sugid_clear_mode_, bool acl_enabled_, bool use_rwlock_) {
-=======
-		SugidClearMode sugid_clear_mode_, bool acl_enabled_) {
->>>>>>> 8e617a85
+		SugidClearMode sugid_clear_mode_, bool acl_enabled_, bool use_rwlock_) {
 	const char* sugid_clear_mode_strings[] = {SUGID_CLEAR_MODE_STRINGS};
 	debug_mode = debug_mode_;
 	keep_cache = keep_cache_;
