--- conflicted
+++ resolved
@@ -857,19 +857,13 @@
 			oplog_printf(ctx,"setattr (%lu,0x%X,[%s:0%04o,%ld,%ld,%lu,%lu,%" PRIu64 "]): %s",(unsigned long int)ino,to_set,modestr+1,(unsigned int)(stbuf->st_mode & 07777),(long int)stbuf->st_uid,(long int)stbuf->st_gid,(unsigned long int)(stbuf->st_atime),(unsigned long int)(stbuf->st_mtime),(uint64_t)(stbuf->st_size),strerr(EFBIG));
 			throw RequestException(EFBIG);
 		}
-<<<<<<< HEAD
 		try {
 			bool opened = (fi != NULL);
 			status = write_data_truncate(ino, opened, ctx.uid, ctx.gid, stbuf->st_size, attr);
+			maxfleng = 0; // after the flush master server has valid length, don't use our length cache
 		} catch (Exception& ex) {
 			status = errorconv_dbg(ex.status());
 		}
-=======
-		write_data_flush_inode(ino);
-		maxfleng = 0; // after the flush master server has valid length, don't use our length cache
-		status = fs_truncate(ino,(fi!=NULL)?1:0,ctx.uid,ctx.gid,stbuf->st_size,attr);
-		status = errorconv_dbg(status);
->>>>>>> e476bfc8
 		read_inode_ops(ino);
 		if (status!=0) {
 			oplog_printf(ctx,"setattr (%lu,0x%X,[%s:0%04o,%ld,%ld,%lu,%lu,%" PRIu64 "]): %s",(unsigned long int)ino,to_set,modestr+1,(unsigned int)(stbuf->st_mode & 07777),(long int)stbuf->st_uid,(long int)stbuf->st_gid,(unsigned long int)(stbuf->st_atime),(unsigned long int)(stbuf->st_mtime),(uint64_t)(stbuf->st_size),strerr(status));
