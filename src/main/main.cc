--- conflicted
+++ resolved
@@ -36,11 +36,8 @@
 #include <syslog.h>
 #include <time.h>
 #include <unistd.h>
-<<<<<<< HEAD
+#include <algorithm>
 #include <atomic>
-=======
-#include <algorithm>
->>>>>>> dd5fe68c
 #include <list>
 #include <memory>
 
