#include <string>
#include "utils/configuration.h"
#include "utils/data_generator.h"

int main(int argc, char** argv) {
	if (argc < 2) {
		std::cerr << "Usage:" << std::endl
				<< "    " << argv[0] << " <file>..." << std::endl
				<< "Command uses the following environment variables: " << std::endl
				<< "* FILE_SIZE" << std::endl
				<< "* BLOCK_SIZE" << std::endl;
		return 1;
	}

<<<<<<< HEAD
	std::string file = argv[1];
	DataGenerator::createFile(file, UtilsConfiguration::fileSize());
=======
	for (int i = 1; i < argc; ++i) {
		DataGenerator::createFile(argv[i], Configuration::fileSize());
	}
>>>>>>> 5fc4b330
	return 0;
}<|MERGE_RESOLUTION|>--- conflicted
+++ resolved
@@ -12,13 +12,8 @@
 		return 1;
 	}
 
-<<<<<<< HEAD
-	std::string file = argv[1];
-	DataGenerator::createFile(file, UtilsConfiguration::fileSize());
-=======
 	for (int i = 1; i < argc; ++i) {
-		DataGenerator::createFile(argv[i], Configuration::fileSize());
+		DataGenerator::createFile(argv[i], UtilsConfiguration::fileSize());
 	}
->>>>>>> 5fc4b330
 	return 0;
 }