#!/bin/bash
set -eu

if (( $# != 1 )); then
	echo "Usage: $0 path/to/MFSCommunication.h"
	exit 1
fi

input_file=$(readlink -m "$1")
cd "$(dirname "$0")"

<<<<<<< HEAD
echo "#define PROTO_BASE 0" > includes.h
echo "#define MFSBLOCKSINCHUNK 1024" >> includes.h
echo "#define MFSBLOCKSIZE 65536" >> includes.h
echo "#include \"$input_file\"" >> includes.h

cat "$input_file" \
	| egrep -o '^#define (LIZ_)?(AN|CS|CL|MA|ML)TO(AN|CS|CL|MA|ML)_[A-Z0-9_]+' \
	| cut -d' ' -f2 \
	| grep -v CLTOMA_FUSE_DIR_REMOVED \
	| grep -v MATOCL_FUSE_NOTIFY \
	| sort -u \
	| sed -e 's/^/LIZARDFS_CONST_TO_NAME_ENTRY(/' -e 's/$/),/' \
	> dict_type-inl.h

cat "$input_file" \
	| egrep -o '^#define (ERROR_[A-Z0-9_]+|STATUS_OK)' \
	| cut -d' ' -f2 \
	| grep -v ERROR_STRINGS \
	| sort -u \
	| sed -e 's/^/LIZARDFS_CONST_TO_NAME_ENTRY(/' -e 's/$/),/' \
	> dict_status-inl.h

cat "$input_file" \
	| egrep -o '^#define LIZ_METADATASERVER_STATUS_.*' \
	| cut -d' ' -f2 \
	| sort -u \
	| sed -e 's/^/LIZARDFS_CONST_TO_NAME_ENTRY(/' -e 's/$/),/' \
	> dict_serverstatus-inl.h

cat "$input_file" \
	| egrep -o '^#define TYPE_[A-Z]+' \
	| cut -d' ' -f2 \
	| sort -u \
	| sed -e 's/^/LIZARDFS_CONST_TO_NAME_ENTRY(/' -e 's/$/),/' \
	> dict_nodetype-inl.h

cat "$input_file" \
	| egrep -o '^#define GMODE_[A-Z]+' \
	| cut -d' ' -f2 \
	| grep -v GMODE_ISVALID \
	| sort -u \
	| sed -e 's/^/LIZARDFS_CONST_TO_NAME_ENTRY(/' -e 's/$/),/' \
	> dict_gmode-inl.h

cat "$input_file" \
	| egrep -o '^#define SMODE_[A-Z]+' \
	| cut -d' ' -f2 \
	| grep -v SMODE_ISVALID \
	| grep -v SMODE_.MASK \
	| sort -u \
	| sed -e 's/^/LIZARDFS_CONST_TO_NAME_ENTRY(/' -e 's/$/),/' \
	> dict_smode-inl.h

cat "$input_file" \
	| egrep -o '^#define XATTR_SMODE_.*' \
	| cut -d' ' -f2 \
	| sort -u \
	| sed -e 's/^/LIZARDFS_CONST_TO_NAME_ENTRY(/' -e 's/$/),/' \
	> dict_xattrsmode-inl.h

cat "$input_file" \
	| egrep -o '^#define XATTR_GMODE_.*' \
	| cut -d' ' -f2 \
	| sort -u \
	| sed -e 's/^/LIZARDFS_CONST_TO_NAME_ENTRY(/' -e 's/$/),/' \
	> dict_xattrgmode-inl.h

cat "$input_file" \
	| egrep -o '^#define DOWNLOAD_.*' \
	| cut -d' ' -f2 \
	| sort -u \
	| sed -e 's/^/LIZARDFS_CONST_TO_NAME_ENTRY(/' -e 's/$/),/' \
	> dict_filenum-inl.h
=======
# Generate the includes.h file which properly includes all the definitions of LizardFS constants
{
	echo "#define PROTO_BASE 0"
	echo "#define LIZARDFS_WIRESHARK_PLUGIN 1"
	echo "#include \"$input_file\"" # MFSCommunication.h
} > includes.h
>>>>>>> bb89f49e

# Generate the packet-lizardfs.c file
python3 make_dissector.py < "$input_file" > packet-lizardfs.c<|MERGE_RESOLUTION|>--- conflicted
+++ resolved
@@ -9,88 +9,14 @@
 input_file=$(readlink -m "$1")
 cd "$(dirname "$0")"
 
-<<<<<<< HEAD
-echo "#define PROTO_BASE 0" > includes.h
-echo "#define MFSBLOCKSINCHUNK 1024" >> includes.h
-echo "#define MFSBLOCKSIZE 65536" >> includes.h
-echo "#include \"$input_file\"" >> includes.h
-
-cat "$input_file" \
-	| egrep -o '^#define (LIZ_)?(AN|CS|CL|MA|ML)TO(AN|CS|CL|MA|ML)_[A-Z0-9_]+' \
-	| cut -d' ' -f2 \
-	| grep -v CLTOMA_FUSE_DIR_REMOVED \
-	| grep -v MATOCL_FUSE_NOTIFY \
-	| sort -u \
-	| sed -e 's/^/LIZARDFS_CONST_TO_NAME_ENTRY(/' -e 's/$/),/' \
-	> dict_type-inl.h
-
-cat "$input_file" \
-	| egrep -o '^#define (ERROR_[A-Z0-9_]+|STATUS_OK)' \
-	| cut -d' ' -f2 \
-	| grep -v ERROR_STRINGS \
-	| sort -u \
-	| sed -e 's/^/LIZARDFS_CONST_TO_NAME_ENTRY(/' -e 's/$/),/' \
-	> dict_status-inl.h
-
-cat "$input_file" \
-	| egrep -o '^#define LIZ_METADATASERVER_STATUS_.*' \
-	| cut -d' ' -f2 \
-	| sort -u \
-	| sed -e 's/^/LIZARDFS_CONST_TO_NAME_ENTRY(/' -e 's/$/),/' \
-	> dict_serverstatus-inl.h
-
-cat "$input_file" \
-	| egrep -o '^#define TYPE_[A-Z]+' \
-	| cut -d' ' -f2 \
-	| sort -u \
-	| sed -e 's/^/LIZARDFS_CONST_TO_NAME_ENTRY(/' -e 's/$/),/' \
-	> dict_nodetype-inl.h
-
-cat "$input_file" \
-	| egrep -o '^#define GMODE_[A-Z]+' \
-	| cut -d' ' -f2 \
-	| grep -v GMODE_ISVALID \
-	| sort -u \
-	| sed -e 's/^/LIZARDFS_CONST_TO_NAME_ENTRY(/' -e 's/$/),/' \
-	> dict_gmode-inl.h
-
-cat "$input_file" \
-	| egrep -o '^#define SMODE_[A-Z]+' \
-	| cut -d' ' -f2 \
-	| grep -v SMODE_ISVALID \
-	| grep -v SMODE_.MASK \
-	| sort -u \
-	| sed -e 's/^/LIZARDFS_CONST_TO_NAME_ENTRY(/' -e 's/$/),/' \
-	> dict_smode-inl.h
-
-cat "$input_file" \
-	| egrep -o '^#define XATTR_SMODE_.*' \
-	| cut -d' ' -f2 \
-	| sort -u \
-	| sed -e 's/^/LIZARDFS_CONST_TO_NAME_ENTRY(/' -e 's/$/),/' \
-	> dict_xattrsmode-inl.h
-
-cat "$input_file" \
-	| egrep -o '^#define XATTR_GMODE_.*' \
-	| cut -d' ' -f2 \
-	| sort -u \
-	| sed -e 's/^/LIZARDFS_CONST_TO_NAME_ENTRY(/' -e 's/$/),/' \
-	> dict_xattrgmode-inl.h
-
-cat "$input_file" \
-	| egrep -o '^#define DOWNLOAD_.*' \
-	| cut -d' ' -f2 \
-	| sort -u \
-	| sed -e 's/^/LIZARDFS_CONST_TO_NAME_ENTRY(/' -e 's/$/),/' \
-	> dict_filenum-inl.h
-=======
 # Generate the includes.h file which properly includes all the definitions of LizardFS constants
 {
 	echo "#define PROTO_BASE 0"
+	echo "#define MFSBLOCKSINCHUNK 1024"
+	echo "#define MFSBLOCKSIZE 65536"
 	echo "#define LIZARDFS_WIRESHARK_PLUGIN 1"
 	echo "#include \"$input_file\"" # MFSCommunication.h
 } > includes.h
->>>>>>> bb89f49e
 
 # Generate the packet-lizardfs.c file
 python3 make_dissector.py < "$input_file" > packet-lizardfs.c