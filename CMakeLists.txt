--- conflicted
+++ resolved
@@ -19,13 +19,8 @@
 
 project(lizardfs)
 set(PACKAGE_VERSION_MAJOR 2)
-<<<<<<< HEAD
 set(PACKAGE_VERSION_MINOR 9)
 set(PACKAGE_VERSION_MICRO 0)
-=======
-set(PACKAGE_VERSION_MINOR 6)
-set(PACKAGE_VERSION_MICRO 1)
->>>>>>> ca6be5a2
 set(PACKAGE_VERSION
     "${PACKAGE_VERSION_MAJOR}.${PACKAGE_VERSION_MINOR}.${PACKAGE_VERSION_MICRO}")
 
@@ -74,7 +69,6 @@
 option(ENABLE_REQUEST_LOG   "Enable logging request times"                            OFF)
 option(USE_LEGACY_READ_MESSAGES "Enable sending old type of messages by mount"        OFF)
 
-<<<<<<< HEAD
 message(STATUS "CMAKE_BUILD_TYPE: ${CMAKE_BUILD_TYPE}")
 message(STATUS "CMAKE_INSTALL_PREFIX: ${CMAKE_INSTALL_PREFIX}")
 message(STATUS "DEFAULT_USER: ${DEFAULT_USER}")
@@ -90,24 +84,8 @@
 message(STATUS "ENABLE_EXIT_ON_USR1: ${ENABLE_EXIT_ON_USR1}")
 message(STATUS "THROW_INSTEAD_OF_ABORT: ${THROW_INSTEAD_OF_ABORT}")
 message(STATUS "ENABLE_DEBUG_LOG: ${ENABLE_DEBUG_LOG}")
-message(STATUS "ENABLE_HA_CLUSTER: ${ENABLE_HA_CLUSTER}")
 message(STATUS "ENABLE_VERBOSE_ASCIIDOC: ${ENABLE_VERBOSE_ASCIIDOC}")
-=======
-message(STATUS "CMAKE_BUILD_TYPE=${CMAKE_BUILD_TYPE}")
-message(STATUS "CMAKE_INSTALL_PREFIX=${CMAKE_INSTALL_PREFIX}")
-message(STATUS "DEFAULT_USER=${DEFAULT_USER}")
-message(STATUS "DEFAULT_GROUP=${DEFAULT_GROUP}")
-message(STATUS "ENABLE_WERROR=${ENABLE_WERROR}")
-message(STATUS "ENABLE_LIGHTMFS=${ENABLE_LIGHTMFS}")
-message(STATUS "ENABLE_DEBIAN_PATHS=${ENABLE_DEBIAN_PATHS}")
-message(STATUS "ENABLE_UTILS=${ENABLE_UTILS}")
-message(STATUS "ENABLE_TESTS=${ENABLE_TESTS}")
-message(STATUS "ENABLE_DOCS=${ENABLE_DOCS}")
-message(STATUS "ENABLE_EXIT_ON_USR1=${ENABLE_EXIT_ON_USR1}")
-message(STATUS "THROW_INSTEAD_OF_ABORT=${THROW_INSTEAD_OF_ABORT}")
-message(STATUS "ENABLE_DEBUG_LOG=${ENABLE_DEBUG_LOG}")
-message(STATUS "ENABLE_VERBOSE_ASCIIDOC=${ENABLE_VERBOSE_ASCIIDOC}")
->>>>>>> ca6be5a2
+message(STATUS "ENABLE_TCMALLOC: ${ENABLE_TCMALLOC}")
 # end of LizardFS options values
 message(STATUS "ENABLE_TRACES: ${ENABLE_TRACES}")
 message(STATUS "ENABLE_CRC: ${ENABLE_CRC}")
@@ -154,12 +132,8 @@
   set(BIN_SUBDIR   "usr/bin")
   set(SBIN_SUBDIR  "usr/sbin")
   set(LIB_SUBDIR   "usr/lib")
-<<<<<<< HEAD
-  set(ETC_SUBDIR   "etc")
+  set(ETC_SUBDIR   "etc/mfs")
   set(RUN_SUBDIR   "var/run/mfs")
-=======
-  set(ETC_SUBDIR   "etc/mfs")
->>>>>>> ca6be5a2
   set(DATA_SUBDIR  "var/lib/mfs")
   set(MAN_SUBDIR   "usr/share/man")
   set(CGI_SUBDIR   "usr/share/mfscgi")
@@ -167,12 +141,8 @@
   set(BIN_SUBDIR   "bin")
   set(SBIN_SUBDIR  "sbin")
   set(LIB_SUBDIR   "lib")
-<<<<<<< HEAD
-  set(ETC_SUBDIR   "etc")
+  set(ETC_SUBDIR   "etc/mfs")
   set(RUN_SUBDIR   "var/run/mfs")
-=======
-  set(ETC_SUBDIR   "etc/mfs")
->>>>>>> ca6be5a2
   set(DATA_SUBDIR  "var/lib/mfs")
   set(MAN_SUBDIR   "share/man")
   set(CGI_SUBDIR   "share/mfscgi")
@@ -231,7 +201,6 @@
   add_definitions(-DTHROW_INSTEAD_OF_ABORT)
 endif()
 
-<<<<<<< HEAD
 if(USE_LEGACY_READ_MESSAGES)
   add_definitions(-DUSE_LEGACY_READ_MESSAGES)
 endif()
@@ -245,8 +214,6 @@
 
 set(CHARTS_CSV_CHARTID_BASE 90000)
 
-=======
->>>>>>> ca6be5a2
 # Create config.h file
 configure_file(config.h.in config.h)
 include_directories(${CMAKE_BINARY_DIR}) # Here we have generated config.h
